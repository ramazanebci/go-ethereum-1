// Copyright 2015 The go-ethereum Authors
// This file is part of go-ethereum.
//
// go-ethereum is free software: you can redistribute it and/or modify
// it under the terms of the GNU General Public License as published by
// the Free Software Foundation, either version 3 of the License, or
// (at your option) any later version.
//
// go-ethereum is distributed in the hope that it will be useful,
// but WITHOUT ANY WARRANTY; without even the implied warranty of
// MERCHANTABILITY or FITNESS FOR A PARTICULAR PURPOSE. See the
// GNU General Public License for more details.
//
// You should have received a copy of the GNU General Public License
// along with go-ethereum. If not, see <http://www.gnu.org/licenses/>.

// Package utils contains internal helper functions for go-ethereum commands.
package utils

import (
	"bytes"
	"context"
	"crypto/ecdsa"
	"encoding/hex"
	"errors"
	"fmt"
	"math"
	"math/big"
	"net/http"
	"os"
	"path/filepath"
	godebug "runtime/debug"
	"strconv"
	"strings"
	"time"

	pcsclite "github.com/gballet/go-libpcsclite"
	gopsutil "github.com/shirou/gopsutil/mem"
	"github.com/urfave/cli/v2"

	"github.com/ethereum/go-ethereum/accounts"
	"github.com/ethereum/go-ethereum/accounts/keystore"
	"github.com/ethereum/go-ethereum/common"
	"github.com/ethereum/go-ethereum/common/fdlimit"
	"github.com/ethereum/go-ethereum/common/hexutil"
	"github.com/ethereum/go-ethereum/core"
	"github.com/ethereum/go-ethereum/core/rawdb"
	"github.com/ethereum/go-ethereum/core/txpool"
	"github.com/ethereum/go-ethereum/core/types"
	"github.com/ethereum/go-ethereum/core/vm"
	"github.com/ethereum/go-ethereum/crypto"
	"github.com/ethereum/go-ethereum/crypto/kzg4844"
	"github.com/ethereum/go-ethereum/eth"
	ethcatalyst "github.com/ethereum/go-ethereum/eth/catalyst"
	"github.com/ethereum/go-ethereum/eth/downloader"
	"github.com/ethereum/go-ethereum/eth/ethconfig"
	"github.com/ethereum/go-ethereum/eth/filters"
	"github.com/ethereum/go-ethereum/eth/gasprice"
	"github.com/ethereum/go-ethereum/eth/tracers"
	"github.com/ethereum/go-ethereum/ethdb"
	"github.com/ethereum/go-ethereum/ethdb/remotedb"
	"github.com/ethereum/go-ethereum/ethstats"
	"github.com/ethereum/go-ethereum/graphql"
	"github.com/ethereum/go-ethereum/internal/ethapi"
	"github.com/ethereum/go-ethereum/internal/flags"
	"github.com/ethereum/go-ethereum/les"
	lescatalyst "github.com/ethereum/go-ethereum/les/catalyst"
	"github.com/ethereum/go-ethereum/log"
	"github.com/ethereum/go-ethereum/metrics"
	"github.com/ethereum/go-ethereum/metrics/exp"
	"github.com/ethereum/go-ethereum/metrics/influxdb"
	"github.com/ethereum/go-ethereum/miner"
	"github.com/ethereum/go-ethereum/node"
	"github.com/ethereum/go-ethereum/p2p"
	"github.com/ethereum/go-ethereum/p2p/enode"
	"github.com/ethereum/go-ethereum/p2p/nat"
	"github.com/ethereum/go-ethereum/p2p/netutil"
	"github.com/ethereum/go-ethereum/params"
	"github.com/ethereum/go-ethereum/rlp"
	"github.com/ethereum/go-ethereum/rpc"
)

// These are all the command line flags we support.
// If you add to this list, please remember to include the
// flag in the appropriate command definition.
//
// The flags are defined here so their names and help texts
// are the same for all commands.

var (
	// General settings
	DataDirFlag = &flags.DirectoryFlag{
		Name:     "datadir",
		Usage:    "Data directory for the databases and keystore",
		Value:    flags.DirectoryString(node.DefaultDataDir()),
		Category: flags.EthCategory,
	}
	RemoteDBFlag = &cli.StringFlag{
		Name:     "remotedb",
		Usage:    "URL for remote database",
		Category: flags.LoggingCategory,
	}
	DBEngineFlag = &cli.StringFlag{
		Name:     "db.engine",
		Usage:    "Backing database implementation to use ('pebble' or 'leveldb')",
		Value:    node.DefaultConfig.DBEngine,
		Category: flags.EthCategory,
	}
	AncientFlag = &flags.DirectoryFlag{
		Name:     "datadir.ancient",
		Usage:    "Root directory for ancient data (default = inside chaindata)",
		Category: flags.EthCategory,
	}
	MinFreeDiskSpaceFlag = &flags.DirectoryFlag{
		Name:     "datadir.minfreedisk",
		Usage:    "Minimum free disk space in MB, once reached triggers auto shut down (default = --cache.gc converted to MB, 0 = disabled)",
		Category: flags.EthCategory,
	}
	KeyStoreDirFlag = &flags.DirectoryFlag{
		Name:     "keystore",
		Usage:    "Directory for the keystore (default = inside the datadir)",
		Category: flags.AccountCategory,
	}
	USBFlag = &cli.BoolFlag{
		Name:     "usb",
		Usage:    "Enable monitoring and management of USB hardware wallets",
		Category: flags.AccountCategory,
	}
	SmartCardDaemonPathFlag = &cli.StringFlag{
		Name:     "pcscdpath",
		Usage:    "Path to the smartcard daemon (pcscd) socket file",
		Value:    pcsclite.PCSCDSockName,
		Category: flags.AccountCategory,
	}
	NetworkIdFlag = &cli.Uint64Flag{
		Name:     "networkid",
		Usage:    "Explicitly set network id (integer)(For testnets: use --rinkeby, --goerli, --sepolia instead)",
		Value:    ethconfig.Defaults.NetworkId,
		Category: flags.EthCategory,
	}
	MainnetFlag = &cli.BoolFlag{
		Name:     "mainnet",
		Usage:    "Ethereum mainnet",
		Category: flags.EthCategory,
	}
	RinkebyFlag = &cli.BoolFlag{
		Name:     "rinkeby",
		Usage:    "Rinkeby network: pre-configured proof-of-authority test network",
		Category: flags.EthCategory,
	}
	GoerliFlag = &cli.BoolFlag{
		Name:     "goerli",
		Usage:    "Görli network: pre-configured proof-of-authority test network",
		Category: flags.EthCategory,
	}
	SepoliaFlag = &cli.BoolFlag{
		Name:     "sepolia",
		Usage:    "Sepolia network: pre-configured proof-of-work test network",
		Category: flags.EthCategory,
	}
	BetaOPNetworkFlag = &cli.StringFlag{
		Name:     "beta.op-network",
		Usage:    "Beta feature: pick an OP Stack network configuration",
		Category: flags.EthCategory,
	}

	// Dev mode
	DeveloperFlag = &cli.BoolFlag{
		Name:     "dev",
		Usage:    "Ephemeral proof-of-authority network with a pre-funded developer account, mining enabled",
		Category: flags.DevCategory,
	}
	DeveloperPeriodFlag = &cli.IntFlag{
		Name:     "dev.period",
		Usage:    "Block period to use in developer mode (0 = mine only if transaction pending)",
		Category: flags.DevCategory,
	}
	DeveloperGasLimitFlag = &cli.Uint64Flag{
		Name:     "dev.gaslimit",
		Usage:    "Initial block gas limit",
		Value:    11500000,
		Category: flags.DevCategory,
	}

	IdentityFlag = &cli.StringFlag{
		Name:     "identity",
		Usage:    "Custom node name",
		Category: flags.NetworkingCategory,
	}
	DocRootFlag = &flags.DirectoryFlag{
		Name:     "docroot",
		Usage:    "Document Root for HTTPClient file scheme",
		Value:    flags.DirectoryString(flags.HomeDir()),
		Category: flags.APICategory,
	}
	ExitWhenSyncedFlag = &cli.BoolFlag{
		Name:     "exitwhensynced",
		Usage:    "Exits after block synchronisation completes",
		Category: flags.EthCategory,
	}

	// Dump command options.
	IterativeOutputFlag = &cli.BoolFlag{
		Name:  "iterative",
		Usage: "Print streaming JSON iteratively, delimited by newlines",
		Value: true,
	}
	ExcludeStorageFlag = &cli.BoolFlag{
		Name:  "nostorage",
		Usage: "Exclude storage entries (save db lookups)",
	}
	IncludeIncompletesFlag = &cli.BoolFlag{
		Name:  "incompletes",
		Usage: "Include accounts for which we don't have the address (missing preimage)",
	}
	ExcludeCodeFlag = &cli.BoolFlag{
		Name:  "nocode",
		Usage: "Exclude contract code (save db lookups)",
	}
	StartKeyFlag = &cli.StringFlag{
		Name:  "start",
		Usage: "Start position. Either a hash or address",
		Value: "0x0000000000000000000000000000000000000000000000000000000000000000",
	}
	DumpLimitFlag = &cli.Uint64Flag{
		Name:  "limit",
		Usage: "Max number of elements (0 = no limit)",
		Value: 0,
	}

	defaultSyncMode = ethconfig.Defaults.SyncMode
	SyncModeFlag    = &flags.TextMarshalerFlag{
		Name:     "syncmode",
		Usage:    `Blockchain sync mode ("snap", "full" or "light")`,
		Value:    &defaultSyncMode,
		Category: flags.EthCategory,
	}
	GCModeFlag = &cli.StringFlag{
		Name:     "gcmode",
		Usage:    `Blockchain garbage collection mode ("full", "archive")`,
		Value:    "full",
		Category: flags.EthCategory,
	}
	SnapshotFlag = &cli.BoolFlag{
		Name:     "snapshot",
		Usage:    `Enables snapshot-database mode (default = enable)`,
		Value:    true,
		Category: flags.EthCategory,
	}
	TxLookupLimitFlag = &cli.Uint64Flag{
		Name:     "txlookuplimit",
		Usage:    "Number of recent blocks to maintain transactions index for (default = about one year, 0 = entire chain)",
		Value:    ethconfig.Defaults.TxLookupLimit,
		Category: flags.EthCategory,
	}
	LightKDFFlag = &cli.BoolFlag{
		Name:     "lightkdf",
		Usage:    "Reduce key-derivation RAM & CPU usage at some expense of KDF strength",
		Category: flags.AccountCategory,
	}
	EthRequiredBlocksFlag = &cli.StringFlag{
		Name:     "eth.requiredblocks",
		Usage:    "Comma separated block number-to-hash mappings to require for peering (<number>=<hash>)",
		Category: flags.EthCategory,
	}
	LegacyWhitelistFlag = &cli.StringFlag{
		Name:     "whitelist",
		Usage:    "Comma separated block number-to-hash mappings to enforce (<number>=<hash>) (deprecated in favor of --eth.requiredblocks)",
		Category: flags.DeprecatedCategory,
	}
	BloomFilterSizeFlag = &cli.Uint64Flag{
		Name:     "bloomfilter.size",
		Usage:    "Megabytes of memory allocated to bloom-filter for pruning",
		Value:    2048,
		Category: flags.EthCategory,
	}
	OverrideCancun = &cli.Uint64Flag{
		Name:     "override.cancun",
		Usage:    "Manually specify the Cancun fork timestamp, overriding the bundled setting",
		Category: flags.EthCategory,
	}
	OverrideKroma = &cli.BoolFlag{
		Name:     "override.kroma",
		Usage:    "Manually specify kroma",
		Category: flags.EthCategory,
	}
	// Light server and client settings
	LightServeFlag = &cli.IntFlag{
		Name:     "light.serve",
		Usage:    "Maximum percentage of time allowed for serving LES requests (multi-threaded processing allows values over 100)",
		Value:    ethconfig.Defaults.LightServ,
		Category: flags.LightCategory,
	}
	LightIngressFlag = &cli.IntFlag{
		Name:     "light.ingress",
		Usage:    "Incoming bandwidth limit for serving light clients (kilobytes/sec, 0 = unlimited)",
		Value:    ethconfig.Defaults.LightIngress,
		Category: flags.LightCategory,
	}
	LightEgressFlag = &cli.IntFlag{
		Name:     "light.egress",
		Usage:    "Outgoing bandwidth limit for serving light clients (kilobytes/sec, 0 = unlimited)",
		Value:    ethconfig.Defaults.LightEgress,
		Category: flags.LightCategory,
	}
	LightMaxPeersFlag = &cli.IntFlag{
		Name:     "light.maxpeers",
		Usage:    "Maximum number of light clients to serve, or light servers to attach to",
		Value:    ethconfig.Defaults.LightPeers,
		Category: flags.LightCategory,
	}
	UltraLightServersFlag = &cli.StringFlag{
		Name:     "ulc.servers",
		Usage:    "List of trusted ultra-light servers",
		Value:    strings.Join(ethconfig.Defaults.UltraLightServers, ","),
		Category: flags.LightCategory,
	}
	UltraLightFractionFlag = &cli.IntFlag{
		Name:     "ulc.fraction",
		Usage:    "Minimum % of trusted ultra-light servers required to announce a new head",
		Value:    ethconfig.Defaults.UltraLightFraction,
		Category: flags.LightCategory,
	}
	UltraLightOnlyAnnounceFlag = &cli.BoolFlag{
		Name:     "ulc.onlyannounce",
		Usage:    "Ultra light server sends announcements only",
		Category: flags.LightCategory,
	}
	LightNoPruneFlag = &cli.BoolFlag{
		Name:     "light.nopruning",
		Usage:    "Disable ancient light chain data pruning",
		Category: flags.LightCategory,
	}
	LightNoSyncServeFlag = &cli.BoolFlag{
		Name:     "light.nosyncserve",
		Usage:    "Enables serving light clients before syncing",
		Category: flags.LightCategory,
	}
	// Transaction pool settings
	TxPoolLocalsFlag = &cli.StringFlag{
		Name:     "txpool.locals",
		Usage:    "Comma separated accounts to treat as locals (no flush, priority inclusion)",
		Category: flags.TxPoolCategory,
	}
	TxPoolNoLocalsFlag = &cli.BoolFlag{
		Name:     "txpool.nolocals",
		Usage:    "Disables price exemptions for locally submitted transactions",
		Category: flags.TxPoolCategory,
	}
	TxPoolJournalFlag = &cli.StringFlag{
		Name:     "txpool.journal",
		Usage:    "Disk journal for local transaction to survive node restarts",
		Value:    txpool.DefaultConfig.Journal,
		Category: flags.TxPoolCategory,
	}
	TxPoolJournalRemotesFlag = &cli.BoolFlag{
		Name:     "txpool.journalremotes",
		Usage:    "Includes remote transactions in the journal",
		Category: flags.TxPoolCategory,
	}
	TxPoolRejournalFlag = &cli.DurationFlag{
		Name:     "txpool.rejournal",
		Usage:    "Time interval to regenerate the local transaction journal",
		Value:    txpool.DefaultConfig.Rejournal,
		Category: flags.TxPoolCategory,
	}
	TxPoolPriceLimitFlag = &cli.Uint64Flag{
		Name:     "txpool.pricelimit",
		Usage:    "Minimum gas price limit to enforce for acceptance into the pool",
		Value:    ethconfig.Defaults.TxPool.PriceLimit,
		Category: flags.TxPoolCategory,
	}
	TxPoolPriceBumpFlag = &cli.Uint64Flag{
		Name:     "txpool.pricebump",
		Usage:    "Price bump percentage to replace an already existing transaction",
		Value:    ethconfig.Defaults.TxPool.PriceBump,
		Category: flags.TxPoolCategory,
	}
	TxPoolAccountSlotsFlag = &cli.Uint64Flag{
		Name:     "txpool.accountslots",
		Usage:    "Minimum number of executable transaction slots guaranteed per account",
		Value:    ethconfig.Defaults.TxPool.AccountSlots,
		Category: flags.TxPoolCategory,
	}
	TxPoolGlobalSlotsFlag = &cli.Uint64Flag{
		Name:     "txpool.globalslots",
		Usage:    "Maximum number of executable transaction slots for all accounts",
		Value:    ethconfig.Defaults.TxPool.GlobalSlots,
		Category: flags.TxPoolCategory,
	}
	TxPoolAccountQueueFlag = &cli.Uint64Flag{
		Name:     "txpool.accountqueue",
		Usage:    "Maximum number of non-executable transaction slots permitted per account",
		Value:    ethconfig.Defaults.TxPool.AccountQueue,
		Category: flags.TxPoolCategory,
	}
	TxPoolGlobalQueueFlag = &cli.Uint64Flag{
		Name:     "txpool.globalqueue",
		Usage:    "Maximum number of non-executable transaction slots for all accounts",
		Value:    ethconfig.Defaults.TxPool.GlobalQueue,
		Category: flags.TxPoolCategory,
	}
	TxPoolLifetimeFlag = &cli.DurationFlag{
		Name:     "txpool.lifetime",
		Usage:    "Maximum amount of time non-executable transaction are queued",
		Value:    ethconfig.Defaults.TxPool.Lifetime,
		Category: flags.TxPoolCategory,
	}

	// Performance tuning settings
	CacheFlag = &cli.IntFlag{
		Name:     "cache",
		Usage:    "Megabytes of memory allocated to internal caching (default = 4096 mainnet full node, 128 light mode)",
		Value:    1024,
		Category: flags.PerfCategory,
	}
	CacheDatabaseFlag = &cli.IntFlag{
		Name:     "cache.database",
		Usage:    "Percentage of cache memory allowance to use for database io",
		Value:    50,
		Category: flags.PerfCategory,
	}
	CacheTrieFlag = &cli.IntFlag{
		Name:     "cache.trie",
		Usage:    "Percentage of cache memory allowance to use for trie caching (default = 15% full mode, 30% archive mode)",
		Value:    15,
		Category: flags.PerfCategory,
	}
	CacheTrieJournalFlag = &cli.StringFlag{
		Name:     "cache.trie.journal",
		Usage:    "Disk journal directory for trie cache to survive node restarts",
		Value:    ethconfig.Defaults.TrieCleanCacheJournal,
		Category: flags.PerfCategory,
	}
	CacheTrieRejournalFlag = &cli.DurationFlag{
		Name:     "cache.trie.rejournal",
		Usage:    "Time interval to regenerate the trie cache journal",
		Value:    ethconfig.Defaults.TrieCleanCacheRejournal,
		Category: flags.PerfCategory,
	}
	CacheGCFlag = &cli.IntFlag{
		Name:     "cache.gc",
		Usage:    "Percentage of cache memory allowance to use for trie pruning (default = 25% full mode, 0% archive mode)",
		Value:    25,
		Category: flags.PerfCategory,
	}
	CacheSnapshotFlag = &cli.IntFlag{
		Name:     "cache.snapshot",
		Usage:    "Percentage of cache memory allowance to use for snapshot caching (default = 10% full mode, 20% archive mode)",
		Value:    10,
		Category: flags.PerfCategory,
	}
	CacheNoPrefetchFlag = &cli.BoolFlag{
		Name:     "cache.noprefetch",
		Usage:    "Disable heuristic state prefetch during block import (less CPU and disk IO, more time waiting for data)",
		Category: flags.PerfCategory,
	}
	CachePreimagesFlag = &cli.BoolFlag{
		Name:     "cache.preimages",
		Usage:    "Enable recording the SHA3/keccak preimages of trie keys",
		Category: flags.PerfCategory,
	}
	CacheLogSizeFlag = &cli.IntFlag{
		Name:     "cache.blocklogs",
		Usage:    "Size (in number of blocks) of the log cache for filtering",
		Category: flags.PerfCategory,
		Value:    ethconfig.Defaults.FilterLogCacheSize,
	}
	FDLimitFlag = &cli.IntFlag{
		Name:     "fdlimit",
		Usage:    "Raise the open file descriptor resource limit (default = system fd limit)",
		Category: flags.PerfCategory,
	}
	CryptoKZGFlag = &cli.StringFlag{
		Name:     "crypto.kzg",
		Usage:    "KZG library implementation to use; gokzg (recommended) or ckzg",
		Value:    "gokzg",
		Category: flags.PerfCategory,
	}

	// Miner settings
	MiningEnabledFlag = &cli.BoolFlag{
		Name:     "mine",
		Usage:    "Enable mining",
		Category: flags.MinerCategory,
	}
	MinerGasLimitFlag = &cli.Uint64Flag{
		Name:     "miner.gaslimit",
		Usage:    "Target gas ceiling for mined blocks",
		Value:    ethconfig.Defaults.Miner.GasCeil,
		Category: flags.MinerCategory,
	}
	MinerGasPriceFlag = &flags.BigFlag{
		Name:     "miner.gasprice",
		Usage:    "Minimum gas price for mining a transaction",
		Value:    ethconfig.Defaults.Miner.GasPrice,
		Category: flags.MinerCategory,
	}
	MinerEtherbaseFlag = &cli.StringFlag{
		Name:     "miner.etherbase",
		Usage:    "0x prefixed public address for block mining rewards",
		Category: flags.MinerCategory,
	}
	MinerExtraDataFlag = &cli.StringFlag{
		Name:     "miner.extradata",
		Usage:    "Block extra data set by the miner (default = client version)",
		Category: flags.MinerCategory,
	}
	MinerRecommitIntervalFlag = &cli.DurationFlag{
		Name:     "miner.recommit",
		Usage:    "Time interval to recreate the block being mined",
		Value:    ethconfig.Defaults.Miner.Recommit,
		Category: flags.MinerCategory,
	}
	MinerNewPayloadTimeout = &cli.DurationFlag{
		Name:     "miner.newpayload-timeout",
		Usage:    "Specify the maximum time allowance for creating a new payload",
		Value:    ethconfig.Defaults.Miner.NewPayloadTimeout,
		Category: flags.MinerCategory,
	}

	// Account settings
	UnlockedAccountFlag = &cli.StringFlag{
		Name:     "unlock",
		Usage:    "Comma separated list of accounts to unlock",
		Value:    "",
		Category: flags.AccountCategory,
	}
	PasswordFileFlag = &cli.PathFlag{
		Name:      "password",
		Usage:     "Password file to use for non-interactive password input",
		TakesFile: true,
		Category:  flags.AccountCategory,
	}
	ExternalSignerFlag = &cli.StringFlag{
		Name:     "signer",
		Usage:    "External signer (url or path to ipc file)",
		Value:    "",
		Category: flags.AccountCategory,
	}
	InsecureUnlockAllowedFlag = &cli.BoolFlag{
		Name:     "allow-insecure-unlock",
		Usage:    "Allow insecure account unlocking when account-related RPCs are exposed by http",
		Category: flags.AccountCategory,
	}

	// EVM settings
	VMEnableDebugFlag = &cli.BoolFlag{
		Name:     "vmdebug",
		Usage:    "Record information useful for VM and contract debugging",
		Category: flags.VMCategory,
	}

	// API options.
	RPCGlobalGasCapFlag = &cli.Uint64Flag{
		Name:     "rpc.gascap",
		Usage:    "Sets a cap on gas that can be used in eth_call/estimateGas (0=infinite)",
		Value:    ethconfig.Defaults.RPCGasCap,
		Category: flags.APICategory,
	}
	RPCGlobalEVMTimeoutFlag = &cli.DurationFlag{
		Name:     "rpc.evmtimeout",
		Usage:    "Sets a timeout used for eth_call (0=infinite)",
		Value:    ethconfig.Defaults.RPCEVMTimeout,
		Category: flags.APICategory,
	}
	RPCGlobalTxFeeCapFlag = &cli.Float64Flag{
		Name:     "rpc.txfeecap",
		Usage:    "Sets a cap on transaction fee (in ether) that can be sent via the RPC APIs (0 = no cap)",
		Value:    ethconfig.Defaults.RPCTxFeeCap,
		Category: flags.APICategory,
	}
	// Authenticated RPC HTTP settings
	AuthListenFlag = &cli.StringFlag{
		Name:     "authrpc.addr",
		Usage:    "Listening address for authenticated APIs",
		Value:    node.DefaultConfig.AuthAddr,
		Category: flags.APICategory,
	}
	AuthPortFlag = &cli.IntFlag{
		Name:     "authrpc.port",
		Usage:    "Listening port for authenticated APIs",
		Value:    node.DefaultConfig.AuthPort,
		Category: flags.APICategory,
	}
	AuthVirtualHostsFlag = &cli.StringFlag{
		Name:     "authrpc.vhosts",
		Usage:    "Comma separated list of virtual hostnames from which to accept requests (server enforced). Accepts '*' wildcard.",
		Value:    strings.Join(node.DefaultConfig.AuthVirtualHosts, ","),
		Category: flags.APICategory,
	}
	JWTSecretFlag = &flags.DirectoryFlag{
		Name:     "authrpc.jwtsecret",
		Usage:    "Path to a JWT secret to use for authenticated RPC endpoints",
		Category: flags.APICategory,
	}

	// Logging and debug settings
	EthStatsURLFlag = &cli.StringFlag{
		Name:     "ethstats",
		Usage:    "Reporting URL of a ethstats service (nodename:secret@host:port)",
		Category: flags.MetricsCategory,
	}
	NoCompactionFlag = &cli.BoolFlag{
		Name:     "nocompaction",
		Usage:    "Disables db compaction after import",
		Category: flags.LoggingCategory,
	}

	// MISC settings
	SyncTargetFlag = &cli.PathFlag{
		Name:      "synctarget",
		Usage:     `File for containing the hex-encoded block-rlp as sync target(dev feature)`,
		TakesFile: true,
		Category:  flags.MiscCategory,
	}

	// CircuitParams settings
	MaxTxsFlag = &cli.IntFlag{
		Name:     "circuitparams.maxtxs",
		Usage:    "Allowed max number of transactions in a block (default = 0). When it's 0, no limit",
		Value:    0,
		Category: flags.CircuitParamsCategory,
	}
	MaxCalldataFlag = &cli.IntFlag{
		Name:     "circuitparams.maxcalldata",
		Usage:    "Allowed sum of transactions' calldata in a block (default = 0). When it's 0, no limit",
		Value:    0,
		Category: flags.CircuitParamsCategory,
	}

	// RPC settings
	IPCDisabledFlag = &cli.BoolFlag{
		Name:     "ipcdisable",
		Usage:    "Disable the IPC-RPC server",
		Category: flags.APICategory,
	}
	IPCPathFlag = &flags.DirectoryFlag{
		Name:     "ipcpath",
		Usage:    "Filename for IPC socket/pipe within the datadir (explicit paths escape it)",
		Category: flags.APICategory,
	}
	HTTPEnabledFlag = &cli.BoolFlag{
		Name:     "http",
		Usage:    "Enable the HTTP-RPC server",
		Category: flags.APICategory,
	}
	HTTPListenAddrFlag = &cli.StringFlag{
		Name:     "http.addr",
		Usage:    "HTTP-RPC server listening interface",
		Value:    node.DefaultHTTPHost,
		Category: flags.APICategory,
	}
	HTTPPortFlag = &cli.IntFlag{
		Name:     "http.port",
		Usage:    "HTTP-RPC server listening port",
		Value:    node.DefaultHTTPPort,
		Category: flags.APICategory,
	}
	HTTPCORSDomainFlag = &cli.StringFlag{
		Name:     "http.corsdomain",
		Usage:    "Comma separated list of domains from which to accept cross origin requests (browser enforced)",
		Value:    "",
		Category: flags.APICategory,
	}
	HTTPVirtualHostsFlag = &cli.StringFlag{
		Name:     "http.vhosts",
		Usage:    "Comma separated list of virtual hostnames from which to accept requests (server enforced). Accepts '*' wildcard.",
		Value:    strings.Join(node.DefaultConfig.HTTPVirtualHosts, ","),
		Category: flags.APICategory,
	}
	HTTPApiFlag = &cli.StringFlag{
		Name:     "http.api",
		Usage:    "API's offered over the HTTP-RPC interface",
		Value:    "",
		Category: flags.APICategory,
	}
	HTTPPathPrefixFlag = &cli.StringFlag{
		Name:     "http.rpcprefix",
		Usage:    "HTTP path path prefix on which JSON-RPC is served. Use '/' to serve on all paths.",
		Value:    "",
		Category: flags.APICategory,
	}
	GraphQLEnabledFlag = &cli.BoolFlag{
		Name:     "graphql",
		Usage:    "Enable GraphQL on the HTTP-RPC server. Note that GraphQL can only be started if an HTTP server is started as well.",
		Category: flags.APICategory,
	}
	GraphQLCORSDomainFlag = &cli.StringFlag{
		Name:     "graphql.corsdomain",
		Usage:    "Comma separated list of domains from which to accept cross origin requests (browser enforced)",
		Value:    "",
		Category: flags.APICategory,
	}
	GraphQLVirtualHostsFlag = &cli.StringFlag{
		Name:     "graphql.vhosts",
		Usage:    "Comma separated list of virtual hostnames from which to accept requests (server enforced). Accepts '*' wildcard.",
		Value:    strings.Join(node.DefaultConfig.GraphQLVirtualHosts, ","),
		Category: flags.APICategory,
	}
	WSEnabledFlag = &cli.BoolFlag{
		Name:     "ws",
		Usage:    "Enable the WS-RPC server",
		Category: flags.APICategory,
	}
	WSListenAddrFlag = &cli.StringFlag{
		Name:     "ws.addr",
		Usage:    "WS-RPC server listening interface",
		Value:    node.DefaultWSHost,
		Category: flags.APICategory,
	}
	WSPortFlag = &cli.IntFlag{
		Name:     "ws.port",
		Usage:    "WS-RPC server listening port",
		Value:    node.DefaultWSPort,
		Category: flags.APICategory,
	}
	WSApiFlag = &cli.StringFlag{
		Name:     "ws.api",
		Usage:    "API's offered over the WS-RPC interface",
		Value:    "",
		Category: flags.APICategory,
	}
	WSAllowedOriginsFlag = &cli.StringFlag{
		Name:     "ws.origins",
		Usage:    "Origins from which to accept websockets requests",
		Value:    "",
		Category: flags.APICategory,
	}
	WSPathPrefixFlag = &cli.StringFlag{
		Name:     "ws.rpcprefix",
		Usage:    "HTTP path prefix on which JSON-RPC is served. Use '/' to serve on all paths.",
		Value:    "",
		Category: flags.APICategory,
	}
	ExecFlag = &cli.StringFlag{
		Name:     "exec",
		Usage:    "Execute JavaScript statement",
		Category: flags.APICategory,
	}
	PreloadJSFlag = &cli.StringFlag{
		Name:     "preload",
		Usage:    "Comma separated list of JavaScript files to preload into the console",
		Category: flags.APICategory,
	}
	AllowUnprotectedTxs = &cli.BoolFlag{
		Name:     "rpc.allow-unprotected-txs",
		Usage:    "Allow for unprotected (non EIP155 signed) transactions to be submitted via RPC",
		Category: flags.APICategory,
	}
	EnablePersonal = &cli.BoolFlag{
		Name:     "rpc.enabledeprecatedpersonal",
		Usage:    "Enables the (deprecated) personal namespace",
		Category: flags.APICategory,
	}

	// Network Settings
	MaxPeersFlag = &cli.IntFlag{
		Name:     "maxpeers",
		Usage:    "Maximum number of network peers (network disabled if set to 0)",
		Value:    node.DefaultConfig.P2P.MaxPeers,
		Category: flags.NetworkingCategory,
	}
	MaxPendingPeersFlag = &cli.IntFlag{
		Name:     "maxpendpeers",
		Usage:    "Maximum number of pending connection attempts (defaults used if set to 0)",
		Value:    node.DefaultConfig.P2P.MaxPendingPeers,
		Category: flags.NetworkingCategory,
	}
	ListenPortFlag = &cli.IntFlag{
		Name:     "port",
		Usage:    "Network listening port",
		Value:    30303,
		Category: flags.NetworkingCategory,
	}
	BootnodesFlag = &cli.StringFlag{
		Name:     "bootnodes",
		Usage:    "Comma separated enode URLs for P2P discovery bootstrap",
		Value:    "",
		Category: flags.NetworkingCategory,
	}
	NodeKeyFileFlag = &cli.StringFlag{
		Name:     "nodekey",
		Usage:    "P2P node key file",
		Category: flags.NetworkingCategory,
	}
	NodeKeyHexFlag = &cli.StringFlag{
		Name:     "nodekeyhex",
		Usage:    "P2P node key as hex (for testing)",
		Category: flags.NetworkingCategory,
	}
	NATFlag = &cli.StringFlag{
		Name:     "nat",
		Usage:    "NAT port mapping mechanism (any|none|upnp|pmp|pmp:<IP>|extip:<IP>)",
		Value:    "any",
		Category: flags.NetworkingCategory,
	}
	NoDiscoverFlag = &cli.BoolFlag{
		Name:     "nodiscover",
		Usage:    "Disables the peer discovery mechanism (manual peer addition)",
		Category: flags.NetworkingCategory,
	}
	DiscoveryV5Flag = &cli.BoolFlag{
		Name:     "v5disc",
		Usage:    "Enables the experimental RLPx V5 (Topic Discovery) mechanism",
		Category: flags.NetworkingCategory,
	}
	NetrestrictFlag = &cli.StringFlag{
		Name:     "netrestrict",
		Usage:    "Restricts network communication to the given IP networks (CIDR masks)",
		Category: flags.NetworkingCategory,
	}
	DNSDiscoveryFlag = &cli.StringFlag{
		Name:     "discovery.dns",
		Usage:    "Sets DNS discovery entry points (use \"\" to disable DNS)",
		Category: flags.NetworkingCategory,
	}
	DiscoveryPortFlag = &cli.IntFlag{
		Name:     "discovery.port",
		Usage:    "Use a custom UDP port for P2P discovery",
		Value:    30303,
		Category: flags.NetworkingCategory,
	}

	// Console
	JSpathFlag = &flags.DirectoryFlag{
		Name:     "jspath",
		Usage:    "JavaScript root path for `loadScript`",
		Value:    flags.DirectoryString("."),
		Category: flags.APICategory,
	}
	HttpHeaderFlag = &cli.StringSliceFlag{
		Name:     "header",
		Aliases:  []string{"H"},
		Usage:    "Pass custom headers to the RPC server when using --" + RemoteDBFlag.Name + " or the geth attach console. This flag can be given multiple times.",
		Category: flags.APICategory,
	}

	// Gas price oracle settings
	GpoBlocksFlag = &cli.IntFlag{
		Name:     "gpo.blocks",
		Usage:    "Number of recent blocks to check for gas prices",
		Value:    ethconfig.Defaults.GPO.Blocks,
		Category: flags.GasPriceCategory,
	}
	GpoPercentileFlag = &cli.IntFlag{
		Name:     "gpo.percentile",
		Usage:    "Suggested gas price is the given percentile of a set of recent transaction gas prices",
		Value:    ethconfig.Defaults.GPO.Percentile,
		Category: flags.GasPriceCategory,
	}
	GpoMaxGasPriceFlag = &cli.Int64Flag{
		Name:     "gpo.maxprice",
		Usage:    "Maximum transaction priority fee (or gasprice before London fork) to be recommended by gpo",
		Value:    ethconfig.Defaults.GPO.MaxPrice.Int64(),
		Category: flags.GasPriceCategory,
	}
	GpoIgnoreGasPriceFlag = &cli.Int64Flag{
		Name:     "gpo.ignoreprice",
		Usage:    "Gas price below which gpo will ignore transactions",
		Value:    ethconfig.Defaults.GPO.IgnorePrice.Int64(),
		Category: flags.GasPriceCategory,
	}

	// Rollup Flags
<<<<<<< HEAD
	// kroma does not support
	// RollupSequencerHTTPFlag, RollupHistoricalRPCFlag, RollupHistoricalRPCTimeoutFlag, RollupDisableTxPoolGossipFlag
=======
	RollupSequencerHTTPFlag = &cli.StringFlag{
		Name:     "rollup.sequencerhttp",
		Usage:    "HTTP endpoint for the sequencer mempool",
		Category: flags.RollupCategory,
	}

	RollupHistoricalRPCFlag = &cli.StringFlag{
		Name:     "rollup.historicalrpc",
		Usage:    "RPC endpoint for historical data.",
		Category: flags.RollupCategory,
	}

	RollupHistoricalRPCTimeoutFlag = &cli.StringFlag{
		Name:     "rollup.historicalrpctimeout",
		Usage:    "Timeout for historical RPC requests.",
		Value:    "5s",
		Category: flags.RollupCategory,
	}

	RollupDisableTxPoolGossipFlag = &cli.BoolFlag{
		Name:     "rollup.disabletxpoolgossip",
		Usage:    "Disable transaction pool gossip.",
		Category: flags.RollupCategory,
	}
	RollupEnableTxPoolAdmissionFlag = &cli.BoolFlag{
		Name:     "rollup.enabletxpooladmission",
		Usage:    "Add RPC-submitted transactions to the txpool (on by default if --rollup.sequencerhttp is not set).",
		Category: flags.RollupCategory,
	}
>>>>>>> 36831023
	RollupComputePendingBlock = &cli.BoolFlag{
		Name:     "rollup.computependingblock",
		Usage:    "By default the pending block equals the latest block to save resources and not leak txs from the tx-pool, this flag enables computing of the pending block from the tx-pool instead.",
		Category: flags.RollupCategory,
	}
	RollupAllowPendingTxFilters = &cli.BoolFlag{
		Name:     "rollup.allowpendingtxfilters",
		Usage:    "By default 'eth_subscribe' with 'NewPendingTransaction' and 'eth_newPendingTransactionFilter' are disabled to prevent leaking txs from the tx-pool.",
		Category: flags.RollupCategory,
	}

	// Metrics flags
	MetricsEnabledFlag = &cli.BoolFlag{
		Name:     "metrics",
		Usage:    "Enable metrics collection and reporting",
		Category: flags.MetricsCategory,
	}
	MetricsEnabledExpensiveFlag = &cli.BoolFlag{
		Name:     "metrics.expensive",
		Usage:    "Enable expensive metrics collection and reporting",
		Category: flags.MetricsCategory,
	}

	// MetricsHTTPFlag defines the endpoint for a stand-alone metrics HTTP endpoint.
	// Since the pprof service enables sensitive/vulnerable behavior, this allows a user
	// to enable a public-OK metrics endpoint without having to worry about ALSO exposing
	// other profiling behavior or information.
	MetricsHTTPFlag = &cli.StringFlag{
		Name:     "metrics.addr",
		Usage:    `Enable stand-alone metrics HTTP server listening interface.`,
		Category: flags.MetricsCategory,
	}
	MetricsPortFlag = &cli.IntFlag{
		Name: "metrics.port",
		Usage: `Metrics HTTP server listening port.
Please note that --` + MetricsHTTPFlag.Name + ` must be set to start the server.`,
		Value:    metrics.DefaultConfig.Port,
		Category: flags.MetricsCategory,
	}
	MetricsEnableInfluxDBFlag = &cli.BoolFlag{
		Name:     "metrics.influxdb",
		Usage:    "Enable metrics export/push to an external InfluxDB database",
		Category: flags.MetricsCategory,
	}
	MetricsInfluxDBEndpointFlag = &cli.StringFlag{
		Name:     "metrics.influxdb.endpoint",
		Usage:    "InfluxDB API endpoint to report metrics to",
		Value:    metrics.DefaultConfig.InfluxDBEndpoint,
		Category: flags.MetricsCategory,
	}
	MetricsInfluxDBDatabaseFlag = &cli.StringFlag{
		Name:     "metrics.influxdb.database",
		Usage:    "InfluxDB database name to push reported metrics to",
		Value:    metrics.DefaultConfig.InfluxDBDatabase,
		Category: flags.MetricsCategory,
	}
	MetricsInfluxDBUsernameFlag = &cli.StringFlag{
		Name:     "metrics.influxdb.username",
		Usage:    "Username to authorize access to the database",
		Value:    metrics.DefaultConfig.InfluxDBUsername,
		Category: flags.MetricsCategory,
	}
	MetricsInfluxDBPasswordFlag = &cli.StringFlag{
		Name:     "metrics.influxdb.password",
		Usage:    "Password to authorize access to the database",
		Value:    metrics.DefaultConfig.InfluxDBPassword,
		Category: flags.MetricsCategory,
	}
	// Tags are part of every measurement sent to InfluxDB. Queries on tags are faster in InfluxDB.
	// For example `host` tag could be used so that we can group all nodes and average a measurement
	// across all of them, but also so that we can select a specific node and inspect its measurements.
	// https://docs.influxdata.com/influxdb/v1.4/concepts/key_concepts/#tag-key
	MetricsInfluxDBTagsFlag = &cli.StringFlag{
		Name:     "metrics.influxdb.tags",
		Usage:    "Comma-separated InfluxDB tags (key/values) attached to all measurements",
		Value:    metrics.DefaultConfig.InfluxDBTags,
		Category: flags.MetricsCategory,
	}

	MetricsEnableInfluxDBV2Flag = &cli.BoolFlag{
		Name:     "metrics.influxdbv2",
		Usage:    "Enable metrics export/push to an external InfluxDB v2 database",
		Category: flags.MetricsCategory,
	}

	MetricsInfluxDBTokenFlag = &cli.StringFlag{
		Name:     "metrics.influxdb.token",
		Usage:    "Token to authorize access to the database (v2 only)",
		Value:    metrics.DefaultConfig.InfluxDBToken,
		Category: flags.MetricsCategory,
	}

	MetricsInfluxDBBucketFlag = &cli.StringFlag{
		Name:     "metrics.influxdb.bucket",
		Usage:    "InfluxDB bucket name to push reported metrics to (v2 only)",
		Value:    metrics.DefaultConfig.InfluxDBBucket,
		Category: flags.MetricsCategory,
	}

	MetricsInfluxDBOrganizationFlag = &cli.StringFlag{
		Name:     "metrics.influxdb.organization",
		Usage:    "InfluxDB organization name (v2 only)",
		Value:    metrics.DefaultConfig.InfluxDBOrganization,
		Category: flags.MetricsCategory,
	}
)

var (
	// TestnetFlags is the flag group of all built-in supported testnets.
	TestnetFlags = []cli.Flag{
		RinkebyFlag,
		GoerliFlag,
		SepoliaFlag,
	}
	// NetworkFlags is the flag group of all built-in supported networks.
	NetworkFlags = append([]cli.Flag{MainnetFlag, BetaOPNetworkFlag}, TestnetFlags...)

	// DatabasePathFlags is the flag group of all database path flags.
	DatabasePathFlags = []cli.Flag{
		DataDirFlag,
		AncientFlag,
		RemoteDBFlag,
		HttpHeaderFlag,
	}
)

func init() {
	if rawdb.PebbleEnabled {
		DatabasePathFlags = append(DatabasePathFlags, DBEngineFlag)
	}
}

// MakeDataDir retrieves the currently requested data directory, terminating
// if none (or the empty string) is specified. If the node is starting a testnet,
// then a subdirectory of the specified datadir will be used.
func MakeDataDir(ctx *cli.Context) string {
	if path := ctx.String(DataDirFlag.Name); path != "" {
		if ctx.Bool(RinkebyFlag.Name) {
			return filepath.Join(path, "rinkeby")
		}
		if ctx.Bool(GoerliFlag.Name) {
			return filepath.Join(path, "goerli")
		}
		if ctx.Bool(SepoliaFlag.Name) {
			return filepath.Join(path, "sepolia")
		}
		if ctx.IsSet(BetaOPNetworkFlag.Name) {
			return filepath.Join(path, ctx.String(BetaOPNetworkFlag.Name))
		}
		return path
	}
	Fatalf("Cannot determine default data directory, please set manually (--datadir)")
	return ""
}

// setNodeKey creates a node key from set command line flags, either loading it
// from a file or as a specified hex value. If neither flags were provided, this
// method returns nil and an emphemeral key is to be generated.
func setNodeKey(ctx *cli.Context, cfg *p2p.Config) {
	var (
		hex  = ctx.String(NodeKeyHexFlag.Name)
		file = ctx.String(NodeKeyFileFlag.Name)
		key  *ecdsa.PrivateKey
		err  error
	)
	switch {
	case file != "" && hex != "":
		Fatalf("Options %q and %q are mutually exclusive", NodeKeyFileFlag.Name, NodeKeyHexFlag.Name)
	case file != "":
		if key, err = crypto.LoadECDSA(file); err != nil {
			Fatalf("Option %q: %v", NodeKeyFileFlag.Name, err)
		}
		cfg.PrivateKey = key
	case hex != "":
		if key, err = crypto.HexToECDSA(hex); err != nil {
			Fatalf("Option %q: %v", NodeKeyHexFlag.Name, err)
		}
		cfg.PrivateKey = key
	}
}

// setNodeUserIdent creates the user identifier from CLI flags.
func setNodeUserIdent(ctx *cli.Context, cfg *node.Config) {
	if identity := ctx.String(IdentityFlag.Name); len(identity) > 0 {
		cfg.UserIdent = identity
	}
}

// setBootstrapNodes creates a list of bootstrap nodes from the command line
// flags, reverting to pre-configured ones if none have been specified.
func setBootstrapNodes(ctx *cli.Context, cfg *p2p.Config) {
	urls := params.MainnetBootnodes
	switch {
	case ctx.IsSet(BootnodesFlag.Name):
		urls = SplitAndTrim(ctx.String(BootnodesFlag.Name))
	case ctx.Bool(SepoliaFlag.Name):
		urls = params.SepoliaBootnodes
	case ctx.Bool(RinkebyFlag.Name):
		urls = params.RinkebyBootnodes
	case ctx.Bool(GoerliFlag.Name):
		urls = params.GoerliBootnodes
	}

	// don't apply defaults if BootstrapNodes is already set
	if cfg.BootstrapNodes != nil {
		return
	}

	cfg.BootstrapNodes = make([]*enode.Node, 0, len(urls))
	for _, url := range urls {
		if url != "" {
			node, err := enode.Parse(enode.ValidSchemes, url)
			if err != nil {
				log.Crit("Bootstrap URL invalid", "enode", url, "err", err)
				continue
			}
			cfg.BootstrapNodes = append(cfg.BootstrapNodes, node)
		}
	}
}

// setBootstrapNodesV5 creates a list of bootstrap nodes from the command line
// flags, reverting to pre-configured ones if none have been specified.
func setBootstrapNodesV5(ctx *cli.Context, cfg *p2p.Config) {
	urls := params.V5Bootnodes
	switch {
	case ctx.IsSet(BootnodesFlag.Name):
		urls = SplitAndTrim(ctx.String(BootnodesFlag.Name))
	case cfg.BootstrapNodesV5 != nil:
		return // already set, don't apply defaults.
	}

	cfg.BootstrapNodesV5 = make([]*enode.Node, 0, len(urls))
	for _, url := range urls {
		if url != "" {
			node, err := enode.Parse(enode.ValidSchemes, url)
			if err != nil {
				log.Error("Bootstrap URL invalid", "enode", url, "err", err)
				continue
			}
			cfg.BootstrapNodesV5 = append(cfg.BootstrapNodesV5, node)
		}
	}
}

// setListenAddress creates TCP/UDP listening address strings from set command
// line flags
func setListenAddress(ctx *cli.Context, cfg *p2p.Config) {
	if ctx.IsSet(ListenPortFlag.Name) {
		cfg.ListenAddr = fmt.Sprintf(":%d", ctx.Int(ListenPortFlag.Name))
	}
	if ctx.IsSet(DiscoveryPortFlag.Name) {
		cfg.DiscAddr = fmt.Sprintf(":%d", ctx.Int(DiscoveryPortFlag.Name))
	}
}

// setNAT creates a port mapper from command line flags.
func setNAT(ctx *cli.Context, cfg *p2p.Config) {
	if ctx.IsSet(NATFlag.Name) {
		natif, err := nat.Parse(ctx.String(NATFlag.Name))
		if err != nil {
			Fatalf("Option %s: %v", NATFlag.Name, err)
		}
		cfg.NAT = natif
	}
}

// SplitAndTrim splits input separated by a comma
// and trims excessive white space from the substrings.
func SplitAndTrim(input string) (ret []string) {
	l := strings.Split(input, ",")
	for _, r := range l {
		if r = strings.TrimSpace(r); r != "" {
			ret = append(ret, r)
		}
	}
	return ret
}

// setHTTP creates the HTTP RPC listener interface string from the set
// command line flags, returning empty if the HTTP endpoint is disabled.
func setHTTP(ctx *cli.Context, cfg *node.Config) {
	if ctx.Bool(HTTPEnabledFlag.Name) && cfg.HTTPHost == "" {
		cfg.HTTPHost = "127.0.0.1"
		if ctx.IsSet(HTTPListenAddrFlag.Name) {
			cfg.HTTPHost = ctx.String(HTTPListenAddrFlag.Name)
		}
	}

	if ctx.IsSet(HTTPPortFlag.Name) {
		cfg.HTTPPort = ctx.Int(HTTPPortFlag.Name)
	}

	if ctx.IsSet(AuthListenFlag.Name) {
		cfg.AuthAddr = ctx.String(AuthListenFlag.Name)
	}

	if ctx.IsSet(AuthPortFlag.Name) {
		cfg.AuthPort = ctx.Int(AuthPortFlag.Name)
	}

	if ctx.IsSet(AuthVirtualHostsFlag.Name) {
		cfg.AuthVirtualHosts = SplitAndTrim(ctx.String(AuthVirtualHostsFlag.Name))
	}

	if ctx.IsSet(HTTPCORSDomainFlag.Name) {
		cfg.HTTPCors = SplitAndTrim(ctx.String(HTTPCORSDomainFlag.Name))
	}

	if ctx.IsSet(HTTPApiFlag.Name) {
		cfg.HTTPModules = SplitAndTrim(ctx.String(HTTPApiFlag.Name))
	}

	if ctx.IsSet(HTTPVirtualHostsFlag.Name) {
		cfg.HTTPVirtualHosts = SplitAndTrim(ctx.String(HTTPVirtualHostsFlag.Name))
	}

	if ctx.IsSet(HTTPPathPrefixFlag.Name) {
		cfg.HTTPPathPrefix = ctx.String(HTTPPathPrefixFlag.Name)
	}
	if ctx.IsSet(AllowUnprotectedTxs.Name) {
		cfg.AllowUnprotectedTxs = ctx.Bool(AllowUnprotectedTxs.Name)
	}
}

// setGraphQL creates the GraphQL listener interface string from the set
// command line flags, returning empty if the GraphQL endpoint is disabled.
func setGraphQL(ctx *cli.Context, cfg *node.Config) {
	if ctx.IsSet(GraphQLCORSDomainFlag.Name) {
		cfg.GraphQLCors = SplitAndTrim(ctx.String(GraphQLCORSDomainFlag.Name))
	}
	if ctx.IsSet(GraphQLVirtualHostsFlag.Name) {
		cfg.GraphQLVirtualHosts = SplitAndTrim(ctx.String(GraphQLVirtualHostsFlag.Name))
	}
}

// setWS creates the WebSocket RPC listener interface string from the set
// command line flags, returning empty if the HTTP endpoint is disabled.
func setWS(ctx *cli.Context, cfg *node.Config) {
	if ctx.Bool(WSEnabledFlag.Name) && cfg.WSHost == "" {
		cfg.WSHost = "127.0.0.1"
		if ctx.IsSet(WSListenAddrFlag.Name) {
			cfg.WSHost = ctx.String(WSListenAddrFlag.Name)
		}
	}
	if ctx.IsSet(WSPortFlag.Name) {
		cfg.WSPort = ctx.Int(WSPortFlag.Name)
	}

	if ctx.IsSet(WSAllowedOriginsFlag.Name) {
		cfg.WSOrigins = SplitAndTrim(ctx.String(WSAllowedOriginsFlag.Name))
	}

	if ctx.IsSet(WSApiFlag.Name) {
		cfg.WSModules = SplitAndTrim(ctx.String(WSApiFlag.Name))
	}

	if ctx.IsSet(WSPathPrefixFlag.Name) {
		cfg.WSPathPrefix = ctx.String(WSPathPrefixFlag.Name)
	}
}

// setIPC creates an IPC path configuration from the set command line flags,
// returning an empty string if IPC was explicitly disabled, or the set path.
func setIPC(ctx *cli.Context, cfg *node.Config) {
	CheckExclusive(ctx, IPCDisabledFlag, IPCPathFlag)
	switch {
	case ctx.Bool(IPCDisabledFlag.Name):
		cfg.IPCPath = ""
	case ctx.IsSet(IPCPathFlag.Name):
		cfg.IPCPath = ctx.String(IPCPathFlag.Name)
	}
}

// setLes configures the les server and ultra light client settings from the command line flags.
func setLes(ctx *cli.Context, cfg *ethconfig.Config) {
	if ctx.IsSet(LightServeFlag.Name) {
		cfg.LightServ = ctx.Int(LightServeFlag.Name)
	}
	if ctx.IsSet(LightIngressFlag.Name) {
		cfg.LightIngress = ctx.Int(LightIngressFlag.Name)
	}
	if ctx.IsSet(LightEgressFlag.Name) {
		cfg.LightEgress = ctx.Int(LightEgressFlag.Name)
	}
	if ctx.IsSet(LightMaxPeersFlag.Name) {
		cfg.LightPeers = ctx.Int(LightMaxPeersFlag.Name)
	}
	if ctx.IsSet(UltraLightServersFlag.Name) {
		cfg.UltraLightServers = strings.Split(ctx.String(UltraLightServersFlag.Name), ",")
	}
	if ctx.IsSet(UltraLightFractionFlag.Name) {
		cfg.UltraLightFraction = ctx.Int(UltraLightFractionFlag.Name)
	}
	if cfg.UltraLightFraction <= 0 && cfg.UltraLightFraction > 100 {
		log.Error("Ultra light fraction is invalid", "had", cfg.UltraLightFraction, "updated", ethconfig.Defaults.UltraLightFraction)
		cfg.UltraLightFraction = ethconfig.Defaults.UltraLightFraction
	}
	if ctx.IsSet(UltraLightOnlyAnnounceFlag.Name) {
		cfg.UltraLightOnlyAnnounce = ctx.Bool(UltraLightOnlyAnnounceFlag.Name)
	}
	if ctx.IsSet(LightNoPruneFlag.Name) {
		cfg.LightNoPrune = ctx.Bool(LightNoPruneFlag.Name)
	}
	if ctx.IsSet(LightNoSyncServeFlag.Name) {
		cfg.LightNoSyncServe = ctx.Bool(LightNoSyncServeFlag.Name)
	}
}

// MakeDatabaseHandles raises out the number of allowed file handles per process
// for Geth and returns half of the allowance to assign to the database.
func MakeDatabaseHandles(max int) int {
	limit, err := fdlimit.Maximum()
	if err != nil {
		Fatalf("Failed to retrieve file descriptor allowance: %v", err)
	}
	switch {
	case max == 0:
		// User didn't specify a meaningful value, use system limits
	case max < 128:
		// User specified something unhealthy, just use system defaults
		log.Error("File descriptor limit invalid (<128)", "had", max, "updated", limit)
	case max > limit:
		// User requested more than the OS allows, notify that we can't allocate it
		log.Warn("Requested file descriptors denied by OS", "req", max, "limit", limit)
	default:
		// User limit is meaningful and within allowed range, use that
		limit = max
	}
	raised, err := fdlimit.Raise(uint64(limit))
	if err != nil {
		Fatalf("Failed to raise file descriptor allowance: %v", err)
	}
	return int(raised / 2) // Leave half for networking and other stuff
}

// MakeAddress converts an account specified directly as a hex encoded string or
// a key index in the key store to an internal account representation.
func MakeAddress(ks *keystore.KeyStore, account string) (accounts.Account, error) {
	// If the specified account is a valid address, return it
	if common.IsHexAddress(account) {
		return accounts.Account{Address: common.HexToAddress(account)}, nil
	}
	// Otherwise try to interpret the account as a keystore index
	index, err := strconv.Atoi(account)
	if err != nil || index < 0 {
		return accounts.Account{}, fmt.Errorf("invalid account address or index %q", account)
	}
	log.Warn("-------------------------------------------------------------------")
	log.Warn("Referring to accounts by order in the keystore folder is dangerous!")
	log.Warn("This functionality is deprecated and will be removed in the future!")
	log.Warn("Please use explicit addresses! (can search via `geth account list`)")
	log.Warn("-------------------------------------------------------------------")

	accs := ks.Accounts()
	if len(accs) <= index {
		return accounts.Account{}, fmt.Errorf("index %d higher than number of accounts %d", index, len(accs))
	}
	return accs[index], nil
}

// setEtherbase retrieves the etherbase from the directly specified command line flags.
func setEtherbase(ctx *cli.Context, cfg *ethconfig.Config) {
	if !ctx.IsSet(MinerEtherbaseFlag.Name) {
		return
	}
	addr := ctx.String(MinerEtherbaseFlag.Name)
	if strings.HasPrefix(addr, "0x") || strings.HasPrefix(addr, "0X") {
		addr = addr[2:]
	}
	b, err := hex.DecodeString(addr)
	if err != nil || len(b) != common.AddressLength {
		Fatalf("-%s: invalid etherbase address %q", MinerEtherbaseFlag.Name, addr)
		return
	}
	cfg.Miner.Etherbase = common.BytesToAddress(b)
}

// MakePasswordList reads password lines from the file specified by the global --password flag.
func MakePasswordList(ctx *cli.Context) []string {
	path := ctx.Path(PasswordFileFlag.Name)
	if path == "" {
		return nil
	}
	text, err := os.ReadFile(path)
	if err != nil {
		Fatalf("Failed to read password file: %v", err)
	}
	lines := strings.Split(string(text), "\n")
	// Sanitise DOS line endings.
	for i := range lines {
		lines[i] = strings.TrimRight(lines[i], "\r")
	}
	return lines
}

func SetP2PConfig(ctx *cli.Context, cfg *p2p.Config) {
	setNodeKey(ctx, cfg)
	setNAT(ctx, cfg)
	setListenAddress(ctx, cfg)
	setBootstrapNodes(ctx, cfg)
	setBootstrapNodesV5(ctx, cfg)

	lightClient := ctx.String(SyncModeFlag.Name) == "light"
	lightServer := (ctx.Int(LightServeFlag.Name) != 0)

	lightPeers := ctx.Int(LightMaxPeersFlag.Name)
	if lightClient && !ctx.IsSet(LightMaxPeersFlag.Name) {
		// dynamic default - for clients we use 1/10th of the default for servers
		lightPeers /= 10
	}

	if ctx.IsSet(MaxPeersFlag.Name) {
		cfg.MaxPeers = ctx.Int(MaxPeersFlag.Name)
		if lightServer && !ctx.IsSet(LightMaxPeersFlag.Name) {
			cfg.MaxPeers += lightPeers
		}
	} else {
		if lightServer {
			cfg.MaxPeers += lightPeers
		}
		if lightClient && ctx.IsSet(LightMaxPeersFlag.Name) && cfg.MaxPeers < lightPeers {
			cfg.MaxPeers = lightPeers
		}
	}
	if !(lightClient || lightServer) {
		lightPeers = 0
	}
	ethPeers := cfg.MaxPeers - lightPeers
	if lightClient {
		ethPeers = 0
	}
	log.Info("Maximum peer count", "ETH", ethPeers, "LES", lightPeers, "total", cfg.MaxPeers)

	if ctx.IsSet(MaxPendingPeersFlag.Name) {
		cfg.MaxPendingPeers = ctx.Int(MaxPendingPeersFlag.Name)
	}
	if ctx.IsSet(NoDiscoverFlag.Name) || lightClient {
		cfg.NoDiscovery = true
	}

	// if we're running a light client or server, force enable the v5 peer discovery
	// unless it is explicitly disabled with --nodiscover note that explicitly specifying
	// --v5disc overrides --nodiscover, in which case the later only disables v4 discovery
	forceV5Discovery := (lightClient || lightServer) && !ctx.Bool(NoDiscoverFlag.Name)
	if ctx.IsSet(DiscoveryV5Flag.Name) {
		cfg.DiscoveryV5 = ctx.Bool(DiscoveryV5Flag.Name)
	} else if forceV5Discovery {
		cfg.DiscoveryV5 = true
	}

	if netrestrict := ctx.String(NetrestrictFlag.Name); netrestrict != "" {
		list, err := netutil.ParseNetlist(netrestrict)
		if err != nil {
			Fatalf("Option %q: %v", NetrestrictFlag.Name, err)
		}
		cfg.NetRestrict = list
	}

	if ctx.Bool(DeveloperFlag.Name) {
		// --dev mode can't use p2p networking.
		cfg.MaxPeers = 0
		cfg.ListenAddr = ""
		cfg.NoDial = true
		cfg.NoDiscovery = true
		cfg.DiscoveryV5 = false
	}
}

// SetNodeConfig applies node-related command line flags to the config.
func SetNodeConfig(ctx *cli.Context, cfg *node.Config) {
	SetP2PConfig(ctx, &cfg.P2P)
	setIPC(ctx, cfg)
	setHTTP(ctx, cfg)
	setGraphQL(ctx, cfg)
	setWS(ctx, cfg)
	setNodeUserIdent(ctx, cfg)
	SetDataDir(ctx, cfg)
	setSmartCard(ctx, cfg)

	if ctx.IsSet(JWTSecretFlag.Name) {
		cfg.JWTSecret = ctx.String(JWTSecretFlag.Name)
	}

	if ctx.IsSet(EnablePersonal.Name) {
		cfg.EnablePersonal = true
	}

	if ctx.IsSet(ExternalSignerFlag.Name) {
		cfg.ExternalSigner = ctx.String(ExternalSignerFlag.Name)
	}

	if ctx.IsSet(KeyStoreDirFlag.Name) {
		cfg.KeyStoreDir = ctx.String(KeyStoreDirFlag.Name)
	}
	if ctx.IsSet(DeveloperFlag.Name) {
		cfg.UseLightweightKDF = true
	}
	if ctx.IsSet(LightKDFFlag.Name) {
		cfg.UseLightweightKDF = ctx.Bool(LightKDFFlag.Name)
	}
	if ctx.IsSet(NoUSBFlag.Name) || cfg.NoUSB {
		log.Warn("Option nousb is deprecated and USB is deactivated by default. Use --usb to enable")
	}
	if ctx.IsSet(USBFlag.Name) {
		cfg.USB = ctx.Bool(USBFlag.Name)
	}
	if ctx.IsSet(InsecureUnlockAllowedFlag.Name) {
		cfg.InsecureUnlockAllowed = ctx.Bool(InsecureUnlockAllowedFlag.Name)
	}
	if ctx.IsSet(DBEngineFlag.Name) {
		dbEngine := ctx.String(DBEngineFlag.Name)
		if dbEngine != "leveldb" && dbEngine != "pebble" {
			Fatalf("Invalid choice for db.engine '%s', allowed 'leveldb' or 'pebble'", dbEngine)
		}
		log.Info(fmt.Sprintf("Using %s as db engine", dbEngine))
		cfg.DBEngine = dbEngine
	}
}

func setSmartCard(ctx *cli.Context, cfg *node.Config) {
	// Skip enabling smartcards if no path is set
	path := ctx.String(SmartCardDaemonPathFlag.Name)
	if path == "" {
		return
	}
	// Sanity check that the smartcard path is valid
	fi, err := os.Stat(path)
	if err != nil {
		log.Info("Smartcard socket not found, disabling", "err", err)
		return
	}
	if fi.Mode()&os.ModeType != os.ModeSocket {
		log.Error("Invalid smartcard daemon path", "path", path, "type", fi.Mode().String())
		return
	}
	// Smartcard daemon path exists and is a socket, enable it
	cfg.SmartCardDaemonPath = path
}

func SetDataDir(ctx *cli.Context, cfg *node.Config) {
	switch {
	case ctx.IsSet(DataDirFlag.Name):
		cfg.DataDir = ctx.String(DataDirFlag.Name)
	case ctx.Bool(DeveloperFlag.Name):
		cfg.DataDir = "" // unless explicitly requested, use memory databases
	case ctx.Bool(RinkebyFlag.Name) && cfg.DataDir == node.DefaultDataDir():
		cfg.DataDir = filepath.Join(node.DefaultDataDir(), "rinkeby")
	case ctx.Bool(GoerliFlag.Name) && cfg.DataDir == node.DefaultDataDir():
		cfg.DataDir = filepath.Join(node.DefaultDataDir(), "goerli")
	case ctx.Bool(SepoliaFlag.Name) && cfg.DataDir == node.DefaultDataDir():
		cfg.DataDir = filepath.Join(node.DefaultDataDir(), "sepolia")
	case ctx.IsSet(BetaOPNetworkFlag.Name) && cfg.DataDir == node.DefaultDataDir():
		cfg.DataDir = filepath.Join(node.DefaultDataDir(), ctx.String(BetaOPNetworkFlag.Name))
	}
}

func setGPO(ctx *cli.Context, cfg *gasprice.Config, light bool) {
	// If we are running the light client, apply another group
	// settings for gas oracle.
	if light {
		*cfg = ethconfig.LightClientGPO
	}
	if ctx.IsSet(GpoBlocksFlag.Name) {
		cfg.Blocks = ctx.Int(GpoBlocksFlag.Name)
	}
	if ctx.IsSet(GpoPercentileFlag.Name) {
		cfg.Percentile = ctx.Int(GpoPercentileFlag.Name)
	}
	if ctx.IsSet(GpoMaxGasPriceFlag.Name) {
		cfg.MaxPrice = big.NewInt(ctx.Int64(GpoMaxGasPriceFlag.Name))
	}
	if ctx.IsSet(GpoIgnoreGasPriceFlag.Name) {
		cfg.IgnorePrice = big.NewInt(ctx.Int64(GpoIgnoreGasPriceFlag.Name))
	}
}

func setTxPool(ctx *cli.Context, cfg *txpool.Config) {
	if ctx.IsSet(TxPoolLocalsFlag.Name) {
		locals := strings.Split(ctx.String(TxPoolLocalsFlag.Name), ",")
		for _, account := range locals {
			if trimmed := strings.TrimSpace(account); !common.IsHexAddress(trimmed) {
				Fatalf("Invalid account in --txpool.locals: %s", trimmed)
			} else {
				cfg.Locals = append(cfg.Locals, common.HexToAddress(account))
			}
		}
	}
	if ctx.IsSet(TxPoolNoLocalsFlag.Name) {
		cfg.NoLocals = ctx.Bool(TxPoolNoLocalsFlag.Name)
	}
	if ctx.IsSet(TxPoolJournalFlag.Name) {
		cfg.Journal = ctx.String(TxPoolJournalFlag.Name)
	}
	if ctx.IsSet(TxPoolJournalRemotesFlag.Name) {
		cfg.JournalRemote = ctx.Bool(TxPoolJournalRemotesFlag.Name)
	}
	if ctx.IsSet(TxPoolRejournalFlag.Name) {
		cfg.Rejournal = ctx.Duration(TxPoolRejournalFlag.Name)
	}
	if ctx.IsSet(TxPoolPriceLimitFlag.Name) {
		cfg.PriceLimit = ctx.Uint64(TxPoolPriceLimitFlag.Name)
	}
	if ctx.IsSet(TxPoolPriceBumpFlag.Name) {
		cfg.PriceBump = ctx.Uint64(TxPoolPriceBumpFlag.Name)
	}
	if ctx.IsSet(TxPoolAccountSlotsFlag.Name) {
		cfg.AccountSlots = ctx.Uint64(TxPoolAccountSlotsFlag.Name)
	}
	if ctx.IsSet(TxPoolGlobalSlotsFlag.Name) {
		cfg.GlobalSlots = ctx.Uint64(TxPoolGlobalSlotsFlag.Name)
	}
	if ctx.IsSet(TxPoolAccountQueueFlag.Name) {
		cfg.AccountQueue = ctx.Uint64(TxPoolAccountQueueFlag.Name)
	}
	if ctx.IsSet(TxPoolGlobalQueueFlag.Name) {
		cfg.GlobalQueue = ctx.Uint64(TxPoolGlobalQueueFlag.Name)
	}
	if ctx.IsSet(TxPoolLifetimeFlag.Name) {
		cfg.Lifetime = ctx.Duration(TxPoolLifetimeFlag.Name)
	}
}

func setMiner(ctx *cli.Context, cfg *miner.Config) {
	if ctx.IsSet(MinerExtraDataFlag.Name) {
		cfg.ExtraData = []byte(ctx.String(MinerExtraDataFlag.Name))
	}
	if ctx.IsSet(MinerGasLimitFlag.Name) {
		cfg.GasCeil = ctx.Uint64(MinerGasLimitFlag.Name)
	}
	if ctx.IsSet(MinerGasPriceFlag.Name) {
		cfg.GasPrice = flags.GlobalBig(ctx, MinerGasPriceFlag.Name)
	}
	if ctx.IsSet(MinerRecommitIntervalFlag.Name) {
		cfg.Recommit = ctx.Duration(MinerRecommitIntervalFlag.Name)
	}
	if ctx.IsSet(MinerNewPayloadTimeout.Name) {
		cfg.NewPayloadTimeout = ctx.Duration(MinerNewPayloadTimeout.Name)
	}
	if ctx.IsSet(RollupComputePendingBlock.Name) {
		cfg.RollupComputePendingBlock = ctx.Bool(RollupComputePendingBlock.Name)
	}
}

func setRequiredBlocks(ctx *cli.Context, cfg *ethconfig.Config) {
	requiredBlocks := ctx.String(EthRequiredBlocksFlag.Name)
	if requiredBlocks == "" {
		if ctx.IsSet(LegacyWhitelistFlag.Name) {
			log.Warn("The flag --whitelist is deprecated and will be removed, please use --eth.requiredblocks")
			requiredBlocks = ctx.String(LegacyWhitelistFlag.Name)
		} else {
			return
		}
	}
	cfg.RequiredBlocks = make(map[uint64]common.Hash)
	for _, entry := range strings.Split(requiredBlocks, ",") {
		parts := strings.Split(entry, "=")
		if len(parts) != 2 {
			Fatalf("Invalid required block entry: %s", entry)
		}
		number, err := strconv.ParseUint(parts[0], 0, 64)
		if err != nil {
			Fatalf("Invalid required block number %s: %v", parts[0], err)
		}
		var hash common.Hash
		if err = hash.UnmarshalText([]byte(parts[1])); err != nil {
			Fatalf("Invalid required block hash %s: %v", parts[1], err)
		}
		cfg.RequiredBlocks[number] = hash
	}
}

// CheckExclusive verifies that only a single instance of the provided flags was
// set by the user. Each flag might optionally be followed by a string type to
// specialize it further.
func CheckExclusive(ctx *cli.Context, args ...interface{}) {
	set := make([]string, 0, 1)
	for i := 0; i < len(args); i++ {
		// Make sure the next argument is a flag and skip if not set
		flag, ok := args[i].(cli.Flag)
		if !ok {
			panic(fmt.Sprintf("invalid argument, not cli.Flag type: %T", args[i]))
		}
		// Check if next arg extends current and expand its name if so
		name := flag.Names()[0]

		if i+1 < len(args) {
			switch option := args[i+1].(type) {
			case string:
				// Extended flag check, make sure value set doesn't conflict with passed in option
				if ctx.String(flag.Names()[0]) == option {
					name += "=" + option
					set = append(set, "--"+name)
				}
				// shift arguments and continue
				i++
				continue

			case cli.Flag:
			default:
				panic(fmt.Sprintf("invalid argument, not cli.Flag or string extension: %T", args[i+1]))
			}
		}
		// Mark the flag if it's set
		if ctx.IsSet(flag.Names()[0]) {
			set = append(set, "--"+name)
		}
	}
	if len(set) > 1 {
		Fatalf("Flags %v can't be used at the same time", strings.Join(set, ", "))
	}
}

// SetEthConfig applies eth-related command line flags to the config.
func SetEthConfig(ctx *cli.Context, stack *node.Node, cfg *ethconfig.Config) {
	// Avoid conflicting network flags
	CheckExclusive(ctx, MainnetFlag, DeveloperFlag, RinkebyFlag, GoerliFlag, SepoliaFlag, BetaOPNetworkFlag)
	CheckExclusive(ctx, LightServeFlag, SyncModeFlag, "light")
	CheckExclusive(ctx, DeveloperFlag, ExternalSignerFlag) // Can't use both ephemeral unlocked and external signer
	if ctx.String(GCModeFlag.Name) == "archive" && ctx.Uint64(TxLookupLimitFlag.Name) != 0 {
		ctx.Set(TxLookupLimitFlag.Name, "0")
		log.Warn("Disable transaction unindexing for archive node")
	}
	if ctx.IsSet(LightServeFlag.Name) && ctx.Uint64(TxLookupLimitFlag.Name) != 0 {
		log.Warn("LES server cannot serve old transaction status and cannot connect below les/4 protocol version if transaction lookup index is limited")
	}
	setEtherbase(ctx, cfg)
	setGPO(ctx, &cfg.GPO, ctx.String(SyncModeFlag.Name) == "light")
	setTxPool(ctx, &cfg.TxPool)
	setMiner(ctx, &cfg.Miner)
	setRequiredBlocks(ctx, cfg)
	setLes(ctx, cfg)

	// Cap the cache allowance and tune the garbage collector
	mem, err := gopsutil.VirtualMemory()
	if err == nil {
		if 32<<(^uintptr(0)>>63) == 32 && mem.Total > 2*1024*1024*1024 {
			log.Warn("Lowering memory allowance on 32bit arch", "available", mem.Total/1024/1024, "addressable", 2*1024)
			mem.Total = 2 * 1024 * 1024 * 1024
		}
		allowance := int(mem.Total / 1024 / 1024 / 3)
		if cache := ctx.Int(CacheFlag.Name); cache > allowance {
			log.Warn("Sanitizing cache to Go's GC limits", "provided", cache, "updated", allowance)
			ctx.Set(CacheFlag.Name, strconv.Itoa(allowance))
		}
	}
	// Ensure Go's GC ignores the database cache for trigger percentage
	cache := ctx.Int(CacheFlag.Name)
	gogc := math.Max(20, math.Min(100, 100/(float64(cache)/1024)))

	log.Debug("Sanitizing Go's GC trigger", "percent", int(gogc))
	godebug.SetGCPercent(int(gogc))

	if ctx.IsSet(SyncModeFlag.Name) {
		cfg.SyncMode = *flags.GlobalTextMarshaler(ctx, SyncModeFlag.Name).(*downloader.SyncMode)
	}
	if ctx.IsSet(NetworkIdFlag.Name) {
		cfg.NetworkId = ctx.Uint64(NetworkIdFlag.Name)
	}
	if ctx.IsSet(CacheFlag.Name) || ctx.IsSet(CacheDatabaseFlag.Name) {
		cfg.DatabaseCache = ctx.Int(CacheFlag.Name) * ctx.Int(CacheDatabaseFlag.Name) / 100
	}
	cfg.DatabaseHandles = MakeDatabaseHandles(ctx.Int(FDLimitFlag.Name))
	if ctx.IsSet(AncientFlag.Name) {
		cfg.DatabaseFreezer = ctx.String(AncientFlag.Name)
	}

	if gcmode := ctx.String(GCModeFlag.Name); gcmode != "full" && gcmode != "archive" {
		Fatalf("--%s must be either 'full' or 'archive'", GCModeFlag.Name)
	}
	if ctx.IsSet(GCModeFlag.Name) {
		cfg.NoPruning = ctx.String(GCModeFlag.Name) == "archive"
	}
	if ctx.IsSet(CacheNoPrefetchFlag.Name) {
		cfg.NoPrefetch = ctx.Bool(CacheNoPrefetchFlag.Name)
	}
	// Read the value from the flag no matter if it's set or not.
	cfg.Preimages = ctx.Bool(CachePreimagesFlag.Name)
	if cfg.NoPruning && !cfg.Preimages {
		cfg.Preimages = true
		log.Info("Enabling recording of key preimages since archive mode is used")
	}
	if ctx.IsSet(TxLookupLimitFlag.Name) {
		cfg.TxLookupLimit = ctx.Uint64(TxLookupLimitFlag.Name)
	}
	if ctx.IsSet(CacheFlag.Name) || ctx.IsSet(CacheTrieFlag.Name) {
		cfg.TrieCleanCache = ctx.Int(CacheFlag.Name) * ctx.Int(CacheTrieFlag.Name) / 100
	}
	if ctx.IsSet(CacheTrieJournalFlag.Name) {
		cfg.TrieCleanCacheJournal = ctx.String(CacheTrieJournalFlag.Name)
	}
	if ctx.IsSet(CacheTrieRejournalFlag.Name) {
		cfg.TrieCleanCacheRejournal = ctx.Duration(CacheTrieRejournalFlag.Name)
	}
	if ctx.IsSet(CacheFlag.Name) || ctx.IsSet(CacheGCFlag.Name) {
		cfg.TrieDirtyCache = ctx.Int(CacheFlag.Name) * ctx.Int(CacheGCFlag.Name) / 100
	}
	if ctx.IsSet(CacheFlag.Name) || ctx.IsSet(CacheSnapshotFlag.Name) {
		cfg.SnapshotCache = ctx.Int(CacheFlag.Name) * ctx.Int(CacheSnapshotFlag.Name) / 100
	}
	if ctx.IsSet(CacheLogSizeFlag.Name) {
		cfg.FilterLogCacheSize = ctx.Int(CacheLogSizeFlag.Name)
	}
	if !ctx.Bool(SnapshotFlag.Name) {
		// If snap-sync is requested, this flag is also required
		if cfg.SyncMode == downloader.SnapSync {
			log.Info("Snap sync requested, enabling --snapshot")
		} else {
			cfg.TrieCleanCache += cfg.SnapshotCache
			cfg.SnapshotCache = 0 // Disabled
		}
	}
	if ctx.IsSet(DocRootFlag.Name) {
		cfg.DocRoot = ctx.String(DocRootFlag.Name)
	}
	if ctx.IsSet(VMEnableDebugFlag.Name) {
		// TODO(fjl): force-enable this in --dev mode
		cfg.EnablePreimageRecording = ctx.Bool(VMEnableDebugFlag.Name)
	}

	if ctx.IsSet(RPCGlobalGasCapFlag.Name) {
		cfg.RPCGasCap = ctx.Uint64(RPCGlobalGasCapFlag.Name)
	}
	if cfg.RPCGasCap != 0 {
		log.Info("Set global gas cap", "cap", cfg.RPCGasCap)
	} else {
		log.Info("Global gas cap disabled")
	}
	if ctx.IsSet(RPCGlobalEVMTimeoutFlag.Name) {
		cfg.RPCEVMTimeout = ctx.Duration(RPCGlobalEVMTimeoutFlag.Name)
	}
	if ctx.IsSet(RPCGlobalTxFeeCapFlag.Name) {
		cfg.RPCTxFeeCap = ctx.Float64(RPCGlobalTxFeeCapFlag.Name)
	}
	if ctx.IsSet(NoDiscoverFlag.Name) {
		cfg.EthDiscoveryURLs, cfg.SnapDiscoveryURLs = []string{}, []string{}
	} else if ctx.IsSet(DNSDiscoveryFlag.Name) {
		urls := ctx.String(DNSDiscoveryFlag.Name)
		if urls == "" {
			cfg.EthDiscoveryURLs = []string{}
		} else {
			cfg.EthDiscoveryURLs = SplitAndTrim(urls)
		}
	}
<<<<<<< HEAD

=======
	// Only configure sequencer http flag if we're running in verifier mode i.e. --mine is disabled.
	if ctx.IsSet(RollupSequencerHTTPFlag.Name) && !ctx.IsSet(MiningEnabledFlag.Name) {
		cfg.RollupSequencerHTTP = ctx.String(RollupSequencerHTTPFlag.Name)
	}
	if ctx.IsSet(RollupHistoricalRPCFlag.Name) {
		cfg.RollupHistoricalRPC = ctx.String(RollupHistoricalRPCFlag.Name)
	}
	if ctx.IsSet(RollupHistoricalRPCTimeoutFlag.Name) {
		cfg.RollupHistoricalRPCTimeout = ctx.Duration(RollupHistoricalRPCTimeoutFlag.Name)
	}
	cfg.RollupDisableTxPoolGossip = ctx.Bool(RollupDisableTxPoolGossipFlag.Name)
	cfg.RollupDisableTxPoolAdmission = cfg.RollupSequencerHTTP != "" && !ctx.Bool(RollupEnableTxPoolAdmissionFlag.Name)
	cfg.RollupAllowPendingTxFilters = ctx.Bool(RollupAllowPendingTxFilters.Name)
>>>>>>> 36831023
	// Override any default configs for hard coded networks.
	switch {
	case ctx.Bool(MainnetFlag.Name):
		if !ctx.IsSet(NetworkIdFlag.Name) {
			cfg.NetworkId = 1
		}
		cfg.Genesis = core.DefaultGenesisBlock()
		SetDNSDiscoveryDefaults(cfg, params.MainnetGenesisHash)
	case ctx.Bool(SepoliaFlag.Name):
		if !ctx.IsSet(NetworkIdFlag.Name) {
			cfg.NetworkId = 11155111
		}
		cfg.Genesis = core.DefaultSepoliaGenesisBlock()
		SetDNSDiscoveryDefaults(cfg, params.SepoliaGenesisHash)
	case ctx.Bool(RinkebyFlag.Name):
		log.Warn("")
		log.Warn("--------------------------------------------------------------------------------")
		log.Warn("Please note, Rinkeby has been deprecated. It will still work for the time being,")
		log.Warn("but there will be no further hard-forks shipped for it.")
		log.Warn("The network will be permanently halted in Q2/Q3 of 2023.")
		log.Warn("For the most future proof testnet, choose Sepolia as")
		log.Warn("your replacement environment (--sepolia instead of --rinkeby).")
		log.Warn("--------------------------------------------------------------------------------")
		log.Warn("")

		if !ctx.IsSet(NetworkIdFlag.Name) {
			cfg.NetworkId = 4
		}
		cfg.Genesis = core.DefaultRinkebyGenesisBlock()
		SetDNSDiscoveryDefaults(cfg, params.RinkebyGenesisHash)
	case ctx.Bool(GoerliFlag.Name):
		if !ctx.IsSet(NetworkIdFlag.Name) {
			cfg.NetworkId = 5
		}
		cfg.Genesis = core.DefaultGoerliGenesisBlock()
		SetDNSDiscoveryDefaults(cfg, params.GoerliGenesisHash)
	case ctx.Bool(DeveloperFlag.Name):
		if !ctx.IsSet(NetworkIdFlag.Name) {
			cfg.NetworkId = 1337
		}
		cfg.SyncMode = downloader.FullSync
		// Create new developer account or reuse existing one
		var (
			developer  accounts.Account
			passphrase string
			err        error
		)
		if list := MakePasswordList(ctx); len(list) > 0 {
			// Just take the first value. Although the function returns a possible multiple values and
			// some usages iterate through them as attempts, that doesn't make sense in this setting,
			// when we're definitely concerned with only one account.
			passphrase = list[0]
		}

		// Unlock the developer account by local keystore.
		var ks *keystore.KeyStore
		if keystores := stack.AccountManager().Backends(keystore.KeyStoreType); len(keystores) > 0 {
			ks = keystores[0].(*keystore.KeyStore)
		}
		if ks == nil {
			Fatalf("Keystore is not available")
		}

		// Figure out the dev account address.
		// setEtherbase has been called above, configuring the miner address from command line flags.
		if cfg.Miner.Etherbase != (common.Address{}) {
			developer = accounts.Account{Address: cfg.Miner.Etherbase}
		} else if accs := ks.Accounts(); len(accs) > 0 {
			developer = ks.Accounts()[0]
		} else {
			developer, err = ks.NewAccount(passphrase)
			if err != nil {
				Fatalf("Failed to create developer account: %v", err)
			}
		}
		// Make sure the address is configured as fee recipient, otherwise
		// the miner will fail to start.
		cfg.Miner.Etherbase = developer.Address

		if err := ks.Unlock(developer, passphrase); err != nil {
			Fatalf("Failed to unlock developer account: %v", err)
		}
		log.Info("Using developer account", "address", developer.Address)

		// Create a new developer genesis block or reuse existing one
		cfg.Genesis = core.DeveloperGenesisBlock(uint64(ctx.Int(DeveloperPeriodFlag.Name)), ctx.Uint64(DeveloperGasLimitFlag.Name), developer.Address)
		if ctx.IsSet(DataDirFlag.Name) {
			// If datadir doesn't exist we need to open db in write-mode
			// so leveldb can create files.
			readonly := true
			if !common.FileExist(stack.ResolvePath("chaindata")) {
				readonly = false
			}
			// Check if we have an already initialized chain and fall back to
			// that if so. Otherwise we need to generate a new genesis spec.
			chaindb := MakeChainDatabase(ctx, stack, readonly)
			if rawdb.ReadCanonicalHash(chaindb, 0) != (common.Hash{}) {
				cfg.Genesis = nil // fallback to db content
			}
			chaindb.Close()
		}
		if !ctx.IsSet(MinerGasPriceFlag.Name) {
			cfg.Miner.GasPrice = big.NewInt(1)
		}
	case ctx.IsSet(BetaOPNetworkFlag.Name):
		genesis := MakeGenesis(ctx)
		if !ctx.IsSet(NetworkIdFlag.Name) {
			cfg.NetworkId = genesis.Config.ChainID.Uint64()
		}
		cfg.Genesis = genesis
	default:
		if cfg.NetworkId == 1 {
			SetDNSDiscoveryDefaults(cfg, params.MainnetGenesisHash)
		}
	}
	// Set any dangling config values
	if ctx.String(CryptoKZGFlag.Name) != "gokzg" && ctx.String(CryptoKZGFlag.Name) != "ckzg" {
		Fatalf("--%s flag must be 'gokzg' or 'ckzg'", CryptoKZGFlag.Name)
	}
	log.Info("Initializing the KZG library", "backend", ctx.String(CryptoKZGFlag.Name))
	if err := kzg4844.UseCKZG(ctx.String(CryptoKZGFlag.Name) == "ckzg"); err != nil {
		Fatalf("Failed to set KZG library implementation to %s: %v", ctx.String(CryptoKZGFlag.Name), err)
	}
}

// SetDNSDiscoveryDefaults configures DNS discovery with the given URL if
// no URLs are set.
func SetDNSDiscoveryDefaults(cfg *ethconfig.Config, genesis common.Hash) {
	if cfg.EthDiscoveryURLs != nil {
		return // already set through flags/config
	}
	protocol := "all"
	if cfg.SyncMode == downloader.LightSync {
		protocol = "les"
	}
	if url := params.KnownDNSNetwork(genesis, protocol); url != "" {
		cfg.EthDiscoveryURLs = []string{url}
		cfg.SnapDiscoveryURLs = cfg.EthDiscoveryURLs
	}
}

// RegisterEthService adds an Ethereum client to the stack.
// The second return value is the full node instance, which may be nil if the
// node is running as a light client.
func RegisterEthService(stack *node.Node, cfg *ethconfig.Config) (ethapi.Backend, *eth.Ethereum) {
	if cfg.SyncMode == downloader.LightSync {
		backend, err := les.New(stack, cfg)
		if err != nil {
			Fatalf("Failed to register the Ethereum service: %v", err)
		}
		stack.RegisterAPIs(tracers.APIs(backend.ApiBackend))
		if err := lescatalyst.Register(stack, backend); err != nil {
			Fatalf("Failed to register the Engine API service: %v", err)
		}
		return backend.ApiBackend, nil
	}
	backend, err := eth.New(stack, cfg)
	if err != nil {
		Fatalf("Failed to register the Ethereum service: %v", err)
	}
	if cfg.LightServ > 0 {
		_, err := les.NewLesServer(stack, backend, cfg)
		if err != nil {
			Fatalf("Failed to create the LES server: %v", err)
		}
	}
	if err := ethcatalyst.Register(stack, backend); err != nil {
		Fatalf("Failed to register the Engine API service: %v", err)
	}
	stack.RegisterAPIs(tracers.APIs(backend.APIBackend))
	return backend.APIBackend, backend
}

// RegisterEthStatsService configures the Ethereum Stats daemon and adds it to the node.
func RegisterEthStatsService(stack *node.Node, backend ethapi.Backend, url string) {
	if err := ethstats.New(stack, backend, backend.Engine(), url); err != nil {
		Fatalf("Failed to register the Ethereum Stats service: %v", err)
	}
}

// RegisterGraphQLService adds the GraphQL API to the node.
func RegisterGraphQLService(stack *node.Node, backend ethapi.Backend, filterSystem *filters.FilterSystem, cfg *node.Config) {
	err := graphql.New(stack, backend, filterSystem, cfg.GraphQLCors, cfg.GraphQLVirtualHosts)
	if err != nil {
		Fatalf("Failed to register the GraphQL service: %v", err)
	}
}

// RegisterFilterAPI adds the eth log filtering RPC API to the node.
func RegisterFilterAPI(stack *node.Node, backend ethapi.Backend, ethcfg *ethconfig.Config) *filters.FilterSystem {
	isLightClient := ethcfg.SyncMode == downloader.LightSync
	filterSystem := filters.NewFilterSystem(backend, filters.Config{
		LogCacheSize:    ethcfg.FilterLogCacheSize,
		AllowPendingTxs: ethcfg.RollupAllowPendingTxFilters,
	})
	stack.RegisterAPIs([]rpc.API{{
		Namespace: "eth",
		Service:   filters.NewFilterAPI(filterSystem, isLightClient),
	}})
	return filterSystem
}

// RegisterFullSyncTester adds the full-sync tester service into node.
func RegisterFullSyncTester(stack *node.Node, eth *eth.Ethereum, path string) {
	blob, err := os.ReadFile(path)
	if err != nil {
		Fatalf("Failed to read block file: %v", err)
	}
	rlpBlob, err := hexutil.Decode(string(bytes.TrimRight(blob, "\r\n")))
	if err != nil {
		Fatalf("Failed to decode block blob: %v", err)
	}
	var block types.Block
	if err := rlp.DecodeBytes(rlpBlob, &block); err != nil {
		Fatalf("Failed to decode block: %v", err)
	}
	ethcatalyst.RegisterFullSyncTester(stack, eth, &block)
	log.Info("Registered full-sync tester", "number", block.NumberU64(), "hash", block.Hash())
}

func SetupMetrics(ctx *cli.Context) {
	if metrics.Enabled {
		log.Info("Enabling metrics collection")

		var (
			enableExport   = ctx.Bool(MetricsEnableInfluxDBFlag.Name)
			enableExportV2 = ctx.Bool(MetricsEnableInfluxDBV2Flag.Name)
		)

		if enableExport || enableExportV2 {
			CheckExclusive(ctx, MetricsEnableInfluxDBFlag, MetricsEnableInfluxDBV2Flag)

			v1FlagIsSet := ctx.IsSet(MetricsInfluxDBUsernameFlag.Name) ||
				ctx.IsSet(MetricsInfluxDBPasswordFlag.Name)

			v2FlagIsSet := ctx.IsSet(MetricsInfluxDBTokenFlag.Name) ||
				ctx.IsSet(MetricsInfluxDBOrganizationFlag.Name) ||
				ctx.IsSet(MetricsInfluxDBBucketFlag.Name)

			if enableExport && v2FlagIsSet {
				Fatalf("Flags --influxdb.metrics.organization, --influxdb.metrics.token, --influxdb.metrics.bucket are only available for influxdb-v2")
			} else if enableExportV2 && v1FlagIsSet {
				Fatalf("Flags --influxdb.metrics.username, --influxdb.metrics.password are only available for influxdb-v1")
			}
		}

		var (
			endpoint = ctx.String(MetricsInfluxDBEndpointFlag.Name)
			database = ctx.String(MetricsInfluxDBDatabaseFlag.Name)
			username = ctx.String(MetricsInfluxDBUsernameFlag.Name)
			password = ctx.String(MetricsInfluxDBPasswordFlag.Name)

			token        = ctx.String(MetricsInfluxDBTokenFlag.Name)
			bucket       = ctx.String(MetricsInfluxDBBucketFlag.Name)
			organization = ctx.String(MetricsInfluxDBOrganizationFlag.Name)
		)

		if enableExport {
			tagsMap := SplitTagsFlag(ctx.String(MetricsInfluxDBTagsFlag.Name))

			log.Info("Enabling metrics export to InfluxDB")

			go influxdb.InfluxDBWithTags(metrics.DefaultRegistry, 10*time.Second, endpoint, database, username, password, "geth.", tagsMap)
		} else if enableExportV2 {
			tagsMap := SplitTagsFlag(ctx.String(MetricsInfluxDBTagsFlag.Name))

			log.Info("Enabling metrics export to InfluxDB (v2)")

			go influxdb.InfluxDBV2WithTags(metrics.DefaultRegistry, 10*time.Second, endpoint, token, bucket, organization, "geth.", tagsMap)
		}

		if ctx.IsSet(MetricsHTTPFlag.Name) {
			address := fmt.Sprintf("%s:%d", ctx.String(MetricsHTTPFlag.Name), ctx.Int(MetricsPortFlag.Name))
			log.Info("Enabling stand-alone metrics HTTP endpoint", "address", address)
			exp.Setup(address)
		} else if ctx.IsSet(MetricsPortFlag.Name) {
			log.Warn(fmt.Sprintf("--%s specified without --%s, metrics server will not start.", MetricsPortFlag.Name, MetricsHTTPFlag.Name))
		}
	}
}

func SplitTagsFlag(tagsFlag string) map[string]string {
	tags := strings.Split(tagsFlag, ",")
	tagsMap := map[string]string{}

	for _, t := range tags {
		if t != "" {
			kv := strings.Split(t, "=")

			if len(kv) == 2 {
				tagsMap[kv[0]] = kv[1]
			}
		}
	}

	return tagsMap
}

// MakeChainDatabase open an LevelDB using the flags passed to the client and will hard crash if it fails.
func MakeChainDatabase(ctx *cli.Context, stack *node.Node, readonly bool) ethdb.Database {
	var (
		cache   = ctx.Int(CacheFlag.Name) * ctx.Int(CacheDatabaseFlag.Name) / 100
		handles = MakeDatabaseHandles(ctx.Int(FDLimitFlag.Name))

		err     error
		chainDb ethdb.Database
	)
	switch {
	case ctx.IsSet(RemoteDBFlag.Name):
		log.Info("Using remote db", "url", ctx.String(RemoteDBFlag.Name), "headers", len(ctx.StringSlice(HttpHeaderFlag.Name)))
		client, err := DialRPCWithHeaders(ctx.String(RemoteDBFlag.Name), ctx.StringSlice(HttpHeaderFlag.Name))
		if err != nil {
			break
		}
		chainDb = remotedb.New(client)
	case ctx.String(SyncModeFlag.Name) == "light":
		chainDb, err = stack.OpenDatabase("lightchaindata", cache, handles, "", readonly)
	default:
		chainDb, err = stack.OpenDatabaseWithFreezer("chaindata", cache, handles, ctx.String(AncientFlag.Name), "", readonly)
	}
	if err != nil {
		Fatalf("Could not open database: %v", err)
	}
	return chainDb
}

func IsNetworkPreset(ctx *cli.Context) bool {
	for _, flag := range NetworkFlags {
		bFlag, _ := flag.(*cli.BoolFlag)
		if ctx.IsSet(bFlag.Name) {
			return true
		}
	}
	return false
}

func DialRPCWithHeaders(endpoint string, headers []string) (*rpc.Client, error) {
	if endpoint == "" {
		return nil, errors.New("endpoint must be specified")
	}
	if strings.HasPrefix(endpoint, "rpc:") || strings.HasPrefix(endpoint, "ipc:") {
		// Backwards compatibility with geth < 1.5 which required
		// these prefixes.
		endpoint = endpoint[4:]
	}
	var opts []rpc.ClientOption
	if len(headers) > 0 {
		var customHeaders = make(http.Header)
		for _, h := range headers {
			kv := strings.Split(h, ":")
			if len(kv) != 2 {
				return nil, fmt.Errorf("invalid http header directive: %q", h)
			}
			customHeaders.Add(kv[0], kv[1])
		}
		opts = append(opts, rpc.WithHeaders(customHeaders))
	}
	return rpc.DialOptions(context.Background(), endpoint, opts...)
}

func MakeGenesis(ctx *cli.Context) *core.Genesis {
	var genesis *core.Genesis
	switch {
	case ctx.Bool(MainnetFlag.Name):
		genesis = core.DefaultGenesisBlock()
	case ctx.Bool(SepoliaFlag.Name):
		genesis = core.DefaultSepoliaGenesisBlock()
	case ctx.Bool(RinkebyFlag.Name):
		genesis = core.DefaultRinkebyGenesisBlock()
	case ctx.Bool(GoerliFlag.Name):
		genesis = core.DefaultGoerliGenesisBlock()
	case ctx.IsSet(BetaOPNetworkFlag.Name):
		name := ctx.String(BetaOPNetworkFlag.Name)
		ch, err := params.OPStackChainIDByName(name)
		if err != nil {
			Fatalf("failed to load OP-Stack chain %q: %v", name, err)
		}
		genesis, err := core.LoadOPStackGenesis(ch)
		if err != nil {
			Fatalf("failed to load genesis for OP-Stack chain %q (%d): %v", name, ch, err)
		}
		return genesis
	case ctx.Bool(DeveloperFlag.Name):
		Fatalf("Developer chains are ephemeral")
	}
	return genesis
}

// MakeChain creates a chain manager from set command line flags.
func MakeChain(ctx *cli.Context, stack *node.Node, readonly bool) (*core.BlockChain, ethdb.Database) {
	var (
		gspec   = MakeGenesis(ctx)
		chainDb = MakeChainDatabase(ctx, stack, readonly)
	)
	config, err := core.LoadChainConfig(chainDb, gspec)
	if err != nil {
		Fatalf("%v", err)
	}
	engine, err := ethconfig.CreateConsensusEngine(config, chainDb)
	if err != nil {
		Fatalf("%v", err)
	}
	if gcmode := ctx.String(GCModeFlag.Name); gcmode != "full" && gcmode != "archive" {
		Fatalf("--%s must be either 'full' or 'archive'", GCModeFlag.Name)
	}
	cache := &core.CacheConfig{
		TrieCleanLimit:      ethconfig.Defaults.TrieCleanCache,
		TrieCleanNoPrefetch: ctx.Bool(CacheNoPrefetchFlag.Name),
		TrieDirtyLimit:      ethconfig.Defaults.TrieDirtyCache,
		TrieDirtyDisabled:   ctx.String(GCModeFlag.Name) == "archive",
		TrieTimeLimit:       ethconfig.Defaults.TrieTimeout,
		SnapshotLimit:       ethconfig.Defaults.SnapshotCache,
		Preimages:           ctx.Bool(CachePreimagesFlag.Name),
	}
	if cache.TrieDirtyDisabled && !cache.Preimages {
		cache.Preimages = true
		log.Info("Enabling recording of key preimages since archive mode is used")
	}
	if !ctx.Bool(SnapshotFlag.Name) {
		cache.SnapshotLimit = 0 // Disabled
	}
	// If we're in readonly, do not bother generating snapshot data.
	if readonly {
		cache.SnapshotNoBuild = true
	}

	if ctx.IsSet(CacheFlag.Name) || ctx.IsSet(CacheTrieFlag.Name) {
		cache.TrieCleanLimit = ctx.Int(CacheFlag.Name) * ctx.Int(CacheTrieFlag.Name) / 100
	}
	if ctx.IsSet(CacheFlag.Name) || ctx.IsSet(CacheGCFlag.Name) {
		cache.TrieDirtyLimit = ctx.Int(CacheFlag.Name) * ctx.Int(CacheGCFlag.Name) / 100
	}
	vmcfg := vm.Config{EnablePreimageRecording: ctx.Bool(VMEnableDebugFlag.Name)}

	// Disable transaction indexing/unindexing by default.
	chain, err := core.NewBlockChain(chainDb, cache, gspec, nil, engine, vmcfg, nil, nil)
	if err != nil {
		Fatalf("Can't create BlockChain: %v", err)
	}
	return chain, chainDb
}

// MakeConsolePreloads retrieves the absolute paths for the console JavaScript
// scripts to preload before starting.
func MakeConsolePreloads(ctx *cli.Context) []string {
	// Skip preloading if there's nothing to preload
	if ctx.String(PreloadJSFlag.Name) == "" {
		return nil
	}
	// Otherwise resolve absolute paths and return them
	var preloads []string

	for _, file := range strings.Split(ctx.String(PreloadJSFlag.Name), ",") {
		preloads = append(preloads, strings.TrimSpace(file))
	}
	return preloads
}<|MERGE_RESOLUTION|>--- conflicted
+++ resolved
@@ -863,40 +863,8 @@
 	}
 
 	// Rollup Flags
-<<<<<<< HEAD
 	// kroma does not support
-	// RollupSequencerHTTPFlag, RollupHistoricalRPCFlag, RollupHistoricalRPCTimeoutFlag, RollupDisableTxPoolGossipFlag
-=======
-	RollupSequencerHTTPFlag = &cli.StringFlag{
-		Name:     "rollup.sequencerhttp",
-		Usage:    "HTTP endpoint for the sequencer mempool",
-		Category: flags.RollupCategory,
-	}
-
-	RollupHistoricalRPCFlag = &cli.StringFlag{
-		Name:     "rollup.historicalrpc",
-		Usage:    "RPC endpoint for historical data.",
-		Category: flags.RollupCategory,
-	}
-
-	RollupHistoricalRPCTimeoutFlag = &cli.StringFlag{
-		Name:     "rollup.historicalrpctimeout",
-		Usage:    "Timeout for historical RPC requests.",
-		Value:    "5s",
-		Category: flags.RollupCategory,
-	}
-
-	RollupDisableTxPoolGossipFlag = &cli.BoolFlag{
-		Name:     "rollup.disabletxpoolgossip",
-		Usage:    "Disable transaction pool gossip.",
-		Category: flags.RollupCategory,
-	}
-	RollupEnableTxPoolAdmissionFlag = &cli.BoolFlag{
-		Name:     "rollup.enabletxpooladmission",
-		Usage:    "Add RPC-submitted transactions to the txpool (on by default if --rollup.sequencerhttp is not set).",
-		Category: flags.RollupCategory,
-	}
->>>>>>> 36831023
+	// RollupSequencerHTTPFlag, RollupHistoricalRPCFlag, RollupHistoricalRPCTimeoutFlag, RollupDisableTxPoolGossipFlag, RollupEnableTxPoolAdmissionFlag
 	RollupComputePendingBlock = &cli.BoolFlag{
 		Name:     "rollup.computependingblock",
 		Usage:    "By default the pending block equals the latest block to save resources and not leak txs from the tx-pool, this flag enables computing of the pending block from the tx-pool instead.",
@@ -1841,23 +1809,8 @@
 			cfg.EthDiscoveryURLs = SplitAndTrim(urls)
 		}
 	}
-<<<<<<< HEAD
-
-=======
-	// Only configure sequencer http flag if we're running in verifier mode i.e. --mine is disabled.
-	if ctx.IsSet(RollupSequencerHTTPFlag.Name) && !ctx.IsSet(MiningEnabledFlag.Name) {
-		cfg.RollupSequencerHTTP = ctx.String(RollupSequencerHTTPFlag.Name)
-	}
-	if ctx.IsSet(RollupHistoricalRPCFlag.Name) {
-		cfg.RollupHistoricalRPC = ctx.String(RollupHistoricalRPCFlag.Name)
-	}
-	if ctx.IsSet(RollupHistoricalRPCTimeoutFlag.Name) {
-		cfg.RollupHistoricalRPCTimeout = ctx.Duration(RollupHistoricalRPCTimeoutFlag.Name)
-	}
-	cfg.RollupDisableTxPoolGossip = ctx.Bool(RollupDisableTxPoolGossipFlag.Name)
-	cfg.RollupDisableTxPoolAdmission = cfg.RollupSequencerHTTP != "" && !ctx.Bool(RollupEnableTxPoolAdmissionFlag.Name)
 	cfg.RollupAllowPendingTxFilters = ctx.Bool(RollupAllowPendingTxFilters.Name)
->>>>>>> 36831023
+
 	// Override any default configs for hard coded networks.
 	switch {
 	case ctx.Bool(MainnetFlag.Name):
