// Copyright 2015 The go-ethereum Authors
// This file is part of go-ethereum.
//
// go-ethereum is free software: you can redistribute it and/or modify
// it under the terms of the GNU General Public License as published by
// the Free Software Foundation, either version 3 of the License, or
// (at your option) any later version.
//
// go-ethereum is distributed in the hope that it will be useful,
// but WITHOUT ANY WARRANTY; without even the implied warranty of
// MERCHANTABILITY or FITNESS FOR A PARTICULAR PURPOSE. See the
// GNU General Public License for more details.
//
// You should have received a copy of the GNU General Public License
// along with go-ethereum. If not, see <http://www.gnu.org/licenses/>.

// Package utils contains internal helper functions for go-ethereum commands.
package utils

import (
	"context"
	"crypto/ecdsa"
	"encoding/hex"
	"errors"
	"fmt"
	"math"
	"math/big"
	"net"
	"net/http"
	"os"
	"path/filepath"
	godebug "runtime/debug"
	"strconv"
	"strings"
	"time"

	pcsclite "github.com/gballet/go-libpcsclite"
	gopsutil "github.com/shirou/gopsutil/mem"
	"github.com/urfave/cli/v2"

	"github.com/ethereum/go-ethereum/accounts"
	"github.com/ethereum/go-ethereum/accounts/keystore"
	"github.com/ethereum/go-ethereum/common"
	"github.com/ethereum/go-ethereum/common/fdlimit"
	"github.com/ethereum/go-ethereum/core"
	"github.com/ethereum/go-ethereum/core/rawdb"
	"github.com/ethereum/go-ethereum/core/txpool/legacypool"
	"github.com/ethereum/go-ethereum/core/vm"
	"github.com/ethereum/go-ethereum/crypto"
	"github.com/ethereum/go-ethereum/crypto/kzg4844"
	"github.com/ethereum/go-ethereum/eth"
	"github.com/ethereum/go-ethereum/eth/catalyst"
	"github.com/ethereum/go-ethereum/eth/downloader"
	"github.com/ethereum/go-ethereum/eth/ethconfig"
	"github.com/ethereum/go-ethereum/eth/filters"
	"github.com/ethereum/go-ethereum/eth/gasprice"
	"github.com/ethereum/go-ethereum/eth/tracers"
	"github.com/ethereum/go-ethereum/ethdb"
	"github.com/ethereum/go-ethereum/ethdb/remotedb"
	"github.com/ethereum/go-ethereum/ethstats"
	"github.com/ethereum/go-ethereum/graphql"
	"github.com/ethereum/go-ethereum/internal/ethapi"
	"github.com/ethereum/go-ethereum/internal/flags"
	"github.com/ethereum/go-ethereum/les"
	"github.com/ethereum/go-ethereum/log"
	"github.com/ethereum/go-ethereum/metrics"
	"github.com/ethereum/go-ethereum/metrics/exp"
	"github.com/ethereum/go-ethereum/metrics/influxdb"
	"github.com/ethereum/go-ethereum/miner"
	"github.com/ethereum/go-ethereum/node"
	"github.com/ethereum/go-ethereum/p2p"
	"github.com/ethereum/go-ethereum/p2p/enode"
	"github.com/ethereum/go-ethereum/p2p/nat"
	"github.com/ethereum/go-ethereum/p2p/netutil"
	"github.com/ethereum/go-ethereum/params"
	"github.com/ethereum/go-ethereum/rpc"
	"github.com/ethereum/go-ethereum/trie"
	"github.com/ethereum/go-ethereum/trie/triedb/hashdb"
	"github.com/ethereum/go-ethereum/trie/triedb/pathdb"
)

// These are all the command line flags we support.
// If you add to this list, please remember to include the
// flag in the appropriate command definition.
//
// The flags are defined here so their names and help texts
// are the same for all commands.

var (
	// General settings
	DataDirFlag = &flags.DirectoryFlag{
		Name:     "datadir",
		Usage:    "Data directory for the databases and keystore",
		Value:    flags.DirectoryString(node.DefaultDataDir()),
		Category: flags.EthCategory,
	}
	RemoteDBFlag = &cli.StringFlag{
		Name:     "remotedb",
		Usage:    "URL for remote database",
		Category: flags.LoggingCategory,
	}
	DBEngineFlag = &cli.StringFlag{
		Name:     "db.engine",
		Usage:    "Backing database implementation to use ('pebble' or 'leveldb')",
		Value:    node.DefaultConfig.DBEngine,
		Category: flags.EthCategory,
	}
	AncientFlag = &flags.DirectoryFlag{
		Name:     "datadir.ancient",
		Usage:    "Root directory for ancient data (default = inside chaindata)",
		Category: flags.EthCategory,
	}
	MinFreeDiskSpaceFlag = &flags.DirectoryFlag{
		Name:     "datadir.minfreedisk",
		Usage:    "Minimum free disk space in MB, once reached triggers auto shut down (default = --cache.gc converted to MB, 0 = disabled)",
		Category: flags.EthCategory,
	}
	KeyStoreDirFlag = &flags.DirectoryFlag{
		Name:     "keystore",
		Usage:    "Directory for the keystore (default = inside the datadir)",
		Category: flags.AccountCategory,
	}
	USBFlag = &cli.BoolFlag{
		Name:     "usb",
		Usage:    "Enable monitoring and management of USB hardware wallets",
		Category: flags.AccountCategory,
	}
	SmartCardDaemonPathFlag = &cli.StringFlag{
		Name:     "pcscdpath",
		Usage:    "Path to the smartcard daemon (pcscd) socket file",
		Value:    pcsclite.PCSCDSockName,
		Category: flags.AccountCategory,
	}
	NetworkIdFlag = &cli.Uint64Flag{
		Name:     "networkid",
		Usage:    "Explicitly set network id (integer)(For testnets: use --goerli, --sepolia, --holesky instead)",
		Value:    ethconfig.Defaults.NetworkId,
		Category: flags.EthCategory,
	}
	MainnetFlag = &cli.BoolFlag{
		Name:     "mainnet",
		Usage:    "Ethereum mainnet",
		Category: flags.EthCategory,
	}
	GoerliFlag = &cli.BoolFlag{
		Name:     "goerli",
		Usage:    "Görli network: pre-configured proof-of-authority test network",
		Category: flags.EthCategory,
	}
	SepoliaFlag = &cli.BoolFlag{
		Name:     "sepolia",
		Usage:    "Sepolia network: pre-configured proof-of-work test network",
		Category: flags.EthCategory,
	}
	HoleskyFlag = &cli.BoolFlag{
		Name:     "holesky",
		Usage:    "Holesky network: pre-configured proof-of-stake test network",
		Category: flags.EthCategory,
	}

	// [kroma unsupported]
	OPNetworkFlag = &cli.StringFlag{
		Name:    "op-network",
		Aliases: []string{"beta.op-network"},
		Usage: "Select a pre-configured OP-Stack network (warning: op-mainnet and op-goerli require special sync," +
			" datadir is recommended), but Kroma does not support this flag.",
		Category: flags.EthCategory,
		Hidden:   true,
	}

	// Dev mode
	DeveloperFlag = &cli.BoolFlag{
		Name:     "dev",
		Usage:    "Ephemeral proof-of-authority network with a pre-funded developer account, mining enabled",
		Category: flags.DevCategory,
	}
	DeveloperPeriodFlag = &cli.Uint64Flag{
		Name:     "dev.period",
		Usage:    "Block period to use in developer mode (0 = mine only if transaction pending)",
		Category: flags.DevCategory,
	}
	DeveloperGasLimitFlag = &cli.Uint64Flag{
		Name:     "dev.gaslimit",
		Usage:    "Initial block gas limit",
		Value:    11500000,
		Category: flags.DevCategory,
	}

	IdentityFlag = &cli.StringFlag{
		Name:     "identity",
		Usage:    "Custom node name",
		Category: flags.NetworkingCategory,
	}
	DocRootFlag = &flags.DirectoryFlag{
		Name:     "docroot",
		Usage:    "Document Root for HTTPClient file scheme",
		Value:    flags.DirectoryString(flags.HomeDir()),
		Category: flags.APICategory,
	}
	ExitWhenSyncedFlag = &cli.BoolFlag{
		Name:     "exitwhensynced",
		Usage:    "Exits after block synchronisation completes",
		Category: flags.EthCategory,
	}

	// Dump command options.
	IterativeOutputFlag = &cli.BoolFlag{
		Name:  "iterative",
		Usage: "Print streaming JSON iteratively, delimited by newlines",
		Value: true,
	}
	ExcludeStorageFlag = &cli.BoolFlag{
		Name:  "nostorage",
		Usage: "Exclude storage entries (save db lookups)",
	}
	IncludeIncompletesFlag = &cli.BoolFlag{
		Name:  "incompletes",
		Usage: "Include accounts for which we don't have the address (missing preimage)",
	}
	ExcludeCodeFlag = &cli.BoolFlag{
		Name:  "nocode",
		Usage: "Exclude contract code (save db lookups)",
	}
	StartKeyFlag = &cli.StringFlag{
		Name:  "start",
		Usage: "Start position. Either a hash or address",
		Value: "0x0000000000000000000000000000000000000000000000000000000000000000",
	}
	DumpLimitFlag = &cli.Uint64Flag{
		Name:  "limit",
		Usage: "Max number of elements (0 = no limit)",
		Value: 0,
	}

	defaultSyncMode = ethconfig.Defaults.SyncMode
	SnapshotFlag    = &cli.BoolFlag{
		Name:     "snapshot",
		Usage:    `Enables snapshot-database mode (default = enable)`,
		Value:    true,
		Category: flags.EthCategory,
	}
	LightKDFFlag = &cli.BoolFlag{
		Name:     "lightkdf",
		Usage:    "Reduce key-derivation RAM & CPU usage at some expense of KDF strength",
		Category: flags.AccountCategory,
	}
	EthRequiredBlocksFlag = &cli.StringFlag{
		Name:     "eth.requiredblocks",
		Usage:    "Comma separated block number-to-hash mappings to require for peering (<number>=<hash>)",
		Category: flags.EthCategory,
	}
	BloomFilterSizeFlag = &cli.Uint64Flag{
		Name:     "bloomfilter.size",
		Usage:    "Megabytes of memory allocated to bloom-filter for pruning",
		Value:    2048,
		Category: flags.EthCategory,
	}
	OverrideCancun = &cli.Uint64Flag{
		Name:     "override.cancun",
		Usage:    "Manually specify the Cancun fork timestamp, overriding the bundled setting",
		Category: flags.EthCategory,
	}
	OverrideVerkle = &cli.Uint64Flag{
		Name:     "override.verkle",
		Usage:    "Manually specify the Verkle fork timestamp, overriding the bundled setting",
		Category: flags.EthCategory,
	}
	OverrideOptimismCanyon = &cli.Uint64Flag{
		Name:     "override.canyon",
		Usage:    "Manually specify the Optimism Canyon fork timestamp, overriding the bundled setting",
		Category: flags.EthCategory,
	}
	OverrideOptimismEcotone = &cli.Uint64Flag{
		Name:     "override.ecotone",
		Usage:    "Manually specify the Optimism Ecotone fork timestamp, overriding the bundled setting",
		Category: flags.EthCategory,
	}
	OverrideOptimismInterop = &cli.Uint64Flag{
		Name:     "override.interop",
		Usage:    "Manually specify the Optimsim Interop feature-set fork timestamp, overriding the bundled setting",
		Category: flags.EthCategory,
	}
	SyncModeFlag = &flags.TextMarshalerFlag{
		Name:     "syncmode",
		Usage:    `Blockchain sync mode ("snap", "full" or "light")`,
		Value:    &defaultSyncMode,
		Category: flags.StateCategory,
	}
	GCModeFlag = &cli.StringFlag{
		Name:     "gcmode",
		Usage:    `Blockchain garbage collection mode, only relevant in state.scheme=hash ("full", "archive")`,
		Value:    "full",
		Category: flags.StateCategory,
	}
	StateSchemeFlag = &cli.StringFlag{
		Name:     "state.scheme",
		Usage:    "Scheme to use for storing ethereum state ('hash' or 'path')",
		Category: flags.StateCategory,
	}
	StateHistoryFlag = &cli.Uint64Flag{
		Name:     "history.state",
		Usage:    "Number of recent blocks to retain state history for (default = 90,000 blocks, 0 = entire chain)",
		Value:    ethconfig.Defaults.StateHistory,
		Category: flags.StateCategory,
	}
	TransactionHistoryFlag = &cli.Uint64Flag{
		Name:     "history.transactions",
		Usage:    "Number of recent blocks to maintain transactions index for (default = about one year, 0 = entire chain)",
		Value:    ethconfig.Defaults.TransactionHistory,
		Category: flags.StateCategory,
	}
	// Light server and client settings
	LightServeFlag = &cli.IntFlag{
		Name:     "light.serve",
		Usage:    "Maximum percentage of time allowed for serving LES requests (multi-threaded processing allows values over 100)",
		Value:    ethconfig.Defaults.LightServ,
		Category: flags.LightCategory,
	}
	LightIngressFlag = &cli.IntFlag{
		Name:     "light.ingress",
		Usage:    "Incoming bandwidth limit for serving light clients (kilobytes/sec, 0 = unlimited)",
		Value:    ethconfig.Defaults.LightIngress,
		Category: flags.LightCategory,
	}
	LightEgressFlag = &cli.IntFlag{
		Name:     "light.egress",
		Usage:    "Outgoing bandwidth limit for serving light clients (kilobytes/sec, 0 = unlimited)",
		Value:    ethconfig.Defaults.LightEgress,
		Category: flags.LightCategory,
	}
	LightMaxPeersFlag = &cli.IntFlag{
		Name:     "light.maxpeers",
		Usage:    "Maximum number of light clients to serve, or light servers to attach to",
		Value:    ethconfig.Defaults.LightPeers,
		Category: flags.LightCategory,
	}
	LightNoPruneFlag = &cli.BoolFlag{
		Name:     "light.nopruning",
		Usage:    "Disable ancient light chain data pruning",
		Category: flags.LightCategory,
	}
	LightNoSyncServeFlag = &cli.BoolFlag{
		Name:     "light.nosyncserve",
		Usage:    "Enables serving light clients before syncing",
		Category: flags.LightCategory,
	}
	// Transaction pool settings
	TxPoolLocalsFlag = &cli.StringFlag{
		Name:     "txpool.locals",
		Usage:    "Comma separated accounts to treat as locals (no flush, priority inclusion)",
		Category: flags.TxPoolCategory,
	}
	TxPoolNoLocalsFlag = &cli.BoolFlag{
		Name:     "txpool.nolocals",
		Usage:    "Disables price exemptions for locally submitted transactions",
		Category: flags.TxPoolCategory,
	}
	TxPoolJournalFlag = &cli.StringFlag{
		Name:     "txpool.journal",
		Usage:    "Disk journal for local transaction to survive node restarts",
		Value:    ethconfig.Defaults.TxPool.Journal,
		Category: flags.TxPoolCategory,
	}
	TxPoolJournalRemotesFlag = &cli.BoolFlag{
		Name:     "txpool.journalremotes",
		Usage:    "Includes remote transactions in the journal",
		Category: flags.TxPoolCategory,
	}
	TxPoolRejournalFlag = &cli.DurationFlag{
		Name:     "txpool.rejournal",
		Usage:    "Time interval to regenerate the local transaction journal",
		Value:    ethconfig.Defaults.TxPool.Rejournal,
		Category: flags.TxPoolCategory,
	}
	TxPoolPriceLimitFlag = &cli.Uint64Flag{
		Name:     "txpool.pricelimit",
		Usage:    "Minimum gas price tip to enforce for acceptance into the pool",
		Value:    ethconfig.Defaults.TxPool.PriceLimit,
		Category: flags.TxPoolCategory,
	}
	TxPoolPriceBumpFlag = &cli.Uint64Flag{
		Name:     "txpool.pricebump",
		Usage:    "Price bump percentage to replace an already existing transaction",
		Value:    ethconfig.Defaults.TxPool.PriceBump,
		Category: flags.TxPoolCategory,
	}
	TxPoolAccountSlotsFlag = &cli.Uint64Flag{
		Name:     "txpool.accountslots",
		Usage:    "Minimum number of executable transaction slots guaranteed per account",
		Value:    ethconfig.Defaults.TxPool.AccountSlots,
		Category: flags.TxPoolCategory,
	}
	TxPoolGlobalSlotsFlag = &cli.Uint64Flag{
		Name:     "txpool.globalslots",
		Usage:    "Maximum number of executable transaction slots for all accounts",
		Value:    ethconfig.Defaults.TxPool.GlobalSlots,
		Category: flags.TxPoolCategory,
	}
	TxPoolAccountQueueFlag = &cli.Uint64Flag{
		Name:     "txpool.accountqueue",
		Usage:    "Maximum number of non-executable transaction slots permitted per account",
		Value:    ethconfig.Defaults.TxPool.AccountQueue,
		Category: flags.TxPoolCategory,
	}
	TxPoolGlobalQueueFlag = &cli.Uint64Flag{
		Name:     "txpool.globalqueue",
		Usage:    "Maximum number of non-executable transaction slots for all accounts",
		Value:    ethconfig.Defaults.TxPool.GlobalQueue,
		Category: flags.TxPoolCategory,
	}
	TxPoolLifetimeFlag = &cli.DurationFlag{
		Name:     "txpool.lifetime",
		Usage:    "Maximum amount of time non-executable transaction are queued",
		Value:    ethconfig.Defaults.TxPool.Lifetime,
		Category: flags.TxPoolCategory,
	}
	// Blob transaction pool settings
	BlobPoolDataDirFlag = &cli.StringFlag{
		Name:     "blobpool.datadir",
		Usage:    "Data directory to store blob transactions in",
		Value:    ethconfig.Defaults.BlobPool.Datadir,
		Category: flags.BlobPoolCategory,
	}
	BlobPoolDataCapFlag = &cli.Uint64Flag{
		Name:     "blobpool.datacap",
		Usage:    "Disk space to allocate for pending blob transactions (soft limit)",
		Value:    ethconfig.Defaults.BlobPool.Datacap,
		Category: flags.BlobPoolCategory,
	}
	BlobPoolPriceBumpFlag = &cli.Uint64Flag{
		Name:     "blobpool.pricebump",
		Usage:    "Price bump percentage to replace an already existing blob transaction",
		Value:    ethconfig.Defaults.BlobPool.PriceBump,
		Category: flags.BlobPoolCategory,
	}
	// Performance tuning settings
	CacheFlag = &cli.IntFlag{
		Name:     "cache",
		Usage:    "Megabytes of memory allocated to internal caching (default = 4096 mainnet full node, 128 light mode)",
		Value:    1024,
		Category: flags.PerfCategory,
	}
	CacheDatabaseFlag = &cli.IntFlag{
		Name:     "cache.database",
		Usage:    "Percentage of cache memory allowance to use for database io",
		Value:    50,
		Category: flags.PerfCategory,
	}
	CacheTrieFlag = &cli.IntFlag{
		Name:     "cache.trie",
		Usage:    "Percentage of cache memory allowance to use for trie caching (default = 15% full mode, 30% archive mode)",
		Value:    15,
		Category: flags.PerfCategory,
	}
	CacheGCFlag = &cli.IntFlag{
		Name:     "cache.gc",
		Usage:    "Percentage of cache memory allowance to use for trie pruning (default = 25% full mode, 0% archive mode)",
		Value:    25,
		Category: flags.PerfCategory,
	}
	CacheSnapshotFlag = &cli.IntFlag{
		Name:     "cache.snapshot",
		Usage:    "Percentage of cache memory allowance to use for snapshot caching (default = 10% full mode, 20% archive mode)",
		Value:    10,
		Category: flags.PerfCategory,
	}
	CacheNoPrefetchFlag = &cli.BoolFlag{
		Name:     "cache.noprefetch",
		Usage:    "Disable heuristic state prefetch during block import (less CPU and disk IO, more time waiting for data)",
		Category: flags.PerfCategory,
	}
	CachePreimagesFlag = &cli.BoolFlag{
		Name:     "cache.preimages",
		Usage:    "Enable recording the SHA3/keccak preimages of trie keys",
		Category: flags.PerfCategory,
	}
	CacheLogSizeFlag = &cli.IntFlag{
		Name:     "cache.blocklogs",
		Usage:    "Size (in number of blocks) of the log cache for filtering",
		Category: flags.PerfCategory,
		Value:    ethconfig.Defaults.FilterLogCacheSize,
	}
	FDLimitFlag = &cli.IntFlag{
		Name:     "fdlimit",
		Usage:    "Raise the open file descriptor resource limit (default = system fd limit)",
		Category: flags.PerfCategory,
	}
	CryptoKZGFlag = &cli.StringFlag{
		Name:     "crypto.kzg",
		Usage:    "KZG library implementation to use; gokzg (recommended) or ckzg",
		Value:    "gokzg",
		Category: flags.PerfCategory,
	}

	// Miner settings
	MiningEnabledFlag = &cli.BoolFlag{
		Name:     "mine",
		Usage:    "Enable mining",
		Category: flags.MinerCategory,
	}
	MinerGasLimitFlag = &cli.Uint64Flag{
		Name:     "miner.gaslimit",
		Usage:    "Target gas ceiling for mined blocks",
		Value:    ethconfig.Defaults.Miner.GasCeil,
		Category: flags.MinerCategory,
	}
	MinerGasPriceFlag = &flags.BigFlag{
		Name:     "miner.gasprice",
		Usage:    "Minimum gas price for mining a transaction",
		Value:    ethconfig.Defaults.Miner.GasPrice,
		Category: flags.MinerCategory,
	}
	MinerEtherbaseFlag = &cli.StringFlag{
		Name:     "miner.etherbase",
		Usage:    "0x prefixed public address for block mining rewards",
		Category: flags.MinerCategory,
	}
	MinerExtraDataFlag = &cli.StringFlag{
		Name:     "miner.extradata",
		Usage:    "Block extra data set by the miner (default = client version)",
		Category: flags.MinerCategory,
	}
	MinerRecommitIntervalFlag = &cli.DurationFlag{
		Name:     "miner.recommit",
		Usage:    "Time interval to recreate the block being mined",
		Value:    ethconfig.Defaults.Miner.Recommit,
		Category: flags.MinerCategory,
	}
	MinerNewPayloadTimeout = &cli.DurationFlag{
		Name:     "miner.newpayload-timeout",
		Usage:    "Specify the maximum time allowance for creating a new payload",
		Value:    ethconfig.Defaults.Miner.NewPayloadTimeout,
		Category: flags.MinerCategory,
	}

	// Account settings
	UnlockedAccountFlag = &cli.StringFlag{
		Name:     "unlock",
		Usage:    "Comma separated list of accounts to unlock",
		Value:    "",
		Category: flags.AccountCategory,
	}
	PasswordFileFlag = &cli.PathFlag{
		Name:      "password",
		Usage:     "Password file to use for non-interactive password input",
		TakesFile: true,
		Category:  flags.AccountCategory,
	}
	ExternalSignerFlag = &cli.StringFlag{
		Name:     "signer",
		Usage:    "External signer (url or path to ipc file)",
		Value:    "",
		Category: flags.AccountCategory,
	}
	InsecureUnlockAllowedFlag = &cli.BoolFlag{
		Name:     "allow-insecure-unlock",
		Usage:    "Allow insecure account unlocking when account-related RPCs are exposed by http",
		Category: flags.AccountCategory,
	}

	// EVM settings
	VMEnableDebugFlag = &cli.BoolFlag{
		Name:     "vmdebug",
		Usage:    "Record information useful for VM and contract debugging",
		Category: flags.VMCategory,
	}

	// API options.
	RPCGlobalGasCapFlag = &cli.Uint64Flag{
		Name:     "rpc.gascap",
		Usage:    "Sets a cap on gas that can be used in eth_call/estimateGas (0=infinite)",
		Value:    ethconfig.Defaults.RPCGasCap,
		Category: flags.APICategory,
	}
	RPCGlobalEVMTimeoutFlag = &cli.DurationFlag{
		Name:     "rpc.evmtimeout",
		Usage:    "Sets a timeout used for eth_call (0=infinite)",
		Value:    ethconfig.Defaults.RPCEVMTimeout,
		Category: flags.APICategory,
	}
	RPCGlobalTxFeeCapFlag = &cli.Float64Flag{
		Name:     "rpc.txfeecap",
		Usage:    "Sets a cap on transaction fee (in ether) that can be sent via the RPC APIs (0 = no cap)",
		Value:    ethconfig.Defaults.RPCTxFeeCap,
		Category: flags.APICategory,
	}
	// Authenticated RPC HTTP settings
	AuthListenFlag = &cli.StringFlag{
		Name:     "authrpc.addr",
		Usage:    "Listening address for authenticated APIs",
		Value:    node.DefaultConfig.AuthAddr,
		Category: flags.APICategory,
	}
	AuthPortFlag = &cli.IntFlag{
		Name:     "authrpc.port",
		Usage:    "Listening port for authenticated APIs",
		Value:    node.DefaultConfig.AuthPort,
		Category: flags.APICategory,
	}
	AuthVirtualHostsFlag = &cli.StringFlag{
		Name:     "authrpc.vhosts",
		Usage:    "Comma separated list of virtual hostnames from which to accept requests (server enforced). Accepts '*' wildcard.",
		Value:    strings.Join(node.DefaultConfig.AuthVirtualHosts, ","),
		Category: flags.APICategory,
	}
	JWTSecretFlag = &flags.DirectoryFlag{
		Name:     "authrpc.jwtsecret",
		Usage:    "Path to a JWT secret to use for authenticated RPC endpoints",
		Category: flags.APICategory,
	}

	// Logging and debug settings
	EthStatsURLFlag = &cli.StringFlag{
		Name:     "ethstats",
		Usage:    "Reporting URL of a ethstats service (nodename:secret@host:port)",
		Category: flags.MetricsCategory,
	}
	NoCompactionFlag = &cli.BoolFlag{
		Name:     "nocompaction",
		Usage:    "Disables db compaction after import",
		Category: flags.LoggingCategory,
	}

	// MISC settings
	SyncTargetFlag = &cli.StringFlag{
		Name:      "synctarget",
		Usage:     `Hash of the block to full sync to (dev testing feature)`,
		TakesFile: true,
		Category:  flags.MiscCategory,
	}

	// CircuitParams settings
	MaxTxsFlag = &cli.IntFlag{
		Name:     "circuitparams.maxtxs",
		Usage:    "Allowed max number of transactions in a block (default = 0). When it's 0, no limit",
		Value:    0,
		Category: flags.CircuitParamsCategory,
	}
	MaxCalldataFlag = &cli.IntFlag{
		Name:     "circuitparams.maxcalldata",
		Usage:    "Allowed sum of transactions' calldata in a block (default = 0). When it's 0, no limit",
		Value:    0,
		Category: flags.CircuitParamsCategory,
	}

	// RPC settings
	IPCDisabledFlag = &cli.BoolFlag{
		Name:     "ipcdisable",
		Usage:    "Disable the IPC-RPC server",
		Category: flags.APICategory,
	}
	IPCPathFlag = &flags.DirectoryFlag{
		Name:     "ipcpath",
		Usage:    "Filename for IPC socket/pipe within the datadir (explicit paths escape it)",
		Category: flags.APICategory,
	}
	HTTPEnabledFlag = &cli.BoolFlag{
		Name:     "http",
		Usage:    "Enable the HTTP-RPC server",
		Category: flags.APICategory,
	}
	HTTPListenAddrFlag = &cli.StringFlag{
		Name:     "http.addr",
		Usage:    "HTTP-RPC server listening interface",
		Value:    node.DefaultHTTPHost,
		Category: flags.APICategory,
	}
	HTTPPortFlag = &cli.IntFlag{
		Name:     "http.port",
		Usage:    "HTTP-RPC server listening port",
		Value:    node.DefaultHTTPPort,
		Category: flags.APICategory,
	}
	HTTPCORSDomainFlag = &cli.StringFlag{
		Name:     "http.corsdomain",
		Usage:    "Comma separated list of domains from which to accept cross origin requests (browser enforced)",
		Value:    "",
		Category: flags.APICategory,
	}
	HTTPVirtualHostsFlag = &cli.StringFlag{
		Name:     "http.vhosts",
		Usage:    "Comma separated list of virtual hostnames from which to accept requests (server enforced). Accepts '*' wildcard.",
		Value:    strings.Join(node.DefaultConfig.HTTPVirtualHosts, ","),
		Category: flags.APICategory,
	}
	HTTPApiFlag = &cli.StringFlag{
		Name:     "http.api",
		Usage:    "API's offered over the HTTP-RPC interface",
		Value:    "",
		Category: flags.APICategory,
	}
	HTTPPathPrefixFlag = &cli.StringFlag{
		Name:     "http.rpcprefix",
		Usage:    "HTTP path path prefix on which JSON-RPC is served. Use '/' to serve on all paths.",
		Value:    "",
		Category: flags.APICategory,
	}
	GraphQLEnabledFlag = &cli.BoolFlag{
		Name:     "graphql",
		Usage:    "Enable GraphQL on the HTTP-RPC server. Note that GraphQL can only be started if an HTTP server is started as well.",
		Category: flags.APICategory,
	}
	GraphQLCORSDomainFlag = &cli.StringFlag{
		Name:     "graphql.corsdomain",
		Usage:    "Comma separated list of domains from which to accept cross origin requests (browser enforced)",
		Value:    "",
		Category: flags.APICategory,
	}
	GraphQLVirtualHostsFlag = &cli.StringFlag{
		Name:     "graphql.vhosts",
		Usage:    "Comma separated list of virtual hostnames from which to accept requests (server enforced). Accepts '*' wildcard.",
		Value:    strings.Join(node.DefaultConfig.GraphQLVirtualHosts, ","),
		Category: flags.APICategory,
	}
	WSEnabledFlag = &cli.BoolFlag{
		Name:     "ws",
		Usage:    "Enable the WS-RPC server",
		Category: flags.APICategory,
	}
	WSListenAddrFlag = &cli.StringFlag{
		Name:     "ws.addr",
		Usage:    "WS-RPC server listening interface",
		Value:    node.DefaultWSHost,
		Category: flags.APICategory,
	}
	WSPortFlag = &cli.IntFlag{
		Name:     "ws.port",
		Usage:    "WS-RPC server listening port",
		Value:    node.DefaultWSPort,
		Category: flags.APICategory,
	}
	WSApiFlag = &cli.StringFlag{
		Name:     "ws.api",
		Usage:    "API's offered over the WS-RPC interface",
		Value:    "",
		Category: flags.APICategory,
	}
	WSAllowedOriginsFlag = &cli.StringFlag{
		Name:     "ws.origins",
		Usage:    "Origins from which to accept websockets requests",
		Value:    "",
		Category: flags.APICategory,
	}
	WSPathPrefixFlag = &cli.StringFlag{
		Name:     "ws.rpcprefix",
		Usage:    "HTTP path prefix on which JSON-RPC is served. Use '/' to serve on all paths.",
		Value:    "",
		Category: flags.APICategory,
	}
	ExecFlag = &cli.StringFlag{
		Name:     "exec",
		Usage:    "Execute JavaScript statement",
		Category: flags.APICategory,
	}
	PreloadJSFlag = &cli.StringFlag{
		Name:     "preload",
		Usage:    "Comma separated list of JavaScript files to preload into the console",
		Category: flags.APICategory,
	}
	AllowUnprotectedTxs = &cli.BoolFlag{
		Name:     "rpc.allow-unprotected-txs",
		Usage:    "Allow for unprotected (non EIP155 signed) transactions to be submitted via RPC",
		Category: flags.APICategory,
	}
	BatchRequestLimit = &cli.IntFlag{
		Name:     "rpc.batch-request-limit",
		Usage:    "Maximum number of requests in a batch",
		Value:    node.DefaultConfig.BatchRequestLimit,
		Category: flags.APICategory,
	}
	BatchResponseMaxSize = &cli.IntFlag{
		Name:     "rpc.batch-response-max-size",
		Usage:    "Maximum number of bytes returned from a batched call",
		Value:    node.DefaultConfig.BatchResponseMaxSize,
		Category: flags.APICategory,
	}
	EnablePersonal = &cli.BoolFlag{
		Name:     "rpc.enabledeprecatedpersonal",
		Usage:    "Enables the (deprecated) personal namespace",
		Category: flags.APICategory,
	}

	// Network Settings
	MaxPeersFlag = &cli.IntFlag{
		Name:     "maxpeers",
		Usage:    "Maximum number of network peers (network disabled if set to 0)",
		Value:    node.DefaultConfig.P2P.MaxPeers,
		Category: flags.NetworkingCategory,
	}
	MaxPendingPeersFlag = &cli.IntFlag{
		Name:     "maxpendpeers",
		Usage:    "Maximum number of pending connection attempts (defaults used if set to 0)",
		Value:    node.DefaultConfig.P2P.MaxPendingPeers,
		Category: flags.NetworkingCategory,
	}
	ListenPortFlag = &cli.IntFlag{
		Name:     "port",
		Usage:    "Network listening port",
		Value:    30303,
		Category: flags.NetworkingCategory,
	}
	BootnodesFlag = &cli.StringFlag{
		Name:     "bootnodes",
		Usage:    "Comma separated enode URLs for P2P discovery bootstrap",
		Value:    "",
		Category: flags.NetworkingCategory,
	}
	NodeKeyFileFlag = &cli.StringFlag{
		Name:     "nodekey",
		Usage:    "P2P node key file",
		Category: flags.NetworkingCategory,
	}
	NodeKeyHexFlag = &cli.StringFlag{
		Name:     "nodekeyhex",
		Usage:    "P2P node key as hex (for testing)",
		Category: flags.NetworkingCategory,
	}
	NATFlag = &cli.StringFlag{
		Name:     "nat",
		Usage:    "NAT port mapping mechanism (any|none|upnp|pmp|pmp:<IP>|extip:<IP>)",
		Value:    "any",
		Category: flags.NetworkingCategory,
	}
	NoDiscoverFlag = &cli.BoolFlag{
		Name:     "nodiscover",
		Usage:    "Disables the peer discovery mechanism (manual peer addition)",
		Category: flags.NetworkingCategory,
	}
	DiscoveryV4Flag = &cli.BoolFlag{
		Name:     "discovery.v4",
		Aliases:  []string{"discv4"},
		Usage:    "Enables the V4 discovery mechanism",
		Category: flags.NetworkingCategory,
		Value:    true,
	}
	DiscoveryV5Flag = &cli.BoolFlag{
		Name:     "discovery.v5",
		Aliases:  []string{"discv5"},
		Usage:    "Enables the experimental RLPx V5 (Topic Discovery) mechanism",
		Category: flags.NetworkingCategory,
	}
	NetrestrictFlag = &cli.StringFlag{
		Name:     "netrestrict",
		Usage:    "Restricts network communication to the given IP networks (CIDR masks)",
		Category: flags.NetworkingCategory,
	}
	DNSDiscoveryFlag = &cli.StringFlag{
		Name:     "discovery.dns",
		Usage:    "Sets DNS discovery entry points (use \"\" to disable DNS)",
		Category: flags.NetworkingCategory,
	}
	DiscoveryPortFlag = &cli.IntFlag{
		Name:     "discovery.port",
		Usage:    "Use a custom UDP port for P2P discovery",
		Value:    30303,
		Category: flags.NetworkingCategory,
	}

	// Console
	JSpathFlag = &flags.DirectoryFlag{
		Name:     "jspath",
		Usage:    "JavaScript root path for `loadScript`",
		Value:    flags.DirectoryString("."),
		Category: flags.APICategory,
	}
	HttpHeaderFlag = &cli.StringSliceFlag{
		Name:     "header",
		Aliases:  []string{"H"},
		Usage:    "Pass custom headers to the RPC server when using --" + RemoteDBFlag.Name + " or the geth attach console. This flag can be given multiple times.",
		Category: flags.APICategory,
	}

	// Gas price oracle settings
	GpoBlocksFlag = &cli.IntFlag{
		Name:     "gpo.blocks",
		Usage:    "Number of recent blocks to check for gas prices",
		Value:    ethconfig.Defaults.GPO.Blocks,
		Category: flags.GasPriceCategory,
	}
	GpoPercentileFlag = &cli.IntFlag{
		Name:     "gpo.percentile",
		Usage:    "Suggested gas price is the given percentile of a set of recent transaction gas prices",
		Value:    ethconfig.Defaults.GPO.Percentile,
		Category: flags.GasPriceCategory,
	}
	GpoMaxGasPriceFlag = &cli.Int64Flag{
		Name:     "gpo.maxprice",
		Usage:    "Maximum transaction priority fee (or gasprice before London fork) to be recommended by gpo",
		Value:    ethconfig.Defaults.GPO.MaxPrice.Int64(),
		Category: flags.GasPriceCategory,
	}
	GpoIgnoreGasPriceFlag = &cli.Int64Flag{
		Name:     "gpo.ignoreprice",
		Usage:    "Gas price below which gpo will ignore transactions",
		Value:    ethconfig.Defaults.GPO.IgnorePrice.Int64(),
		Category: flags.GasPriceCategory,
	}
	GpoMinSuggestedPriorityFeeFlag = &cli.Int64Flag{
		Name:     "gpo.minsuggestedpriorityfee",
		Usage:    "Minimum transaction priority fee to suggest. Used on OP chains when blocks are not full.",
		Value:    ethconfig.Defaults.GPO.MinSuggestedPriorityFee.Int64(),
		Category: flags.GasPriceCategory,
	}

	// Rollup Flags
	// [kroma unsupported]
	// RollupSequencerHTTPFlag = &cli.StringFlag{
	// 	Name:     "rollup.sequencerhttp",
	// 	Usage:    "HTTP endpoint for the sequencer mempool",
	// 	Category: flags.RollupCategory,
	// }
	//
	// RollupHistoricalRPCFlag = &cli.StringFlag{
	// 	Name:     "rollup.historicalrpc",
	// 	Usage:    "RPC endpoint for historical data.",
	// 	Category: flags.RollupCategory,
	// }
	//
	// RollupHistoricalRPCTimeoutFlag = &cli.StringFlag{
	// 	Name:     "rollup.historicalrpctimeout",
	// 	Usage:    "Timeout for historical RPC requests.",
	// 	Value:    "5s",
	// 	Category: flags.RollupCategory,
	// }
	//
	// RollupDisableTxPoolGossipFlag = &cli.BoolFlag{
	// 	Name:     "rollup.disabletxpoolgossip",
	// 	Usage:    "Disable transaction pool gossip.",
	// 	Category: flags.RollupCategory,
	// }
	// RollupEnableTxPoolAdmissionFlag = &cli.BoolFlag{
	// 	Name:     "rollup.enabletxpooladmission",
	// 	Usage:    "Add RPC-submitted transactions to the txpool (on by default if --rollup.sequencerhttp is not set).",
	// 	Category: flags.RollupCategory,
	// }
	RollupComputePendingBlock = &cli.BoolFlag{
		Name:     "rollup.computependingblock",
		Usage:    "By default the pending block equals the latest block to save resources and not leak txs from the tx-pool, this flag enables computing of the pending block from the tx-pool instead.",
		Category: flags.RollupCategory,
	}
<<<<<<< HEAD
	// [kroma unsupported]
	// RollupHaltOnIncompatibleProtocolVersionFlag = &cli.StringFlag{
	// 	Name:     "rollup.halt",
	// 	Usage:    "Opt-in option to halt on incompatible protocol version requirements of the given level (major/minor/patch/none), as signaled through the Engine API by the rollup node",
	// 	Category: flags.RollupCategory,
	// }
	// RollupSuperchainUpgradesFlag = &cli.BoolFlag{
	// 	Name:     "rollup.superchain-upgrades",
	// 	Aliases:  []string{"beta.rollup.superchain-upgrades"},
	// 	Usage:    "Apply superchain-registry config changes to the local chain-configuration",
	// 	Category: flags.RollupCategory,
	// }
=======
	RollupHaltOnIncompatibleProtocolVersionFlag = &cli.StringFlag{
		Name:     "rollup.halt",
		Usage:    "Opt-in option to halt on incompatible protocol version requirements of the given level (major/minor/patch/none), as signaled through the Engine API by the rollup node",
		Category: flags.RollupCategory,
	}
	RollupSuperchainUpgradesFlag = &cli.BoolFlag{
		Name:     "rollup.superchain-upgrades",
		Aliases:  []string{"beta.rollup.superchain-upgrades"},
		Usage:    "Apply superchain-registry config changes to the local chain-configuration",
		Category: flags.RollupCategory,
		Value:    true,
	}
>>>>>>> ea3c3044

	// Metrics flags
	MetricsEnabledFlag = &cli.BoolFlag{
		Name:     "metrics",
		Usage:    "Enable metrics collection and reporting",
		Category: flags.MetricsCategory,
	}
	MetricsEnabledExpensiveFlag = &cli.BoolFlag{
		Name:     "metrics.expensive",
		Usage:    "Enable expensive metrics collection and reporting",
		Category: flags.MetricsCategory,
	}

	// MetricsHTTPFlag defines the endpoint for a stand-alone metrics HTTP endpoint.
	// Since the pprof service enables sensitive/vulnerable behavior, this allows a user
	// to enable a public-OK metrics endpoint without having to worry about ALSO exposing
	// other profiling behavior or information.
	MetricsHTTPFlag = &cli.StringFlag{
		Name:     "metrics.addr",
		Usage:    `Enable stand-alone metrics HTTP server listening interface.`,
		Category: flags.MetricsCategory,
	}
	MetricsPortFlag = &cli.IntFlag{
		Name: "metrics.port",
		Usage: `Metrics HTTP server listening port.
Please note that --` + MetricsHTTPFlag.Name + ` must be set to start the server.`,
		Value:    metrics.DefaultConfig.Port,
		Category: flags.MetricsCategory,
	}
	MetricsEnableInfluxDBFlag = &cli.BoolFlag{
		Name:     "metrics.influxdb",
		Usage:    "Enable metrics export/push to an external InfluxDB database",
		Category: flags.MetricsCategory,
	}
	MetricsInfluxDBEndpointFlag = &cli.StringFlag{
		Name:     "metrics.influxdb.endpoint",
		Usage:    "InfluxDB API endpoint to report metrics to",
		Value:    metrics.DefaultConfig.InfluxDBEndpoint,
		Category: flags.MetricsCategory,
	}
	MetricsInfluxDBDatabaseFlag = &cli.StringFlag{
		Name:     "metrics.influxdb.database",
		Usage:    "InfluxDB database name to push reported metrics to",
		Value:    metrics.DefaultConfig.InfluxDBDatabase,
		Category: flags.MetricsCategory,
	}
	MetricsInfluxDBUsernameFlag = &cli.StringFlag{
		Name:     "metrics.influxdb.username",
		Usage:    "Username to authorize access to the database",
		Value:    metrics.DefaultConfig.InfluxDBUsername,
		Category: flags.MetricsCategory,
	}
	MetricsInfluxDBPasswordFlag = &cli.StringFlag{
		Name:     "metrics.influxdb.password",
		Usage:    "Password to authorize access to the database",
		Value:    metrics.DefaultConfig.InfluxDBPassword,
		Category: flags.MetricsCategory,
	}
	// Tags are part of every measurement sent to InfluxDB. Queries on tags are faster in InfluxDB.
	// For example `host` tag could be used so that we can group all nodes and average a measurement
	// across all of them, but also so that we can select a specific node and inspect its measurements.
	// https://docs.influxdata.com/influxdb/v1.4/concepts/key_concepts/#tag-key
	MetricsInfluxDBTagsFlag = &cli.StringFlag{
		Name:     "metrics.influxdb.tags",
		Usage:    "Comma-separated InfluxDB tags (key/values) attached to all measurements",
		Value:    metrics.DefaultConfig.InfluxDBTags,
		Category: flags.MetricsCategory,
	}

	MetricsEnableInfluxDBV2Flag = &cli.BoolFlag{
		Name:     "metrics.influxdbv2",
		Usage:    "Enable metrics export/push to an external InfluxDB v2 database",
		Category: flags.MetricsCategory,
	}

	MetricsInfluxDBTokenFlag = &cli.StringFlag{
		Name:     "metrics.influxdb.token",
		Usage:    "Token to authorize access to the database (v2 only)",
		Value:    metrics.DefaultConfig.InfluxDBToken,
		Category: flags.MetricsCategory,
	}

	MetricsInfluxDBBucketFlag = &cli.StringFlag{
		Name:     "metrics.influxdb.bucket",
		Usage:    "InfluxDB bucket name to push reported metrics to (v2 only)",
		Value:    metrics.DefaultConfig.InfluxDBBucket,
		Category: flags.MetricsCategory,
	}

	MetricsInfluxDBOrganizationFlag = &cli.StringFlag{
		Name:     "metrics.influxdb.organization",
		Usage:    "InfluxDB organization name (v2 only)",
		Value:    metrics.DefaultConfig.InfluxDBOrganization,
		Category: flags.MetricsCategory,
	}

	ExperimentalZkTrie = &cli.BoolFlag{
		Name:     "zkstatetrie",
		Usage:    "use ZkMerkleStateTrie instead of ZkTrie in state. This is an experimental flag.",
		Category: flags.EthCategory,
	}
)

var (
	// TestnetFlags is the flag group of all built-in supported testnets.
	TestnetFlags = []cli.Flag{
		GoerliFlag,
		SepoliaFlag,
		HoleskyFlag,
	}
	// NetworkFlags is the flag group of all built-in supported networks.
	NetworkFlags = append([]cli.Flag{MainnetFlag, OPNetworkFlag}, TestnetFlags...)

	// DatabaseFlags is the flag group of all database flags.
	DatabaseFlags = []cli.Flag{
		DataDirFlag,
		AncientFlag,
		RemoteDBFlag,
		DBEngineFlag,
		StateSchemeFlag,
		HttpHeaderFlag,
	}
)

// MakeDataDir retrieves the currently requested data directory, terminating
// if none (or the empty string) is specified. If the node is starting a testnet,
// then a subdirectory of the specified datadir will be used.
func MakeDataDir(ctx *cli.Context) string {
	if path := ctx.String(DataDirFlag.Name); path != "" {
		if ctx.Bool(GoerliFlag.Name) {
			return filepath.Join(path, "goerli")
		}
		if ctx.Bool(SepoliaFlag.Name) {
			return filepath.Join(path, "sepolia")
		}
		if ctx.Bool(HoleskyFlag.Name) {
			return filepath.Join(path, "holesky")
		}
		if ctx.IsSet(OPNetworkFlag.Name) {
			return filepath.Join(path, ctx.String(OPNetworkFlag.Name))
		}
		return path
	}
	Fatalf("Cannot determine default data directory, please set manually (--datadir)")
	return ""
}

// setNodeKey creates a node key from set command line flags, either loading it
// from a file or as a specified hex value. If neither flags were provided, this
// method returns nil and an ephemeral key is to be generated.
func setNodeKey(ctx *cli.Context, cfg *p2p.Config) {
	var (
		hex  = ctx.String(NodeKeyHexFlag.Name)
		file = ctx.String(NodeKeyFileFlag.Name)
		key  *ecdsa.PrivateKey
		err  error
	)
	switch {
	case file != "" && hex != "":
		Fatalf("Options %q and %q are mutually exclusive", NodeKeyFileFlag.Name, NodeKeyHexFlag.Name)
	case file != "":
		if key, err = crypto.LoadECDSA(file); err != nil {
			Fatalf("Option %q: %v", NodeKeyFileFlag.Name, err)
		}
		cfg.PrivateKey = key
	case hex != "":
		if key, err = crypto.HexToECDSA(hex); err != nil {
			Fatalf("Option %q: %v", NodeKeyHexFlag.Name, err)
		}
		cfg.PrivateKey = key
	}
}

// setNodeUserIdent creates the user identifier from CLI flags.
func setNodeUserIdent(ctx *cli.Context, cfg *node.Config) {
	if identity := ctx.String(IdentityFlag.Name); len(identity) > 0 {
		cfg.UserIdent = identity
	}
}

// setBootstrapNodes creates a list of bootstrap nodes from the command line
// flags, reverting to pre-configured ones if none have been specified.
// Priority order for bootnodes configuration:
//
// 1. --bootnodes flag
// 2. Config file
// 3. Network preset flags (e.g. --goerli)
// 4. default to mainnet nodes
func setBootstrapNodes(ctx *cli.Context, cfg *p2p.Config) {
	urls := params.MainnetBootnodes
	if ctx.IsSet(BootnodesFlag.Name) {
		urls = SplitAndTrim(ctx.String(BootnodesFlag.Name))
	} else {
		if cfg.BootstrapNodes != nil {
			return // Already set by config file, don't apply defaults.
		}
		switch {
		case ctx.Bool(HoleskyFlag.Name):
			urls = params.HoleskyBootnodes
		case ctx.Bool(SepoliaFlag.Name):
			urls = params.SepoliaBootnodes
		case ctx.Bool(GoerliFlag.Name):
			urls = params.GoerliBootnodes
		}
	}
	cfg.BootstrapNodes = mustParseBootnodes(urls)
}

func mustParseBootnodes(urls []string) []*enode.Node {
	nodes := make([]*enode.Node, 0, len(urls))
	for _, url := range urls {
		if url != "" {
			node, err := enode.Parse(enode.ValidSchemes, url)
			if err != nil {
				log.Crit("Bootstrap URL invalid", "enode", url, "err", err)
				return nil
			}
			nodes = append(nodes, node)
		}
	}
	return nodes
}

// setBootstrapNodesV5 creates a list of bootstrap nodes from the command line
// flags, reverting to pre-configured ones if none have been specified.
func setBootstrapNodesV5(ctx *cli.Context, cfg *p2p.Config) {
	urls := params.V5Bootnodes
	switch {
	case ctx.IsSet(BootnodesFlag.Name):
		urls = SplitAndTrim(ctx.String(BootnodesFlag.Name))
	case cfg.BootstrapNodesV5 != nil:
		return // already set, don't apply defaults.
	}

	cfg.BootstrapNodesV5 = make([]*enode.Node, 0, len(urls))
	for _, url := range urls {
		if url != "" {
			node, err := enode.Parse(enode.ValidSchemes, url)
			if err != nil {
				log.Error("Bootstrap URL invalid", "enode", url, "err", err)
				continue
			}
			cfg.BootstrapNodesV5 = append(cfg.BootstrapNodesV5, node)
		}
	}
}

// setListenAddress creates TCP/UDP listening address strings from set command
// line flags
func setListenAddress(ctx *cli.Context, cfg *p2p.Config) {
	if ctx.IsSet(ListenPortFlag.Name) {
		cfg.ListenAddr = fmt.Sprintf(":%d", ctx.Int(ListenPortFlag.Name))
	}
	if ctx.IsSet(DiscoveryPortFlag.Name) {
		cfg.DiscAddr = fmt.Sprintf(":%d", ctx.Int(DiscoveryPortFlag.Name))
	}
}

// setNAT creates a port mapper from command line flags.
func setNAT(ctx *cli.Context, cfg *p2p.Config) {
	if ctx.IsSet(NATFlag.Name) {
		natif, err := nat.Parse(ctx.String(NATFlag.Name))
		if err != nil {
			Fatalf("Option %s: %v", NATFlag.Name, err)
		}
		cfg.NAT = natif
	}
}

// SplitAndTrim splits input separated by a comma
// and trims excessive white space from the substrings.
func SplitAndTrim(input string) (ret []string) {
	l := strings.Split(input, ",")
	for _, r := range l {
		if r = strings.TrimSpace(r); r != "" {
			ret = append(ret, r)
		}
	}
	return ret
}

// setHTTP creates the HTTP RPC listener interface string from the set
// command line flags, returning empty if the HTTP endpoint is disabled.
func setHTTP(ctx *cli.Context, cfg *node.Config) {
	if ctx.Bool(HTTPEnabledFlag.Name) && cfg.HTTPHost == "" {
		cfg.HTTPHost = "127.0.0.1"
		if ctx.IsSet(HTTPListenAddrFlag.Name) {
			cfg.HTTPHost = ctx.String(HTTPListenAddrFlag.Name)
		}
	}

	if ctx.IsSet(HTTPPortFlag.Name) {
		cfg.HTTPPort = ctx.Int(HTTPPortFlag.Name)
	}

	if ctx.IsSet(AuthListenFlag.Name) {
		cfg.AuthAddr = ctx.String(AuthListenFlag.Name)
	}

	if ctx.IsSet(AuthPortFlag.Name) {
		cfg.AuthPort = ctx.Int(AuthPortFlag.Name)
	}

	if ctx.IsSet(AuthVirtualHostsFlag.Name) {
		cfg.AuthVirtualHosts = SplitAndTrim(ctx.String(AuthVirtualHostsFlag.Name))
	}

	if ctx.IsSet(HTTPCORSDomainFlag.Name) {
		cfg.HTTPCors = SplitAndTrim(ctx.String(HTTPCORSDomainFlag.Name))
	}

	if ctx.IsSet(HTTPApiFlag.Name) {
		cfg.HTTPModules = SplitAndTrim(ctx.String(HTTPApiFlag.Name))
	}

	if ctx.IsSet(HTTPVirtualHostsFlag.Name) {
		cfg.HTTPVirtualHosts = SplitAndTrim(ctx.String(HTTPVirtualHostsFlag.Name))
	}

	if ctx.IsSet(HTTPPathPrefixFlag.Name) {
		cfg.HTTPPathPrefix = ctx.String(HTTPPathPrefixFlag.Name)
	}
	if ctx.IsSet(AllowUnprotectedTxs.Name) {
		cfg.AllowUnprotectedTxs = ctx.Bool(AllowUnprotectedTxs.Name)
	}

	if ctx.IsSet(BatchRequestLimit.Name) {
		cfg.BatchRequestLimit = ctx.Int(BatchRequestLimit.Name)
	}

	if ctx.IsSet(BatchResponseMaxSize.Name) {
		cfg.BatchResponseMaxSize = ctx.Int(BatchResponseMaxSize.Name)
	}
}

// setGraphQL creates the GraphQL listener interface string from the set
// command line flags, returning empty if the GraphQL endpoint is disabled.
func setGraphQL(ctx *cli.Context, cfg *node.Config) {
	if ctx.IsSet(GraphQLCORSDomainFlag.Name) {
		cfg.GraphQLCors = SplitAndTrim(ctx.String(GraphQLCORSDomainFlag.Name))
	}
	if ctx.IsSet(GraphQLVirtualHostsFlag.Name) {
		cfg.GraphQLVirtualHosts = SplitAndTrim(ctx.String(GraphQLVirtualHostsFlag.Name))
	}
}

// setWS creates the WebSocket RPC listener interface string from the set
// command line flags, returning empty if the HTTP endpoint is disabled.
func setWS(ctx *cli.Context, cfg *node.Config) {
	if ctx.Bool(WSEnabledFlag.Name) && cfg.WSHost == "" {
		cfg.WSHost = "127.0.0.1"
		if ctx.IsSet(WSListenAddrFlag.Name) {
			cfg.WSHost = ctx.String(WSListenAddrFlag.Name)
		}
	}
	if ctx.IsSet(WSPortFlag.Name) {
		cfg.WSPort = ctx.Int(WSPortFlag.Name)
	}

	if ctx.IsSet(WSAllowedOriginsFlag.Name) {
		cfg.WSOrigins = SplitAndTrim(ctx.String(WSAllowedOriginsFlag.Name))
	}

	if ctx.IsSet(WSApiFlag.Name) {
		cfg.WSModules = SplitAndTrim(ctx.String(WSApiFlag.Name))
	}

	if ctx.IsSet(WSPathPrefixFlag.Name) {
		cfg.WSPathPrefix = ctx.String(WSPathPrefixFlag.Name)
	}
}

// setIPC creates an IPC path configuration from the set command line flags,
// returning an empty string if IPC was explicitly disabled, or the set path.
func setIPC(ctx *cli.Context, cfg *node.Config) {
	CheckExclusive(ctx, IPCDisabledFlag, IPCPathFlag)
	switch {
	case ctx.Bool(IPCDisabledFlag.Name):
		cfg.IPCPath = ""
	case ctx.IsSet(IPCPathFlag.Name):
		cfg.IPCPath = ctx.String(IPCPathFlag.Name)
	}
}

// setLes configures the les server and ultra light client settings from the command line flags.
func setLes(ctx *cli.Context, cfg *ethconfig.Config) {
	if ctx.IsSet(LightServeFlag.Name) {
		cfg.LightServ = ctx.Int(LightServeFlag.Name)
	}
	if ctx.IsSet(LightIngressFlag.Name) {
		cfg.LightIngress = ctx.Int(LightIngressFlag.Name)
	}
	if ctx.IsSet(LightEgressFlag.Name) {
		cfg.LightEgress = ctx.Int(LightEgressFlag.Name)
	}
	if ctx.IsSet(LightMaxPeersFlag.Name) {
		cfg.LightPeers = ctx.Int(LightMaxPeersFlag.Name)
	}
	if ctx.IsSet(LightNoPruneFlag.Name) {
		cfg.LightNoPrune = ctx.Bool(LightNoPruneFlag.Name)
	}
	if ctx.IsSet(LightNoSyncServeFlag.Name) {
		cfg.LightNoSyncServe = ctx.Bool(LightNoSyncServeFlag.Name)
	}
}

// MakeDatabaseHandles raises out the number of allowed file handles per process
// for Geth and returns half of the allowance to assign to the database.
func MakeDatabaseHandles(max int) int {
	limit, err := fdlimit.Maximum()
	if err != nil {
		Fatalf("Failed to retrieve file descriptor allowance: %v", err)
	}
	switch {
	case max == 0:
		// User didn't specify a meaningful value, use system limits
	case max < 128:
		// User specified something unhealthy, just use system defaults
		log.Error("File descriptor limit invalid (<128)", "had", max, "updated", limit)
	case max > limit:
		// User requested more than the OS allows, notify that we can't allocate it
		log.Warn("Requested file descriptors denied by OS", "req", max, "limit", limit)
	default:
		// User limit is meaningful and within allowed range, use that
		limit = max
	}
	raised, err := fdlimit.Raise(uint64(limit))
	if err != nil {
		Fatalf("Failed to raise file descriptor allowance: %v", err)
	}
	return int(raised / 2) // Leave half for networking and other stuff
}

// MakeAddress converts an account specified directly as a hex encoded string or
// a key index in the key store to an internal account representation.
func MakeAddress(ks *keystore.KeyStore, account string) (accounts.Account, error) {
	// If the specified account is a valid address, return it
	if common.IsHexAddress(account) {
		return accounts.Account{Address: common.HexToAddress(account)}, nil
	}
	// Otherwise try to interpret the account as a keystore index
	index, err := strconv.Atoi(account)
	if err != nil || index < 0 {
		return accounts.Account{}, fmt.Errorf("invalid account address or index %q", account)
	}
	log.Warn("-------------------------------------------------------------------")
	log.Warn("Referring to accounts by order in the keystore folder is dangerous!")
	log.Warn("This functionality is deprecated and will be removed in the future!")
	log.Warn("Please use explicit addresses! (can search via `geth account list`)")
	log.Warn("-------------------------------------------------------------------")

	accs := ks.Accounts()
	if len(accs) <= index {
		return accounts.Account{}, fmt.Errorf("index %d higher than number of accounts %d", index, len(accs))
	}
	return accs[index], nil
}

// setEtherbase retrieves the etherbase from the directly specified command line flags.
func setEtherbase(ctx *cli.Context, cfg *ethconfig.Config) {
	if !ctx.IsSet(MinerEtherbaseFlag.Name) {
		return
	}
	addr := ctx.String(MinerEtherbaseFlag.Name)
	if strings.HasPrefix(addr, "0x") || strings.HasPrefix(addr, "0X") {
		addr = addr[2:]
	}
	b, err := hex.DecodeString(addr)
	if err != nil || len(b) != common.AddressLength {
		Fatalf("-%s: invalid etherbase address %q", MinerEtherbaseFlag.Name, addr)
		return
	}
	cfg.Miner.Etherbase = common.BytesToAddress(b)
}

// MakePasswordList reads password lines from the file specified by the global --password flag.
func MakePasswordList(ctx *cli.Context) []string {
	path := ctx.Path(PasswordFileFlag.Name)
	if path == "" {
		return nil
	}
	text, err := os.ReadFile(path)
	if err != nil {
		Fatalf("Failed to read password file: %v", err)
	}
	lines := strings.Split(string(text), "\n")
	// Sanitise DOS line endings.
	for i := range lines {
		lines[i] = strings.TrimRight(lines[i], "\r")
	}
	return lines
}

func SetP2PConfig(ctx *cli.Context, cfg *p2p.Config) {
	setNodeKey(ctx, cfg)
	setNAT(ctx, cfg)
	setListenAddress(ctx, cfg)
	setBootstrapNodes(ctx, cfg)
	setBootstrapNodesV5(ctx, cfg)

	lightClient := ctx.String(SyncModeFlag.Name) == "light"
	lightServer := (ctx.Int(LightServeFlag.Name) != 0)

	lightPeers := ctx.Int(LightMaxPeersFlag.Name)
	if lightClient && !ctx.IsSet(LightMaxPeersFlag.Name) {
		// dynamic default - for clients we use 1/10th of the default for servers
		lightPeers /= 10
	}

	if ctx.IsSet(MaxPeersFlag.Name) {
		cfg.MaxPeers = ctx.Int(MaxPeersFlag.Name)
		if lightServer && !ctx.IsSet(LightMaxPeersFlag.Name) {
			cfg.MaxPeers += lightPeers
		}
	} else {
		if lightServer {
			cfg.MaxPeers += lightPeers
		}
		if lightClient && ctx.IsSet(LightMaxPeersFlag.Name) && cfg.MaxPeers < lightPeers {
			cfg.MaxPeers = lightPeers
		}
	}
	if !(lightClient || lightServer) {
		lightPeers = 0
	}
	ethPeers := cfg.MaxPeers - lightPeers
	if lightClient {
		ethPeers = 0
	}
	log.Info("Maximum peer count", "ETH", ethPeers, "LES", lightPeers, "total", cfg.MaxPeers)

	if ctx.IsSet(MaxPendingPeersFlag.Name) {
		cfg.MaxPendingPeers = ctx.Int(MaxPendingPeersFlag.Name)
	}
	if ctx.IsSet(NoDiscoverFlag.Name) || lightClient {
		cfg.NoDiscovery = true
	}

	// Disallow --nodiscover when used in conjunction with light mode.
	if (lightClient || lightServer) && ctx.Bool(NoDiscoverFlag.Name) {
		Fatalf("Cannot use --" + NoDiscoverFlag.Name + " in light client or light server mode")
	}
	CheckExclusive(ctx, DiscoveryV4Flag, NoDiscoverFlag)
	CheckExclusive(ctx, DiscoveryV5Flag, NoDiscoverFlag)
	cfg.DiscoveryV4 = ctx.Bool(DiscoveryV4Flag.Name)
	cfg.DiscoveryV5 = ctx.Bool(DiscoveryV5Flag.Name)

	// If we're running a light client or server, force enable the v5 peer discovery.
	if lightClient || lightServer {
		cfg.DiscoveryV5 = true
	}

	if netrestrict := ctx.String(NetrestrictFlag.Name); netrestrict != "" {
		list, err := netutil.ParseNetlist(netrestrict)
		if err != nil {
			Fatalf("Option %q: %v", NetrestrictFlag.Name, err)
		}
		cfg.NetRestrict = list
	}

	if ctx.Bool(DeveloperFlag.Name) {
		// --dev mode can't use p2p networking.
		cfg.MaxPeers = 0
		cfg.ListenAddr = ""
		cfg.NoDial = true
		cfg.NoDiscovery = true
		cfg.DiscoveryV5 = false
	}
}

// SetNodeConfig applies node-related command line flags to the config.
func SetNodeConfig(ctx *cli.Context, cfg *node.Config) {
	SetP2PConfig(ctx, &cfg.P2P)
	setIPC(ctx, cfg)
	setHTTP(ctx, cfg)
	setGraphQL(ctx, cfg)
	setWS(ctx, cfg)
	setNodeUserIdent(ctx, cfg)
	SetDataDir(ctx, cfg)
	setSmartCard(ctx, cfg)

	if ctx.IsSet(JWTSecretFlag.Name) {
		cfg.JWTSecret = ctx.String(JWTSecretFlag.Name)
	}

	if ctx.IsSet(EnablePersonal.Name) {
		cfg.EnablePersonal = true
	}

	if ctx.IsSet(ExternalSignerFlag.Name) {
		cfg.ExternalSigner = ctx.String(ExternalSignerFlag.Name)
	}

	if ctx.IsSet(KeyStoreDirFlag.Name) {
		cfg.KeyStoreDir = ctx.String(KeyStoreDirFlag.Name)
	}
	if ctx.IsSet(DeveloperFlag.Name) {
		cfg.UseLightweightKDF = true
	}
	if ctx.IsSet(LightKDFFlag.Name) {
		cfg.UseLightweightKDF = ctx.Bool(LightKDFFlag.Name)
	}
	if ctx.IsSet(NoUSBFlag.Name) || cfg.NoUSB {
		log.Warn("Option nousb is deprecated and USB is deactivated by default. Use --usb to enable")
	}
	if ctx.IsSet(USBFlag.Name) {
		cfg.USB = ctx.Bool(USBFlag.Name)
	}
	if ctx.IsSet(InsecureUnlockAllowedFlag.Name) {
		cfg.InsecureUnlockAllowed = ctx.Bool(InsecureUnlockAllowedFlag.Name)
	}
	if ctx.IsSet(DBEngineFlag.Name) {
		dbEngine := ctx.String(DBEngineFlag.Name)
		if dbEngine != "leveldb" && dbEngine != "pebble" {
			Fatalf("Invalid choice for db.engine '%s', allowed 'leveldb' or 'pebble'", dbEngine)
		}
		log.Info(fmt.Sprintf("Using %s as db engine", dbEngine))
		cfg.DBEngine = dbEngine
	}
}

func setSmartCard(ctx *cli.Context, cfg *node.Config) {
	// Skip enabling smartcards if no path is set
	path := ctx.String(SmartCardDaemonPathFlag.Name)
	if path == "" {
		return
	}
	// Sanity check that the smartcard path is valid
	fi, err := os.Stat(path)
	if err != nil {
		log.Info("Smartcard socket not found, disabling", "err", err)
		return
	}
	if fi.Mode()&os.ModeType != os.ModeSocket {
		log.Error("Invalid smartcard daemon path", "path", path, "type", fi.Mode().String())
		return
	}
	// Smartcard daemon path exists and is a socket, enable it
	cfg.SmartCardDaemonPath = path
}

func SetDataDir(ctx *cli.Context, cfg *node.Config) {
	switch {
	case ctx.IsSet(DataDirFlag.Name):
		cfg.DataDir = ctx.String(DataDirFlag.Name)
	case ctx.Bool(DeveloperFlag.Name):
		cfg.DataDir = "" // unless explicitly requested, use memory databases
	case ctx.Bool(GoerliFlag.Name) && cfg.DataDir == node.DefaultDataDir():
		cfg.DataDir = filepath.Join(node.DefaultDataDir(), "goerli")
	case ctx.Bool(SepoliaFlag.Name) && cfg.DataDir == node.DefaultDataDir():
		cfg.DataDir = filepath.Join(node.DefaultDataDir(), "sepolia")
	case ctx.Bool(HoleskyFlag.Name) && cfg.DataDir == node.DefaultDataDir():
		cfg.DataDir = filepath.Join(node.DefaultDataDir(), "holesky")
	case ctx.IsSet(OPNetworkFlag.Name) && cfg.DataDir == node.DefaultDataDir():
		cfg.DataDir = filepath.Join(node.DefaultDataDir(), ctx.String(OPNetworkFlag.Name))
	}
}

func setGPO(ctx *cli.Context, cfg *gasprice.Config, light bool) {
	// If we are running the light client, apply another group
	// settings for gas oracle.
	if light {
		*cfg = ethconfig.LightClientGPO
	}
	if ctx.IsSet(GpoBlocksFlag.Name) {
		cfg.Blocks = ctx.Int(GpoBlocksFlag.Name)
	}
	if ctx.IsSet(GpoPercentileFlag.Name) {
		cfg.Percentile = ctx.Int(GpoPercentileFlag.Name)
	}
	if ctx.IsSet(GpoMaxGasPriceFlag.Name) {
		cfg.MaxPrice = big.NewInt(ctx.Int64(GpoMaxGasPriceFlag.Name))
	}
	if ctx.IsSet(GpoIgnoreGasPriceFlag.Name) {
		cfg.IgnorePrice = big.NewInt(ctx.Int64(GpoIgnoreGasPriceFlag.Name))
	}
	if ctx.IsSet(GpoMinSuggestedPriorityFeeFlag.Name) {
		cfg.MinSuggestedPriorityFee = big.NewInt(ctx.Int64(GpoMinSuggestedPriorityFeeFlag.Name))
	}
}

func setTxPool(ctx *cli.Context, cfg *legacypool.Config) {
	if ctx.IsSet(TxPoolLocalsFlag.Name) {
		locals := strings.Split(ctx.String(TxPoolLocalsFlag.Name), ",")
		for _, account := range locals {
			if trimmed := strings.TrimSpace(account); !common.IsHexAddress(trimmed) {
				Fatalf("Invalid account in --txpool.locals: %s", trimmed)
			} else {
				cfg.Locals = append(cfg.Locals, common.HexToAddress(account))
			}
		}
	}
	if ctx.IsSet(TxPoolNoLocalsFlag.Name) {
		cfg.NoLocals = ctx.Bool(TxPoolNoLocalsFlag.Name)
	}
	if ctx.IsSet(TxPoolJournalFlag.Name) {
		cfg.Journal = ctx.String(TxPoolJournalFlag.Name)
	}
	if ctx.IsSet(TxPoolJournalRemotesFlag.Name) {
		cfg.JournalRemote = ctx.Bool(TxPoolJournalRemotesFlag.Name)
	}
	if ctx.IsSet(TxPoolRejournalFlag.Name) {
		cfg.Rejournal = ctx.Duration(TxPoolRejournalFlag.Name)
	}
	if ctx.IsSet(TxPoolPriceLimitFlag.Name) {
		cfg.PriceLimit = ctx.Uint64(TxPoolPriceLimitFlag.Name)
	}
	if ctx.IsSet(TxPoolPriceBumpFlag.Name) {
		cfg.PriceBump = ctx.Uint64(TxPoolPriceBumpFlag.Name)
	}
	if ctx.IsSet(TxPoolAccountSlotsFlag.Name) {
		cfg.AccountSlots = ctx.Uint64(TxPoolAccountSlotsFlag.Name)
	}
	if ctx.IsSet(TxPoolGlobalSlotsFlag.Name) {
		cfg.GlobalSlots = ctx.Uint64(TxPoolGlobalSlotsFlag.Name)
	}
	if ctx.IsSet(TxPoolAccountQueueFlag.Name) {
		cfg.AccountQueue = ctx.Uint64(TxPoolAccountQueueFlag.Name)
	}
	if ctx.IsSet(TxPoolGlobalQueueFlag.Name) {
		cfg.GlobalQueue = ctx.Uint64(TxPoolGlobalQueueFlag.Name)
	}
	if ctx.IsSet(TxPoolLifetimeFlag.Name) {
		cfg.Lifetime = ctx.Duration(TxPoolLifetimeFlag.Name)
	}
}

func setMiner(ctx *cli.Context, cfg *miner.Config) {
	if ctx.IsSet(MinerExtraDataFlag.Name) {
		cfg.ExtraData = []byte(ctx.String(MinerExtraDataFlag.Name))
	}
	if ctx.IsSet(MinerGasLimitFlag.Name) {
		cfg.GasCeil = ctx.Uint64(MinerGasLimitFlag.Name)
	}
	if ctx.IsSet(MinerGasPriceFlag.Name) {
		cfg.GasPrice = flags.GlobalBig(ctx, MinerGasPriceFlag.Name)
	}
	if ctx.IsSet(MinerRecommitIntervalFlag.Name) {
		cfg.Recommit = ctx.Duration(MinerRecommitIntervalFlag.Name)
	}
	if ctx.IsSet(MinerNewPayloadTimeout.Name) {
		cfg.NewPayloadTimeout = ctx.Duration(MinerNewPayloadTimeout.Name)
	}
	if ctx.IsSet(RollupComputePendingBlock.Name) {
		cfg.RollupComputePendingBlock = ctx.Bool(RollupComputePendingBlock.Name)
	}
}

func setRequiredBlocks(ctx *cli.Context, cfg *ethconfig.Config) {
	requiredBlocks := ctx.String(EthRequiredBlocksFlag.Name)
	if requiredBlocks == "" {
		if ctx.IsSet(LegacyWhitelistFlag.Name) {
			log.Warn("The flag --whitelist is deprecated and will be removed, please use --eth.requiredblocks")
			requiredBlocks = ctx.String(LegacyWhitelistFlag.Name)
		} else {
			return
		}
	}
	cfg.RequiredBlocks = make(map[uint64]common.Hash)
	for _, entry := range strings.Split(requiredBlocks, ",") {
		parts := strings.Split(entry, "=")
		if len(parts) != 2 {
			Fatalf("Invalid required block entry: %s", entry)
		}
		number, err := strconv.ParseUint(parts[0], 0, 64)
		if err != nil {
			Fatalf("Invalid required block number %s: %v", parts[0], err)
		}
		var hash common.Hash
		if err = hash.UnmarshalText([]byte(parts[1])); err != nil {
			Fatalf("Invalid required block hash %s: %v", parts[1], err)
		}
		cfg.RequiredBlocks[number] = hash
	}
}

// CheckExclusive verifies that only a single instance of the provided flags was
// set by the user. Each flag might optionally be followed by a string type to
// specialize it further.
func CheckExclusive(ctx *cli.Context, args ...interface{}) {
	set := make([]string, 0, 1)
	for i := 0; i < len(args); i++ {
		// Make sure the next argument is a flag and skip if not set
		flag, ok := args[i].(cli.Flag)
		if !ok {
			panic(fmt.Sprintf("invalid argument, not cli.Flag type: %T", args[i]))
		}
		// Check if next arg extends current and expand its name if so
		name := flag.Names()[0]

		if i+1 < len(args) {
			switch option := args[i+1].(type) {
			case string:
				// Extended flag check, make sure value set doesn't conflict with passed in option
				if ctx.String(flag.Names()[0]) == option {
					name += "=" + option
					set = append(set, "--"+name)
				}
				// shift arguments and continue
				i++
				continue

			case cli.Flag:
			default:
				panic(fmt.Sprintf("invalid argument, not cli.Flag or string extension: %T", args[i+1]))
			}
		}
		// Mark the flag if it's set
		if ctx.IsSet(flag.Names()[0]) {
			set = append(set, "--"+name)
		}
	}
	if len(set) > 1 {
		Fatalf("Flags %v can't be used at the same time", strings.Join(set, ", "))
	}
}

// SetEthConfig applies eth-related command line flags to the config.
func SetEthConfig(ctx *cli.Context, stack *node.Node, cfg *ethconfig.Config) {
	// Avoid conflicting network flags
	CheckExclusive(ctx, MainnetFlag, DeveloperFlag, GoerliFlag, SepoliaFlag, HoleskyFlag, OPNetworkFlag)
	CheckExclusive(ctx, LightServeFlag, SyncModeFlag, "light")
	CheckExclusive(ctx, DeveloperFlag, ExternalSignerFlag) // Can't use both ephemeral unlocked and external signer

	// Set configurations from CLI flags
	setEtherbase(ctx, cfg)
	setGPO(ctx, &cfg.GPO, ctx.String(SyncModeFlag.Name) == "light")
	setTxPool(ctx, &cfg.TxPool)
	setMiner(ctx, &cfg.Miner)
	setRequiredBlocks(ctx, cfg)
	setLes(ctx, cfg)

	// Cap the cache allowance and tune the garbage collector
	mem, err := gopsutil.VirtualMemory()
	if err == nil {
		if 32<<(^uintptr(0)>>63) == 32 && mem.Total > 2*1024*1024*1024 {
			log.Warn("Lowering memory allowance on 32bit arch", "available", mem.Total/1024/1024, "addressable", 2*1024)
			mem.Total = 2 * 1024 * 1024 * 1024
		}
		allowance := int(mem.Total / 1024 / 1024 / 3)
		if cache := ctx.Int(CacheFlag.Name); cache > allowance {
			log.Warn("Sanitizing cache to Go's GC limits", "provided", cache, "updated", allowance)
			ctx.Set(CacheFlag.Name, strconv.Itoa(allowance))
		}
	}
	// Ensure Go's GC ignores the database cache for trigger percentage
	cache := ctx.Int(CacheFlag.Name)
	gogc := math.Max(20, math.Min(100, 100/(float64(cache)/1024)))

	log.Debug("Sanitizing Go's GC trigger", "percent", int(gogc))
	godebug.SetGCPercent(int(gogc))

	if ctx.IsSet(SyncTargetFlag.Name) {
		cfg.SyncMode = downloader.FullSync // dev sync target forces full sync
	} else if ctx.IsSet(SyncModeFlag.Name) {
		cfg.SyncMode = *flags.GlobalTextMarshaler(ctx, SyncModeFlag.Name).(*downloader.SyncMode)
	}
	if ctx.IsSet(NetworkIdFlag.Name) {
		cfg.NetworkId = ctx.Uint64(NetworkIdFlag.Name)
	}
	if ctx.IsSet(CacheFlag.Name) || ctx.IsSet(CacheDatabaseFlag.Name) {
		cfg.DatabaseCache = ctx.Int(CacheFlag.Name) * ctx.Int(CacheDatabaseFlag.Name) / 100
	}
	cfg.DatabaseHandles = MakeDatabaseHandles(ctx.Int(FDLimitFlag.Name))
	if ctx.IsSet(AncientFlag.Name) {
		cfg.DatabaseFreezer = ctx.String(AncientFlag.Name)
	}

	if gcmode := ctx.String(GCModeFlag.Name); gcmode != "full" && gcmode != "archive" {
		Fatalf("--%s must be either 'full' or 'archive'", GCModeFlag.Name)
	}
	if ctx.IsSet(GCModeFlag.Name) {
		cfg.NoPruning = ctx.String(GCModeFlag.Name) == "archive"
	}
	if ctx.IsSet(CacheNoPrefetchFlag.Name) {
		cfg.NoPrefetch = ctx.Bool(CacheNoPrefetchFlag.Name)
	}
	// Read the value from the flag no matter if it's set or not.
	cfg.Preimages = ctx.Bool(CachePreimagesFlag.Name)
	if cfg.NoPruning && !cfg.Preimages {
		cfg.Preimages = true
		log.Info("Enabling recording of key preimages since archive mode is used")
	}
	if ctx.IsSet(StateHistoryFlag.Name) {
		cfg.StateHistory = ctx.Uint64(StateHistoryFlag.Name)
	}
	if ctx.IsSet(StateSchemeFlag.Name) {
		cfg.StateScheme = ctx.String(StateSchemeFlag.Name)
	}
	// Parse transaction history flag, if user is still using legacy config
	// file with 'TxLookupLimit' configured, copy the value to 'TransactionHistory'.
	if cfg.TransactionHistory == ethconfig.Defaults.TransactionHistory && cfg.TxLookupLimit != ethconfig.Defaults.TxLookupLimit {
		log.Warn("The config option 'TxLookupLimit' is deprecated and will be removed, please use 'TransactionHistory'")
		cfg.TransactionHistory = cfg.TxLookupLimit
	}
	if ctx.IsSet(TransactionHistoryFlag.Name) {
		cfg.TransactionHistory = ctx.Uint64(TransactionHistoryFlag.Name)
	} else if ctx.IsSet(TxLookupLimitFlag.Name) {
		log.Warn("The flag --txlookuplimit is deprecated and will be removed, please use --history.transactions")
		cfg.TransactionHistory = ctx.Uint64(TxLookupLimitFlag.Name)
	}
	if ctx.String(GCModeFlag.Name) == "archive" && cfg.TransactionHistory != 0 {
		cfg.TransactionHistory = 0
		log.Warn("Disabled transaction unindexing for archive node")
	}
	if ctx.IsSet(LightServeFlag.Name) && cfg.TransactionHistory != 0 {
		log.Warn("LES server cannot serve old transaction status and cannot connect below les/4 protocol version if transaction lookup index is limited")
	}
	if ctx.IsSet(CacheFlag.Name) || ctx.IsSet(CacheTrieFlag.Name) {
		cfg.TrieCleanCache = ctx.Int(CacheFlag.Name) * ctx.Int(CacheTrieFlag.Name) / 100
	}
	if ctx.IsSet(CacheFlag.Name) || ctx.IsSet(CacheGCFlag.Name) {
		cfg.TrieDirtyCache = ctx.Int(CacheFlag.Name) * ctx.Int(CacheGCFlag.Name) / 100
	}
	if ctx.IsSet(CacheFlag.Name) || ctx.IsSet(CacheSnapshotFlag.Name) {
		cfg.SnapshotCache = ctx.Int(CacheFlag.Name) * ctx.Int(CacheSnapshotFlag.Name) / 100
	}
	if ctx.IsSet(CacheLogSizeFlag.Name) {
		cfg.FilterLogCacheSize = ctx.Int(CacheLogSizeFlag.Name)
	}
	if !ctx.Bool(SnapshotFlag.Name) {
		// If snap-sync is requested, this flag is also required
		if cfg.SyncMode == downloader.SnapSync {
			log.Info("Snap sync requested, enabling --snapshot")
		} else {
			cfg.TrieCleanCache += cfg.SnapshotCache
			cfg.SnapshotCache = 0 // Disabled
		}
	}
	if ctx.IsSet(DocRootFlag.Name) {
		cfg.DocRoot = ctx.String(DocRootFlag.Name)
	}
	if ctx.IsSet(VMEnableDebugFlag.Name) {
		// TODO(fjl): force-enable this in --dev mode
		cfg.EnablePreimageRecording = ctx.Bool(VMEnableDebugFlag.Name)
	}

	if ctx.IsSet(RPCGlobalGasCapFlag.Name) {
		cfg.RPCGasCap = ctx.Uint64(RPCGlobalGasCapFlag.Name)
	}
	if cfg.RPCGasCap != 0 {
		log.Info("Set global gas cap", "cap", cfg.RPCGasCap)
	} else {
		log.Info("Global gas cap disabled")
	}
	if ctx.IsSet(RPCGlobalEVMTimeoutFlag.Name) {
		cfg.RPCEVMTimeout = ctx.Duration(RPCGlobalEVMTimeoutFlag.Name)
	}
	if ctx.IsSet(RPCGlobalTxFeeCapFlag.Name) {
		cfg.RPCTxFeeCap = ctx.Float64(RPCGlobalTxFeeCapFlag.Name)
	}
	if ctx.IsSet(NoDiscoverFlag.Name) {
		cfg.EthDiscoveryURLs, cfg.SnapDiscoveryURLs = []string{}, []string{}
	} else if ctx.IsSet(DNSDiscoveryFlag.Name) {
		urls := ctx.String(DNSDiscoveryFlag.Name)
		if urls == "" {
			cfg.EthDiscoveryURLs = []string{}
		} else {
			cfg.EthDiscoveryURLs = SplitAndTrim(urls)
		}
	}
	// [kroma unsupported]
	// Only configure sequencer http flag if we're running in verifier mode i.e. --mine is disabled.
	// if ctx.IsSet(RollupSequencerHTTPFlag.Name) && !ctx.IsSet(MiningEnabledFlag.Name) {
	// 	cfg.RollupSequencerHTTP = ctx.String(RollupSequencerHTTPFlag.Name)
	// }
	// if ctx.IsSet(RollupHistoricalRPCFlag.Name) {
	// 	cfg.RollupHistoricalRPC = ctx.String(RollupHistoricalRPCFlag.Name)
	// }
	// if ctx.IsSet(RollupHistoricalRPCTimeoutFlag.Name) {
	// 	cfg.RollupHistoricalRPCTimeout = ctx.Duration(RollupHistoricalRPCTimeoutFlag.Name)
	// }
	// cfg.RollupDisableTxPoolGossip = ctx.Bool(RollupDisableTxPoolGossipFlag.Name)
	// cfg.RollupDisableTxPoolAdmission = cfg.RollupSequencerHTTP != "" && !ctx.Bool(RollupEnableTxPoolAdmissionFlag.Name)
	// cfg.RollupHaltOnIncompatibleProtocolVersion = ctx.String(RollupHaltOnIncompatibleProtocolVersionFlag.Name)
	// cfg.ApplySuperchainUpgrades = ctx.Bool(RollupSuperchainUpgradesFlag.Name)
	// Override any default configs for hard coded networks.
	switch {
	case ctx.Bool(MainnetFlag.Name):
		if !ctx.IsSet(NetworkIdFlag.Name) {
			cfg.NetworkId = 1
		}
		cfg.Genesis = core.DefaultGenesisBlock()
		SetDNSDiscoveryDefaults(cfg, params.MainnetGenesisHash)
	case ctx.Bool(HoleskyFlag.Name):
		if !ctx.IsSet(NetworkIdFlag.Name) {
			cfg.NetworkId = 17000
		}
		cfg.Genesis = core.DefaultHoleskyGenesisBlock()
		SetDNSDiscoveryDefaults(cfg, params.HoleskyGenesisHash)
	case ctx.Bool(SepoliaFlag.Name):
		if !ctx.IsSet(NetworkIdFlag.Name) {
			cfg.NetworkId = 11155111
		}
		cfg.Genesis = core.DefaultSepoliaGenesisBlock()
		SetDNSDiscoveryDefaults(cfg, params.SepoliaGenesisHash)
	case ctx.Bool(GoerliFlag.Name):
		if !ctx.IsSet(NetworkIdFlag.Name) {
			cfg.NetworkId = 5
		}
		cfg.Genesis = core.DefaultGoerliGenesisBlock()
		SetDNSDiscoveryDefaults(cfg, params.GoerliGenesisHash)
	case ctx.Bool(DeveloperFlag.Name):
		if !ctx.IsSet(NetworkIdFlag.Name) {
			cfg.NetworkId = 1337
		}
		cfg.SyncMode = downloader.FullSync
		// Create new developer account or reuse existing one
		var (
			developer  accounts.Account
			passphrase string
			err        error
		)
		if list := MakePasswordList(ctx); len(list) > 0 {
			// Just take the first value. Although the function returns a possible multiple values and
			// some usages iterate through them as attempts, that doesn't make sense in this setting,
			// when we're definitely concerned with only one account.
			passphrase = list[0]
		}

		// Unlock the developer account by local keystore.
		var ks *keystore.KeyStore
		if keystores := stack.AccountManager().Backends(keystore.KeyStoreType); len(keystores) > 0 {
			ks = keystores[0].(*keystore.KeyStore)
		}
		if ks == nil {
			Fatalf("Keystore is not available")
		}

		// Figure out the dev account address.
		// setEtherbase has been called above, configuring the miner address from command line flags.
		if cfg.Miner.Etherbase != (common.Address{}) {
			developer = accounts.Account{Address: cfg.Miner.Etherbase}
		} else if accs := ks.Accounts(); len(accs) > 0 {
			developer = ks.Accounts()[0]
		} else {
			developer, err = ks.NewAccount(passphrase)
			if err != nil {
				Fatalf("Failed to create developer account: %v", err)
			}
		}
		// Make sure the address is configured as fee recipient, otherwise
		// the miner will fail to start.
		cfg.Miner.Etherbase = developer.Address

		if err := ks.Unlock(developer, passphrase); err != nil {
			Fatalf("Failed to unlock developer account: %v", err)
		}
		log.Info("Using developer account", "address", developer.Address)

		// Create a new developer genesis block or reuse existing one
		cfg.Genesis = core.DeveloperGenesisBlock(ctx.Uint64(DeveloperGasLimitFlag.Name), developer.Address)
		if ctx.IsSet(DataDirFlag.Name) {
			chaindb := tryMakeReadOnlyDatabase(ctx, stack)
			if rawdb.ReadCanonicalHash(chaindb, 0) != (common.Hash{}) {
				cfg.Genesis = nil // fallback to db content
			}
			chaindb.Close()
		}
		if !ctx.IsSet(MinerGasPriceFlag.Name) {
			cfg.Miner.GasPrice = big.NewInt(1)
		}
	case ctx.IsSet(OPNetworkFlag.Name):
		genesis := MakeGenesis(ctx)
		if !ctx.IsSet(NetworkIdFlag.Name) {
			cfg.NetworkId = genesis.Config.ChainID.Uint64()
		}
		cfg.Genesis = genesis
	default:
		if cfg.NetworkId == 1 {
			SetDNSDiscoveryDefaults(cfg, params.MainnetGenesisHash)
		}
	}
	// Set any dangling config values
	if ctx.String(CryptoKZGFlag.Name) != "gokzg" && ctx.String(CryptoKZGFlag.Name) != "ckzg" {
		Fatalf("--%s flag must be 'gokzg' or 'ckzg'", CryptoKZGFlag.Name)
	}
	log.Info("Initializing the KZG library", "backend", ctx.String(CryptoKZGFlag.Name))
	if err := kzg4844.UseCKZG(ctx.String(CryptoKZGFlag.Name) == "ckzg"); err != nil {
		Fatalf("Failed to set KZG library implementation to %s: %v", ctx.String(CryptoKZGFlag.Name), err)
	}
}

// SetDNSDiscoveryDefaults configures DNS discovery with the given URL if
// no URLs are set.
func SetDNSDiscoveryDefaults(cfg *ethconfig.Config, genesis common.Hash) {
	if cfg.EthDiscoveryURLs != nil {
		return // already set through flags/config
	}
	protocol := "all"
	if cfg.SyncMode == downloader.LightSync {
		protocol = "les"
	}
	if url := params.KnownDNSNetwork(genesis, protocol); url != "" {
		cfg.EthDiscoveryURLs = []string{url}
		cfg.SnapDiscoveryURLs = cfg.EthDiscoveryURLs
	}
}

// RegisterEthService adds an Ethereum client to the stack.
// The second return value is the full node instance, which may be nil if the
// node is running as a light client.
func RegisterEthService(stack *node.Node, cfg *ethconfig.Config) (ethapi.Backend, *eth.Ethereum) {
	if cfg.SyncMode == downloader.LightSync {
		backend, err := les.New(stack, cfg)
		if err != nil {
			Fatalf("Failed to register the Ethereum service: %v", err)
		}
		stack.RegisterAPIs(tracers.APIs(backend.ApiBackend))
		return backend.ApiBackend, nil
	}
	backend, err := eth.New(stack, cfg)
	if err != nil {
		Fatalf("Failed to register the Ethereum service: %v", err)
	}
	if cfg.LightServ > 0 {
		_, err := les.NewLesServer(stack, backend, cfg)
		if err != nil {
			Fatalf("Failed to create the LES server: %v", err)
		}
	}
	stack.RegisterAPIs(tracers.APIs(backend.APIBackend))
	return backend.APIBackend, backend
}

// RegisterEthStatsService configures the Ethereum Stats daemon and adds it to the node.
func RegisterEthStatsService(stack *node.Node, backend ethapi.Backend, url string) {
	if err := ethstats.New(stack, backend, backend.Engine(), url); err != nil {
		Fatalf("Failed to register the Ethereum Stats service: %v", err)
	}
}

// RegisterGraphQLService adds the GraphQL API to the node.
func RegisterGraphQLService(stack *node.Node, backend ethapi.Backend, filterSystem *filters.FilterSystem, cfg *node.Config) {
	err := graphql.New(stack, backend, filterSystem, cfg.GraphQLCors, cfg.GraphQLVirtualHosts)
	if err != nil {
		Fatalf("Failed to register the GraphQL service: %v", err)
	}
}

// RegisterFilterAPI adds the eth log filtering RPC API to the node.
func RegisterFilterAPI(stack *node.Node, backend ethapi.Backend, ethcfg *ethconfig.Config) *filters.FilterSystem {
	isLightClient := ethcfg.SyncMode == downloader.LightSync
	filterSystem := filters.NewFilterSystem(backend, filters.Config{
		LogCacheSize: ethcfg.FilterLogCacheSize,
	})
	stack.RegisterAPIs([]rpc.API{{
		Namespace: "eth",
		Service:   filters.NewFilterAPI(filterSystem, isLightClient),
	}})
	return filterSystem
}

// RegisterFullSyncTester adds the full-sync tester service into node.
func RegisterFullSyncTester(stack *node.Node, eth *eth.Ethereum, target common.Hash) {
	catalyst.RegisterFullSyncTester(stack, eth, target)
	log.Info("Registered full-sync tester", "hash", target)
}

func SetupMetrics(ctx *cli.Context) {
	if metrics.Enabled {
		log.Info("Enabling metrics collection")

		var (
			enableExport   = ctx.Bool(MetricsEnableInfluxDBFlag.Name)
			enableExportV2 = ctx.Bool(MetricsEnableInfluxDBV2Flag.Name)
		)

		if enableExport || enableExportV2 {
			CheckExclusive(ctx, MetricsEnableInfluxDBFlag, MetricsEnableInfluxDBV2Flag)

			v1FlagIsSet := ctx.IsSet(MetricsInfluxDBUsernameFlag.Name) ||
				ctx.IsSet(MetricsInfluxDBPasswordFlag.Name)

			v2FlagIsSet := ctx.IsSet(MetricsInfluxDBTokenFlag.Name) ||
				ctx.IsSet(MetricsInfluxDBOrganizationFlag.Name) ||
				ctx.IsSet(MetricsInfluxDBBucketFlag.Name)

			if enableExport && v2FlagIsSet {
				Fatalf("Flags --influxdb.metrics.organization, --influxdb.metrics.token, --influxdb.metrics.bucket are only available for influxdb-v2")
			} else if enableExportV2 && v1FlagIsSet {
				Fatalf("Flags --influxdb.metrics.username, --influxdb.metrics.password are only available for influxdb-v1")
			}
		}

		var (
			endpoint = ctx.String(MetricsInfluxDBEndpointFlag.Name)
			database = ctx.String(MetricsInfluxDBDatabaseFlag.Name)
			username = ctx.String(MetricsInfluxDBUsernameFlag.Name)
			password = ctx.String(MetricsInfluxDBPasswordFlag.Name)

			token        = ctx.String(MetricsInfluxDBTokenFlag.Name)
			bucket       = ctx.String(MetricsInfluxDBBucketFlag.Name)
			organization = ctx.String(MetricsInfluxDBOrganizationFlag.Name)
		)

		if enableExport {
			tagsMap := SplitTagsFlag(ctx.String(MetricsInfluxDBTagsFlag.Name))

			log.Info("Enabling metrics export to InfluxDB")

			go influxdb.InfluxDBWithTags(metrics.DefaultRegistry, 10*time.Second, endpoint, database, username, password, "geth.", tagsMap)
		} else if enableExportV2 {
			tagsMap := SplitTagsFlag(ctx.String(MetricsInfluxDBTagsFlag.Name))

			log.Info("Enabling metrics export to InfluxDB (v2)")

			go influxdb.InfluxDBV2WithTags(metrics.DefaultRegistry, 10*time.Second, endpoint, token, bucket, organization, "geth.", tagsMap)
		}

		if ctx.IsSet(MetricsHTTPFlag.Name) {
			address := net.JoinHostPort(ctx.String(MetricsHTTPFlag.Name), fmt.Sprintf("%d", ctx.Int(MetricsPortFlag.Name)))
			log.Info("Enabling stand-alone metrics HTTP endpoint", "address", address)
			exp.Setup(address)
		} else if ctx.IsSet(MetricsPortFlag.Name) {
			log.Warn(fmt.Sprintf("--%s specified without --%s, metrics server will not start.", MetricsPortFlag.Name, MetricsHTTPFlag.Name))
		}
	}
}

func SplitTagsFlag(tagsFlag string) map[string]string {
	tags := strings.Split(tagsFlag, ",")
	tagsMap := map[string]string{}

	for _, t := range tags {
		if t != "" {
			kv := strings.Split(t, "=")

			if len(kv) == 2 {
				tagsMap[kv[0]] = kv[1]
			}
		}
	}

	return tagsMap
}

// MakeChainDatabase opens a database using the flags passed to the client and will hard crash if it fails.
func MakeChainDatabase(ctx *cli.Context, stack *node.Node, readonly bool) ethdb.Database {
	var (
		cache   = ctx.Int(CacheFlag.Name) * ctx.Int(CacheDatabaseFlag.Name) / 100
		handles = MakeDatabaseHandles(ctx.Int(FDLimitFlag.Name))
		err     error
		chainDb ethdb.Database
	)
	switch {
	case ctx.IsSet(RemoteDBFlag.Name):
		log.Info("Using remote db", "url", ctx.String(RemoteDBFlag.Name), "headers", len(ctx.StringSlice(HttpHeaderFlag.Name)))
		client, err := DialRPCWithHeaders(ctx.String(RemoteDBFlag.Name), ctx.StringSlice(HttpHeaderFlag.Name))
		if err != nil {
			break
		}
		chainDb = remotedb.New(client)
	case ctx.String(SyncModeFlag.Name) == "light":
		chainDb, err = stack.OpenDatabase("lightchaindata", cache, handles, "", readonly)
	default:
		chainDb, err = stack.OpenDatabaseWithFreezer("chaindata", cache, handles, ctx.String(AncientFlag.Name), "", readonly)
	}
	if err != nil {
		Fatalf("Could not open database: %v", err)
	}
	return chainDb
}

// tryMakeReadOnlyDatabase try to open the chain database in read-only mode,
// or fallback to write mode if the database is not initialized.
func tryMakeReadOnlyDatabase(ctx *cli.Context, stack *node.Node) ethdb.Database {
	// If the database doesn't exist we need to open it in write-mode to allow
	// the engine to create files.
	readonly := true
	if rawdb.PreexistingDatabase(stack.ResolvePath("chaindata")) == "" {
		readonly = false
	}
	return MakeChainDatabase(ctx, stack, readonly)
}

func IsNetworkPreset(ctx *cli.Context) bool {
	for _, flag := range NetworkFlags {
		if ctx.IsSet(flag.Names()[0]) {
			return true
		}
	}
	return false
}

func DialRPCWithHeaders(endpoint string, headers []string) (*rpc.Client, error) {
	if endpoint == "" {
		return nil, errors.New("endpoint must be specified")
	}
	if strings.HasPrefix(endpoint, "rpc:") || strings.HasPrefix(endpoint, "ipc:") {
		// Backwards compatibility with geth < 1.5 which required
		// these prefixes.
		endpoint = endpoint[4:]
	}
	var opts []rpc.ClientOption
	if len(headers) > 0 {
		customHeaders := make(http.Header)
		for _, h := range headers {
			kv := strings.Split(h, ":")
			if len(kv) != 2 {
				return nil, fmt.Errorf("invalid http header directive: %q", h)
			}
			customHeaders.Add(kv[0], kv[1])
		}
		opts = append(opts, rpc.WithHeaders(customHeaders))
	}
	return rpc.DialOptions(context.Background(), endpoint, opts...)
}

func MakeGenesis(ctx *cli.Context) *core.Genesis {
	var genesis *core.Genesis
	switch {
	case ctx.Bool(MainnetFlag.Name):
		genesis = core.DefaultGenesisBlock()
	case ctx.Bool(HoleskyFlag.Name):
		genesis = core.DefaultHoleskyGenesisBlock()
	case ctx.Bool(SepoliaFlag.Name):
		genesis = core.DefaultSepoliaGenesisBlock()
	case ctx.Bool(GoerliFlag.Name):
		genesis = core.DefaultGoerliGenesisBlock()
	case ctx.IsSet(OPNetworkFlag.Name):
		// [kroma unsupported]
		// name := ctx.String(OPNetworkFlag.Name)
		// ch, err := params.OPStackChainIDByName(name)
		// if err != nil {
		// 	Fatalf("failed to load OP-Stack chain %q: %v", name, err)
		// }
		// genesis, err := core.LoadOPStackGenesis(ch)
		// if err != nil {
		// 	Fatalf("failed to load genesis for OP-Stack chain %q (%d): %v", name, ch, err)
		// }
		// return genesis
		Fatalf("kroma does not support %s flag", OPNetworkFlag.Name)
	case ctx.Bool(DeveloperFlag.Name):
		Fatalf("Developer chains are ephemeral")
	}
	return genesis
}

// MakeChain creates a chain manager from set command line flags.
func MakeChain(ctx *cli.Context, stack *node.Node, readonly bool) (*core.BlockChain, ethdb.Database) {
	var (
		gspec   = MakeGenesis(ctx)
		chainDb = MakeChainDatabase(ctx, stack, readonly)
	)
	config, err := core.LoadChainConfig(chainDb, gspec)
	if err != nil {
		Fatalf("%v", err)
	}
	engine, err := ethconfig.CreateConsensusEngine(config, chainDb)
	if err != nil {
		Fatalf("%v", err)
	}
	if gcmode := ctx.String(GCModeFlag.Name); gcmode != "full" && gcmode != "archive" {
		Fatalf("--%s must be either 'full' or 'archive'", GCModeFlag.Name)
	}
	scheme, err := rawdb.ParseStateScheme(ctx.String(StateSchemeFlag.Name), chainDb, config.Zktrie)
	if err != nil {
		Fatalf("%v", err)
	}
	cache := &core.CacheConfig{
		TrieCleanLimit:      ethconfig.Defaults.TrieCleanCache,
		TrieCleanNoPrefetch: ctx.Bool(CacheNoPrefetchFlag.Name),
		TrieDirtyLimit:      ethconfig.Defaults.TrieDirtyCache,
		TrieDirtyDisabled:   ctx.String(GCModeFlag.Name) == "archive",
		TrieTimeLimit:       ethconfig.Defaults.TrieTimeout,
		SnapshotLimit:       ethconfig.Defaults.SnapshotCache,
		Preimages:           ctx.Bool(CachePreimagesFlag.Name),
		StateScheme:         scheme,
		StateHistory:        ctx.Uint64(StateHistoryFlag.Name),
	}
	if cache.TrieDirtyDisabled && !cache.Preimages {
		cache.Preimages = true
		log.Info("Enabling recording of key preimages since archive mode is used")
	}
	if !ctx.Bool(SnapshotFlag.Name) {
		cache.SnapshotLimit = 0 // Disabled
	}
	// If we're in readonly, do not bother generating snapshot data.
	if readonly {
		cache.SnapshotNoBuild = true
	}

	if ctx.IsSet(CacheFlag.Name) || ctx.IsSet(CacheTrieFlag.Name) {
		cache.TrieCleanLimit = ctx.Int(CacheFlag.Name) * ctx.Int(CacheTrieFlag.Name) / 100
	}
	if ctx.IsSet(CacheFlag.Name) || ctx.IsSet(CacheGCFlag.Name) {
		cache.TrieDirtyLimit = ctx.Int(CacheFlag.Name) * ctx.Int(CacheGCFlag.Name) / 100
	}
	vmcfg := vm.Config{EnablePreimageRecording: ctx.Bool(VMEnableDebugFlag.Name)}

	// Disable transaction indexing/unindexing by default.
	chain, err := core.NewBlockChain(chainDb, cache, gspec, nil, engine, vmcfg, nil, nil)
	if err != nil {
		Fatalf("Can't create BlockChain: %v", err)
	}
	return chain, chainDb
}

// MakeConsolePreloads retrieves the absolute paths for the console JavaScript
// scripts to preload before starting.
func MakeConsolePreloads(ctx *cli.Context) []string {
	// Skip preloading if there's nothing to preload
	if ctx.String(PreloadJSFlag.Name) == "" {
		return nil
	}
	// Otherwise resolve absolute paths and return them
	var preloads []string

	for _, file := range strings.Split(ctx.String(PreloadJSFlag.Name), ",") {
		preloads = append(preloads, strings.TrimSpace(file))
	}
	return preloads
}

// MakeTrieDatabase constructs a trie database based on the configured scheme.
func MakeTrieDatabase(ctx *cli.Context, disk ethdb.Database, preimage bool, readOnly bool, isZk bool) *trie.Database {
	config := &trie.Config{
		Preimages: preimage,
		Zktrie:    isZk,
	}
	scheme, err := rawdb.ParseStateScheme(ctx.String(StateSchemeFlag.Name), disk, isZk)
	if err != nil {
		Fatalf("%v", err)
	}
	if scheme == rawdb.HashScheme {
		// Read-only mode is not implemented in hash mode,
		// ignore the parameter silently. TODO(rjl493456442)
		// please config it if read mode is implemented.
		config.HashDB = hashdb.Defaults
		return trie.NewDatabase(disk, config)
	}
	if readOnly {
		config.PathDB = pathdb.ReadOnly
	} else {
		config.PathDB = pathdb.Defaults
	}
	return trie.NewDatabase(disk, config)
}<|MERGE_RESOLUTION|>--- conflicted
+++ resolved
@@ -33,10 +33,6 @@
 	"strconv"
 	"strings"
 	"time"
-
-	pcsclite "github.com/gballet/go-libpcsclite"
-	gopsutil "github.com/shirou/gopsutil/mem"
-	"github.com/urfave/cli/v2"
 
 	"github.com/ethereum/go-ethereum/accounts"
 	"github.com/ethereum/go-ethereum/accounts/keystore"
@@ -77,6 +73,9 @@
 	"github.com/ethereum/go-ethereum/trie"
 	"github.com/ethereum/go-ethereum/trie/triedb/hashdb"
 	"github.com/ethereum/go-ethereum/trie/triedb/pathdb"
+	pcsclite "github.com/gballet/go-libpcsclite"
+	gopsutil "github.com/shirou/gopsutil/mem"
+	"github.com/urfave/cli/v2"
 )
 
 // These are all the command line flags we support.
@@ -158,7 +157,7 @@
 		Category: flags.EthCategory,
 	}
 
-	// [kroma unsupported]
+	/* [kroma unsupported] */
 	OPNetworkFlag = &cli.StringFlag{
 		Name:    "op-network",
 		Aliases: []string{"beta.op-network"},
@@ -901,57 +900,44 @@
 		Value:    ethconfig.Defaults.GPO.MinSuggestedPriorityFee.Int64(),
 		Category: flags.GasPriceCategory,
 	}
-
+	/* [kroma unsupported]
 	// Rollup Flags
-	// [kroma unsupported]
-	// RollupSequencerHTTPFlag = &cli.StringFlag{
-	// 	Name:     "rollup.sequencerhttp",
-	// 	Usage:    "HTTP endpoint for the sequencer mempool",
-	// 	Category: flags.RollupCategory,
-	// }
-	//
-	// RollupHistoricalRPCFlag = &cli.StringFlag{
-	// 	Name:     "rollup.historicalrpc",
-	// 	Usage:    "RPC endpoint for historical data.",
-	// 	Category: flags.RollupCategory,
-	// }
-	//
-	// RollupHistoricalRPCTimeoutFlag = &cli.StringFlag{
-	// 	Name:     "rollup.historicalrpctimeout",
-	// 	Usage:    "Timeout for historical RPC requests.",
-	// 	Value:    "5s",
-	// 	Category: flags.RollupCategory,
-	// }
-	//
-	// RollupDisableTxPoolGossipFlag = &cli.BoolFlag{
-	// 	Name:     "rollup.disabletxpoolgossip",
-	// 	Usage:    "Disable transaction pool gossip.",
-	// 	Category: flags.RollupCategory,
-	// }
-	// RollupEnableTxPoolAdmissionFlag = &cli.BoolFlag{
-	// 	Name:     "rollup.enabletxpooladmission",
-	// 	Usage:    "Add RPC-submitted transactions to the txpool (on by default if --rollup.sequencerhttp is not set).",
-	// 	Category: flags.RollupCategory,
-	// }
+	RollupSequencerHTTPFlag = &cli.StringFlag{
+		Name:     "rollup.sequencerhttp",
+		Usage:    "HTTP endpoint for the sequencer mempool",
+		Category: flags.RollupCategory,
+	}
+
+	RollupHistoricalRPCFlag = &cli.StringFlag{
+		Name:     "rollup.historicalrpc",
+		Usage:    "RPC endpoint for historical data.",
+		Category: flags.RollupCategory,
+	}
+
+	RollupHistoricalRPCTimeoutFlag = &cli.StringFlag{
+		Name:     "rollup.historicalrpctimeout",
+		Usage:    "Timeout for historical RPC requests.",
+		Value:    "5s",
+		Category: flags.RollupCategory,
+	}
+
+	RollupDisableTxPoolGossipFlag = &cli.BoolFlag{
+		Name:     "rollup.disabletxpoolgossip",
+		Usage:    "Disable transaction pool gossip.",
+		Category: flags.RollupCategory,
+	}
+	RollupEnableTxPoolAdmissionFlag = &cli.BoolFlag{
+		Name:     "rollup.enabletxpooladmission",
+		Usage:    "Add RPC-submitted transactions to the txpool (on by default if --rollup.sequencerhttp is not set).",
+		Category: flags.RollupCategory,
+	}
+	*/
 	RollupComputePendingBlock = &cli.BoolFlag{
 		Name:     "rollup.computependingblock",
 		Usage:    "By default the pending block equals the latest block to save resources and not leak txs from the tx-pool, this flag enables computing of the pending block from the tx-pool instead.",
 		Category: flags.RollupCategory,
 	}
-<<<<<<< HEAD
-	// [kroma unsupported]
-	// RollupHaltOnIncompatibleProtocolVersionFlag = &cli.StringFlag{
-	// 	Name:     "rollup.halt",
-	// 	Usage:    "Opt-in option to halt on incompatible protocol version requirements of the given level (major/minor/patch/none), as signaled through the Engine API by the rollup node",
-	// 	Category: flags.RollupCategory,
-	// }
-	// RollupSuperchainUpgradesFlag = &cli.BoolFlag{
-	// 	Name:     "rollup.superchain-upgrades",
-	// 	Aliases:  []string{"beta.rollup.superchain-upgrades"},
-	// 	Usage:    "Apply superchain-registry config changes to the local chain-configuration",
-	// 	Category: flags.RollupCategory,
-	// }
-=======
+	/* [kroma unsupported]
 	RollupHaltOnIncompatibleProtocolVersionFlag = &cli.StringFlag{
 		Name:     "rollup.halt",
 		Usage:    "Opt-in option to halt on incompatible protocol version requirements of the given level (major/minor/patch/none), as signaled through the Engine API by the rollup node",
@@ -964,7 +950,7 @@
 		Category: flags.RollupCategory,
 		Value:    true,
 	}
->>>>>>> ea3c3044
+	*/
 
 	// Metrics flags
 	MetricsEnabledFlag = &cli.BoolFlag{
@@ -1926,21 +1912,22 @@
 			cfg.EthDiscoveryURLs = SplitAndTrim(urls)
 		}
 	}
-	// [kroma unsupported]
+	/* [kroma unsupported]
 	// Only configure sequencer http flag if we're running in verifier mode i.e. --mine is disabled.
-	// if ctx.IsSet(RollupSequencerHTTPFlag.Name) && !ctx.IsSet(MiningEnabledFlag.Name) {
-	// 	cfg.RollupSequencerHTTP = ctx.String(RollupSequencerHTTPFlag.Name)
-	// }
-	// if ctx.IsSet(RollupHistoricalRPCFlag.Name) {
-	// 	cfg.RollupHistoricalRPC = ctx.String(RollupHistoricalRPCFlag.Name)
-	// }
-	// if ctx.IsSet(RollupHistoricalRPCTimeoutFlag.Name) {
-	// 	cfg.RollupHistoricalRPCTimeout = ctx.Duration(RollupHistoricalRPCTimeoutFlag.Name)
-	// }
-	// cfg.RollupDisableTxPoolGossip = ctx.Bool(RollupDisableTxPoolGossipFlag.Name)
-	// cfg.RollupDisableTxPoolAdmission = cfg.RollupSequencerHTTP != "" && !ctx.Bool(RollupEnableTxPoolAdmissionFlag.Name)
-	// cfg.RollupHaltOnIncompatibleProtocolVersion = ctx.String(RollupHaltOnIncompatibleProtocolVersionFlag.Name)
-	// cfg.ApplySuperchainUpgrades = ctx.Bool(RollupSuperchainUpgradesFlag.Name)
+	if ctx.IsSet(RollupSequencerHTTPFlag.Name) && !ctx.IsSet(MiningEnabledFlag.Name) {
+		cfg.RollupSequencerHTTP = ctx.String(RollupSequencerHTTPFlag.Name)
+	}
+	if ctx.IsSet(RollupHistoricalRPCFlag.Name) {
+		cfg.RollupHistoricalRPC = ctx.String(RollupHistoricalRPCFlag.Name)
+	}
+	if ctx.IsSet(RollupHistoricalRPCTimeoutFlag.Name) {
+		cfg.RollupHistoricalRPCTimeout = ctx.Duration(RollupHistoricalRPCTimeoutFlag.Name)
+	}
+	cfg.RollupDisableTxPoolGossip = ctx.Bool(RollupDisableTxPoolGossipFlag.Name)
+	cfg.RollupDisableTxPoolAdmission = cfg.RollupSequencerHTTP != "" && !ctx.Bool(RollupEnableTxPoolAdmissionFlag.Name)
+	cfg.RollupHaltOnIncompatibleProtocolVersion = ctx.String(RollupHaltOnIncompatibleProtocolVersionFlag.Name)
+	cfg.ApplySuperchainUpgrades = ctx.Bool(RollupSuperchainUpgradesFlag.Name)
+	*/
 	// Override any default configs for hard coded networks.
 	switch {
 	case ctx.Bool(MainnetFlag.Name):
@@ -2286,18 +2273,19 @@
 	case ctx.Bool(GoerliFlag.Name):
 		genesis = core.DefaultGoerliGenesisBlock()
 	case ctx.IsSet(OPNetworkFlag.Name):
-		// [kroma unsupported]
-		// name := ctx.String(OPNetworkFlag.Name)
-		// ch, err := params.OPStackChainIDByName(name)
-		// if err != nil {
-		// 	Fatalf("failed to load OP-Stack chain %q: %v", name, err)
-		// }
-		// genesis, err := core.LoadOPStackGenesis(ch)
-		// if err != nil {
-		// 	Fatalf("failed to load genesis for OP-Stack chain %q (%d): %v", name, ch, err)
-		// }
-		// return genesis
 		Fatalf("kroma does not support %s flag", OPNetworkFlag.Name)
+		/* [kroma unsupported]
+		name := ctx.String(OPNetworkFlag.Name)
+		ch, err := params.OPStackChainIDByName(name)
+		if err != nil {
+			Fatalf("failed to load OP-Stack chain %q: %v", name, err)
+		}
+		genesis, err := core.LoadOPStackGenesis(ch)
+		if err != nil {
+			Fatalf("failed to load genesis for OP-Stack chain %q (%d): %v", name, ch, err)
+		}
+		return genesis
+		*/
 	case ctx.Bool(DeveloperFlag.Name):
 		Fatalf("Developer chains are ephemeral")
 	}
