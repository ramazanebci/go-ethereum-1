// Copyright 2015 The go-ethereum Authors
// This file is part of go-ethereum.
//
// go-ethereum is free software: you can redistribute it and/or modify
// it under the terms of the GNU General Public License as published by
// the Free Software Foundation, either version 3 of the License, or
// (at your option) any later version.
//
// go-ethereum is distributed in the hope that it will be useful,
// but WITHOUT ANY WARRANTY; without even the implied warranty of
// MERCHANTABILITY or FITNESS FOR A PARTICULAR PURPOSE. See the
// GNU General Public License for more details.
//
// You should have received a copy of the GNU General Public License
// along with go-ethereum. If not, see <http://www.gnu.org/licenses/>.

// Package utils contains internal helper functions for go-ethereum commands.
package utils

import (
	"bytes"
	"context"
	"crypto/ecdsa"
	"encoding/hex"
	"errors"
	"fmt"
	"math"
	"math/big"
	"net/http"
	"os"
	"path/filepath"
	godebug "runtime/debug"
	"strconv"
	"strings"
	"time"

	pcsclite "github.com/gballet/go-libpcsclite"
	gopsutil "github.com/shirou/gopsutil/mem"
	"github.com/urfave/cli/v2"

	"github.com/ethereum/go-ethereum/accounts"
	"github.com/ethereum/go-ethereum/accounts/keystore"
	"github.com/ethereum/go-ethereum/common"
	"github.com/ethereum/go-ethereum/common/fdlimit"
	"github.com/ethereum/go-ethereum/common/hexutil"
	"github.com/ethereum/go-ethereum/consensus/ethash"
	"github.com/ethereum/go-ethereum/core"
	"github.com/ethereum/go-ethereum/core/rawdb"
	"github.com/ethereum/go-ethereum/core/txpool"
	"github.com/ethereum/go-ethereum/core/types"
	"github.com/ethereum/go-ethereum/core/vm"
	"github.com/ethereum/go-ethereum/crypto"
	"github.com/ethereum/go-ethereum/eth"
	ethcatalyst "github.com/ethereum/go-ethereum/eth/catalyst"
	"github.com/ethereum/go-ethereum/eth/downloader"
	"github.com/ethereum/go-ethereum/eth/ethconfig"
	"github.com/ethereum/go-ethereum/eth/filters"
	"github.com/ethereum/go-ethereum/eth/gasprice"
	"github.com/ethereum/go-ethereum/eth/tracers"
	"github.com/ethereum/go-ethereum/ethdb"
	"github.com/ethereum/go-ethereum/ethdb/remotedb"
	"github.com/ethereum/go-ethereum/ethstats"
	"github.com/ethereum/go-ethereum/graphql"
	"github.com/ethereum/go-ethereum/internal/ethapi"
	"github.com/ethereum/go-ethereum/internal/flags"
	"github.com/ethereum/go-ethereum/les"
	lescatalyst "github.com/ethereum/go-ethereum/les/catalyst"
	"github.com/ethereum/go-ethereum/log"
	"github.com/ethereum/go-ethereum/metrics"
	"github.com/ethereum/go-ethereum/metrics/exp"
	"github.com/ethereum/go-ethereum/metrics/influxdb"
	"github.com/ethereum/go-ethereum/miner"
	"github.com/ethereum/go-ethereum/node"
	"github.com/ethereum/go-ethereum/p2p"
	"github.com/ethereum/go-ethereum/p2p/enode"
	"github.com/ethereum/go-ethereum/p2p/nat"
	"github.com/ethereum/go-ethereum/p2p/netutil"
	"github.com/ethereum/go-ethereum/params"
	"github.com/ethereum/go-ethereum/rlp"
	"github.com/ethereum/go-ethereum/rpc"
)

// These are all the command line flags we support.
// If you add to this list, please remember to include the
// flag in the appropriate command definition.
//
// The flags are defined here so their names and help texts
// are the same for all commands.

var (
	// General settings
	DataDirFlag = &flags.DirectoryFlag{
		Name:     "datadir",
		Usage:    "Data directory for the databases and keystore",
		Value:    flags.DirectoryString(node.DefaultDataDir()),
		Category: flags.EthCategory,
	}
	RemoteDBFlag = &cli.StringFlag{
		Name:     "remotedb",
		Usage:    "URL for remote database",
		Category: flags.LoggingCategory,
	}
	DBEngineFlag = &cli.StringFlag{
		Name:     "db.engine",
		Usage:    "Backing database implementation to use ('leveldb' or 'pebble')",
		Value:    "leveldb",
		Category: flags.EthCategory,
	}
	AncientFlag = &flags.DirectoryFlag{
		Name:     "datadir.ancient",
		Usage:    "Root directory for ancient data (default = inside chaindata)",
		Category: flags.EthCategory,
	}
	MinFreeDiskSpaceFlag = &flags.DirectoryFlag{
		Name:     "datadir.minfreedisk",
		Usage:    "Minimum free disk space in MB, once reached triggers auto shut down (default = --cache.gc converted to MB, 0 = disabled)",
		Category: flags.EthCategory,
	}
	KeyStoreDirFlag = &flags.DirectoryFlag{
		Name:     "keystore",
		Usage:    "Directory for the keystore (default = inside the datadir)",
		Category: flags.AccountCategory,
	}
	USBFlag = &cli.BoolFlag{
		Name:     "usb",
		Usage:    "Enable monitoring and management of USB hardware wallets",
		Category: flags.AccountCategory,
	}
	SmartCardDaemonPathFlag = &cli.StringFlag{
		Name:     "pcscdpath",
		Usage:    "Path to the smartcard daemon (pcscd) socket file",
		Value:    pcsclite.PCSCDSockName,
		Category: flags.AccountCategory,
	}
	NetworkIdFlag = &cli.Uint64Flag{
		Name:     "networkid",
		Usage:    "Explicitly set network id (integer)(For testnets: use --rinkeby, --goerli, --sepolia instead)",
		Value:    ethconfig.Defaults.NetworkId,
		Category: flags.EthCategory,
	}
	MainnetFlag = &cli.BoolFlag{
		Name:     "mainnet",
		Usage:    "Ethereum mainnet",
		Category: flags.EthCategory,
	}
	RinkebyFlag = &cli.BoolFlag{
		Name:     "rinkeby",
		Usage:    "Rinkeby network: pre-configured proof-of-authority test network",
		Category: flags.EthCategory,
	}
	GoerliFlag = &cli.BoolFlag{
		Name:     "goerli",
		Usage:    "Görli network: pre-configured proof-of-authority test network",
		Category: flags.EthCategory,
	}
	SepoliaFlag = &cli.BoolFlag{
		Name:     "sepolia",
		Usage:    "Sepolia network: pre-configured proof-of-work test network",
		Category: flags.EthCategory,
	}

	// Dev mode
	DeveloperFlag = &cli.BoolFlag{
		Name:     "dev",
		Usage:    "Ephemeral proof-of-authority network with a pre-funded developer account, mining enabled",
		Category: flags.DevCategory,
	}
	DeveloperPeriodFlag = &cli.IntFlag{
		Name:     "dev.period",
		Usage:    "Block period to use in developer mode (0 = mine only if transaction pending)",
		Category: flags.DevCategory,
	}
	DeveloperGasLimitFlag = &cli.Uint64Flag{
		Name:     "dev.gaslimit",
		Usage:    "Initial block gas limit",
		Value:    11500000,
		Category: flags.DevCategory,
	}

	IdentityFlag = &cli.StringFlag{
		Name:     "identity",
		Usage:    "Custom node name",
		Category: flags.NetworkingCategory,
	}
	DocRootFlag = &flags.DirectoryFlag{
		Name:     "docroot",
		Usage:    "Document Root for HTTPClient file scheme",
		Value:    flags.DirectoryString(flags.HomeDir()),
		Category: flags.APICategory,
	}
	ExitWhenSyncedFlag = &cli.BoolFlag{
		Name:     "exitwhensynced",
		Usage:    "Exits after block synchronisation completes",
		Category: flags.EthCategory,
	}

	// Dump command options.
	IterativeOutputFlag = &cli.BoolFlag{
		Name:  "iterative",
		Usage: "Print streaming JSON iteratively, delimited by newlines",
		Value: true,
	}
	ExcludeStorageFlag = &cli.BoolFlag{
		Name:  "nostorage",
		Usage: "Exclude storage entries (save db lookups)",
	}
	IncludeIncompletesFlag = &cli.BoolFlag{
		Name:  "incompletes",
		Usage: "Include accounts for which we don't have the address (missing preimage)",
	}
	ExcludeCodeFlag = &cli.BoolFlag{
		Name:  "nocode",
		Usage: "Exclude contract code (save db lookups)",
	}
	StartKeyFlag = &cli.StringFlag{
		Name:  "start",
		Usage: "Start position. Either a hash or address",
		Value: "0x0000000000000000000000000000000000000000000000000000000000000000",
	}
	DumpLimitFlag = &cli.Uint64Flag{
		Name:  "limit",
		Usage: "Max number of elements (0 = no limit)",
		Value: 0,
	}

	defaultSyncMode = ethconfig.Defaults.SyncMode
	SyncModeFlag    = &flags.TextMarshalerFlag{
		Name:     "syncmode",
		Usage:    `Blockchain sync mode ("snap", "full" or "light")`,
		Value:    &defaultSyncMode,
		Category: flags.EthCategory,
	}
	GCModeFlag = &cli.StringFlag{
		Name:     "gcmode",
		Usage:    `Blockchain garbage collection mode ("full", "archive")`,
		Value:    "full",
		Category: flags.EthCategory,
	}
	SnapshotFlag = &cli.BoolFlag{
		Name:     "snapshot",
		Usage:    `Enables snapshot-database mode (default = enable)`,
		Value:    true,
		Category: flags.EthCategory,
	}
	TxLookupLimitFlag = &cli.Uint64Flag{
		Name:     "txlookuplimit",
		Usage:    "Number of recent blocks to maintain transactions index for (default = about one year, 0 = entire chain)",
		Value:    ethconfig.Defaults.TxLookupLimit,
		Category: flags.EthCategory,
	}
	LightKDFFlag = &cli.BoolFlag{
		Name:     "lightkdf",
		Usage:    "Reduce key-derivation RAM & CPU usage at some expense of KDF strength",
		Category: flags.AccountCategory,
	}
	EthRequiredBlocksFlag = &cli.StringFlag{
		Name:     "eth.requiredblocks",
		Usage:    "Comma separated block number-to-hash mappings to require for peering (<number>=<hash>)",
		Category: flags.EthCategory,
	}
	LegacyWhitelistFlag = &cli.StringFlag{
		Name:     "whitelist",
		Usage:    "Comma separated block number-to-hash mappings to enforce (<number>=<hash>) (deprecated in favor of --eth.requiredblocks)",
		Category: flags.DeprecatedCategory,
	}
	BloomFilterSizeFlag = &cli.Uint64Flag{
		Name:     "bloomfilter.size",
		Usage:    "Megabytes of memory allocated to bloom-filter for pruning",
		Value:    2048,
		Category: flags.EthCategory,
	}
	OverrideShanghai = &cli.Uint64Flag{
		Name:     "override.shanghai",
		Usage:    "Manually specify the Shanghai fork timestamp, overriding the bundled setting",
		Category: flags.EthCategory,
	}
	OverrideKroma = &cli.BoolFlag{
		Name:     "override.kroma",
		Usage:    "Manually specify kroma",
		Category: flags.EthCategory,
	}
	// Light server and client settings
	LightServeFlag = &cli.IntFlag{
		Name:     "light.serve",
		Usage:    "Maximum percentage of time allowed for serving LES requests (multi-threaded processing allows values over 100)",
		Value:    ethconfig.Defaults.LightServ,
		Category: flags.LightCategory,
	}
	LightIngressFlag = &cli.IntFlag{
		Name:     "light.ingress",
		Usage:    "Incoming bandwidth limit for serving light clients (kilobytes/sec, 0 = unlimited)",
		Value:    ethconfig.Defaults.LightIngress,
		Category: flags.LightCategory,
	}
	LightEgressFlag = &cli.IntFlag{
		Name:     "light.egress",
		Usage:    "Outgoing bandwidth limit for serving light clients (kilobytes/sec, 0 = unlimited)",
		Value:    ethconfig.Defaults.LightEgress,
		Category: flags.LightCategory,
	}
	LightMaxPeersFlag = &cli.IntFlag{
		Name:     "light.maxpeers",
		Usage:    "Maximum number of light clients to serve, or light servers to attach to",
		Value:    ethconfig.Defaults.LightPeers,
		Category: flags.LightCategory,
	}
	UltraLightServersFlag = &cli.StringFlag{
		Name:     "ulc.servers",
		Usage:    "List of trusted ultra-light servers",
		Value:    strings.Join(ethconfig.Defaults.UltraLightServers, ","),
		Category: flags.LightCategory,
	}
	UltraLightFractionFlag = &cli.IntFlag{
		Name:     "ulc.fraction",
		Usage:    "Minimum % of trusted ultra-light servers required to announce a new head",
		Value:    ethconfig.Defaults.UltraLightFraction,
		Category: flags.LightCategory,
	}
	UltraLightOnlyAnnounceFlag = &cli.BoolFlag{
		Name:     "ulc.onlyannounce",
		Usage:    "Ultra light server sends announcements only",
		Category: flags.LightCategory,
	}
	LightNoPruneFlag = &cli.BoolFlag{
		Name:     "light.nopruning",
		Usage:    "Disable ancient light chain data pruning",
		Category: flags.LightCategory,
	}
	LightNoSyncServeFlag = &cli.BoolFlag{
		Name:     "light.nosyncserve",
		Usage:    "Enables serving light clients before syncing",
		Category: flags.LightCategory,
	}

	// Ethash settings
	EthashCacheDirFlag = &flags.DirectoryFlag{
		Name:     "ethash.cachedir",
		Usage:    "Directory to store the ethash verification caches (default = inside the datadir)",
		Category: flags.EthashCategory,
	}
	EthashCachesInMemoryFlag = &cli.IntFlag{
		Name:     "ethash.cachesinmem",
		Usage:    "Number of recent ethash caches to keep in memory (16MB each)",
		Value:    ethconfig.Defaults.Ethash.CachesInMem,
		Category: flags.EthashCategory,
	}
	EthashCachesOnDiskFlag = &cli.IntFlag{
		Name:     "ethash.cachesondisk",
		Usage:    "Number of recent ethash caches to keep on disk (16MB each)",
		Value:    ethconfig.Defaults.Ethash.CachesOnDisk,
		Category: flags.EthashCategory,
	}
	EthashCachesLockMmapFlag = &cli.BoolFlag{
		Name:     "ethash.cacheslockmmap",
		Usage:    "Lock memory maps of recent ethash caches",
		Category: flags.EthashCategory,
	}
	EthashDatasetDirFlag = &flags.DirectoryFlag{
		Name:     "ethash.dagdir",
		Usage:    "Directory to store the ethash mining DAGs",
		Value:    flags.DirectoryString(ethconfig.Defaults.Ethash.DatasetDir),
		Category: flags.EthashCategory,
	}
	EthashDatasetsInMemoryFlag = &cli.IntFlag{
		Name:     "ethash.dagsinmem",
		Usage:    "Number of recent ethash mining DAGs to keep in memory (1+GB each)",
		Value:    ethconfig.Defaults.Ethash.DatasetsInMem,
		Category: flags.EthashCategory,
	}
	EthashDatasetsOnDiskFlag = &cli.IntFlag{
		Name:     "ethash.dagsondisk",
		Usage:    "Number of recent ethash mining DAGs to keep on disk (1+GB each)",
		Value:    ethconfig.Defaults.Ethash.DatasetsOnDisk,
		Category: flags.EthashCategory,
	}
	EthashDatasetsLockMmapFlag = &cli.BoolFlag{
		Name:     "ethash.dagslockmmap",
		Usage:    "Lock memory maps for recent ethash mining DAGs",
		Category: flags.EthashCategory,
	}

	// Transaction pool settings
	TxPoolLocalsFlag = &cli.StringFlag{
		Name:     "txpool.locals",
		Usage:    "Comma separated accounts to treat as locals (no flush, priority inclusion)",
		Category: flags.TxPoolCategory,
	}
	TxPoolNoLocalsFlag = &cli.BoolFlag{
		Name:     "txpool.nolocals",
		Usage:    "Disables price exemptions for locally submitted transactions",
		Category: flags.TxPoolCategory,
	}
	TxPoolJournalFlag = &cli.StringFlag{
		Name:     "txpool.journal",
		Usage:    "Disk journal for local transaction to survive node restarts",
		Value:    txpool.DefaultConfig.Journal,
		Category: flags.TxPoolCategory,
	}
	TxPoolJournalRemotesFlag = &cli.BoolFlag{
		Name:     "txpool.journalremotes",
		Usage:    "Includes remote transactions in the journal",
		Category: flags.TxPoolCategory,
	}
	TxPoolRejournalFlag = &cli.DurationFlag{
		Name:     "txpool.rejournal",
		Usage:    "Time interval to regenerate the local transaction journal",
		Value:    txpool.DefaultConfig.Rejournal,
		Category: flags.TxPoolCategory,
	}
	TxPoolPriceLimitFlag = &cli.Uint64Flag{
		Name:     "txpool.pricelimit",
		Usage:    "Minimum gas price limit to enforce for acceptance into the pool",
		Value:    ethconfig.Defaults.TxPool.PriceLimit,
		Category: flags.TxPoolCategory,
	}
	TxPoolPriceBumpFlag = &cli.Uint64Flag{
		Name:     "txpool.pricebump",
		Usage:    "Price bump percentage to replace an already existing transaction",
		Value:    ethconfig.Defaults.TxPool.PriceBump,
		Category: flags.TxPoolCategory,
	}
	TxPoolAccountSlotsFlag = &cli.Uint64Flag{
		Name:     "txpool.accountslots",
		Usage:    "Minimum number of executable transaction slots guaranteed per account",
		Value:    ethconfig.Defaults.TxPool.AccountSlots,
		Category: flags.TxPoolCategory,
	}
	TxPoolGlobalSlotsFlag = &cli.Uint64Flag{
		Name:     "txpool.globalslots",
		Usage:    "Maximum number of executable transaction slots for all accounts",
		Value:    ethconfig.Defaults.TxPool.GlobalSlots,
		Category: flags.TxPoolCategory,
	}
	TxPoolAccountQueueFlag = &cli.Uint64Flag{
		Name:     "txpool.accountqueue",
		Usage:    "Maximum number of non-executable transaction slots permitted per account",
		Value:    ethconfig.Defaults.TxPool.AccountQueue,
		Category: flags.TxPoolCategory,
	}
	TxPoolGlobalQueueFlag = &cli.Uint64Flag{
		Name:     "txpool.globalqueue",
		Usage:    "Maximum number of non-executable transaction slots for all accounts",
		Value:    ethconfig.Defaults.TxPool.GlobalQueue,
		Category: flags.TxPoolCategory,
	}
	TxPoolLifetimeFlag = &cli.DurationFlag{
		Name:     "txpool.lifetime",
		Usage:    "Maximum amount of time non-executable transaction are queued",
		Value:    ethconfig.Defaults.TxPool.Lifetime,
		Category: flags.TxPoolCategory,
	}

	// Performance tuning settings
	CacheFlag = &cli.IntFlag{
		Name:     "cache",
		Usage:    "Megabytes of memory allocated to internal caching (default = 4096 mainnet full node, 128 light mode)",
		Value:    1024,
		Category: flags.PerfCategory,
	}
	CacheDatabaseFlag = &cli.IntFlag{
		Name:     "cache.database",
		Usage:    "Percentage of cache memory allowance to use for database io",
		Value:    50,
		Category: flags.PerfCategory,
	}
	CacheTrieFlag = &cli.IntFlag{
		Name:     "cache.trie",
		Usage:    "Percentage of cache memory allowance to use for trie caching (default = 15% full mode, 30% archive mode)",
		Value:    15,
		Category: flags.PerfCategory,
	}
	CacheTrieJournalFlag = &cli.StringFlag{
		Name:     "cache.trie.journal",
		Usage:    "Disk journal directory for trie cache to survive node restarts",
		Value:    ethconfig.Defaults.TrieCleanCacheJournal,
		Category: flags.PerfCategory,
	}
	CacheTrieRejournalFlag = &cli.DurationFlag{
		Name:     "cache.trie.rejournal",
		Usage:    "Time interval to regenerate the trie cache journal",
		Value:    ethconfig.Defaults.TrieCleanCacheRejournal,
		Category: flags.PerfCategory,
	}
	CacheGCFlag = &cli.IntFlag{
		Name:     "cache.gc",
		Usage:    "Percentage of cache memory allowance to use for trie pruning (default = 25% full mode, 0% archive mode)",
		Value:    25,
		Category: flags.PerfCategory,
	}
	CacheSnapshotFlag = &cli.IntFlag{
		Name:     "cache.snapshot",
		Usage:    "Percentage of cache memory allowance to use for snapshot caching (default = 10% full mode, 20% archive mode)",
		Value:    10,
		Category: flags.PerfCategory,
	}
	CacheNoPrefetchFlag = &cli.BoolFlag{
		Name:     "cache.noprefetch",
		Usage:    "Disable heuristic state prefetch during block import (less CPU and disk IO, more time waiting for data)",
		Category: flags.PerfCategory,
	}
	CachePreimagesFlag = &cli.BoolFlag{
		Name:     "cache.preimages",
		Usage:    "Enable recording the SHA3/keccak preimages of trie keys",
		Category: flags.PerfCategory,
	}
	CacheLogSizeFlag = &cli.IntFlag{
		Name:     "cache.blocklogs",
		Usage:    "Size (in number of blocks) of the log cache for filtering",
		Category: flags.PerfCategory,
		Value:    ethconfig.Defaults.FilterLogCacheSize,
	}
	FDLimitFlag = &cli.IntFlag{
		Name:     "fdlimit",
		Usage:    "Raise the open file descriptor resource limit (default = system fd limit)",
		Category: flags.PerfCategory,
	}

	// Miner settings
	MiningEnabledFlag = &cli.BoolFlag{
		Name:     "mine",
		Usage:    "Enable mining",
		Category: flags.MinerCategory,
	}
	MinerThreadsFlag = &cli.IntFlag{
		Name:     "miner.threads",
		Usage:    "Number of CPU threads to use for mining",
		Value:    0,
		Category: flags.MinerCategory,
	}
	MinerNotifyFlag = &cli.StringFlag{
		Name:     "miner.notify",
		Usage:    "Comma separated HTTP URL list to notify of new work packages",
		Category: flags.MinerCategory,
	}
	MinerNotifyFullFlag = &cli.BoolFlag{
		Name:     "miner.notify.full",
		Usage:    "Notify with pending block headers instead of work packages",
		Category: flags.MinerCategory,
	}
	MinerGasLimitFlag = &cli.Uint64Flag{
		Name:     "miner.gaslimit",
		Usage:    "Target gas ceiling for mined blocks",
		Value:    ethconfig.Defaults.Miner.GasCeil,
		Category: flags.MinerCategory,
	}
	MinerGasPriceFlag = &flags.BigFlag{
		Name:     "miner.gasprice",
		Usage:    "Minimum gas price for mining a transaction",
		Value:    ethconfig.Defaults.Miner.GasPrice,
		Category: flags.MinerCategory,
	}
	MinerEtherbaseFlag = &cli.StringFlag{
		Name:     "miner.etherbase",
		Usage:    "0x prefixed public address for block mining rewards",
		Category: flags.MinerCategory,
	}
	MinerExtraDataFlag = &cli.StringFlag{
		Name:     "miner.extradata",
		Usage:    "Block extra data set by the miner (default = client version)",
		Category: flags.MinerCategory,
	}
	MinerRecommitIntervalFlag = &cli.DurationFlag{
		Name:     "miner.recommit",
		Usage:    "Time interval to recreate the block being mined",
		Value:    ethconfig.Defaults.Miner.Recommit,
		Category: flags.MinerCategory,
	}
	MinerNoVerifyFlag = &cli.BoolFlag{
		Name:     "miner.noverify",
		Usage:    "Disable remote sealing verification",
		Category: flags.MinerCategory,
	}
	MinerNewPayloadTimeout = &cli.DurationFlag{
		Name:     "miner.newpayload-timeout",
		Usage:    "Specify the maximum time allowance for creating a new payload",
		Value:    ethconfig.Defaults.Miner.NewPayloadTimeout,
		Category: flags.MinerCategory,
	}

	// Account settings
	UnlockedAccountFlag = &cli.StringFlag{
		Name:     "unlock",
		Usage:    "Comma separated list of accounts to unlock",
		Value:    "",
		Category: flags.AccountCategory,
	}
	PasswordFileFlag = &cli.PathFlag{
		Name:      "password",
		Usage:     "Password file to use for non-interactive password input",
		TakesFile: true,
		Category:  flags.AccountCategory,
	}
	ExternalSignerFlag = &cli.StringFlag{
		Name:     "signer",
		Usage:    "External signer (url or path to ipc file)",
		Value:    "",
		Category: flags.AccountCategory,
	}
	InsecureUnlockAllowedFlag = &cli.BoolFlag{
		Name:     "allow-insecure-unlock",
		Usage:    "Allow insecure account unlocking when account-related RPCs are exposed by http",
		Category: flags.AccountCategory,
	}

	// EVM settings
	VMEnableDebugFlag = &cli.BoolFlag{
		Name:     "vmdebug",
		Usage:    "Record information useful for VM and contract debugging",
		Category: flags.VMCategory,
	}

	// API options.
	RPCGlobalGasCapFlag = &cli.Uint64Flag{
		Name:     "rpc.gascap",
		Usage:    "Sets a cap on gas that can be used in eth_call/estimateGas (0=infinite)",
		Value:    ethconfig.Defaults.RPCGasCap,
		Category: flags.APICategory,
	}
	RPCGlobalEVMTimeoutFlag = &cli.DurationFlag{
		Name:     "rpc.evmtimeout",
		Usage:    "Sets a timeout used for eth_call (0=infinite)",
		Value:    ethconfig.Defaults.RPCEVMTimeout,
		Category: flags.APICategory,
	}
	RPCGlobalTxFeeCapFlag = &cli.Float64Flag{
		Name:     "rpc.txfeecap",
		Usage:    "Sets a cap on transaction fee (in ether) that can be sent via the RPC APIs (0 = no cap)",
		Value:    ethconfig.Defaults.RPCTxFeeCap,
		Category: flags.APICategory,
	}
	// Authenticated RPC HTTP settings
	AuthListenFlag = &cli.StringFlag{
		Name:     "authrpc.addr",
		Usage:    "Listening address for authenticated APIs",
		Value:    node.DefaultConfig.AuthAddr,
		Category: flags.APICategory,
	}
	AuthPortFlag = &cli.IntFlag{
		Name:     "authrpc.port",
		Usage:    "Listening port for authenticated APIs",
		Value:    node.DefaultConfig.AuthPort,
		Category: flags.APICategory,
	}
	AuthVirtualHostsFlag = &cli.StringFlag{
		Name:     "authrpc.vhosts",
		Usage:    "Comma separated list of virtual hostnames from which to accept requests (server enforced). Accepts '*' wildcard.",
		Value:    strings.Join(node.DefaultConfig.AuthVirtualHosts, ","),
		Category: flags.APICategory,
	}
	JWTSecretFlag = &flags.DirectoryFlag{
		Name:     "authrpc.jwtsecret",
		Usage:    "Path to a JWT secret to use for authenticated RPC endpoints",
		Category: flags.APICategory,
	}

	// Logging and debug settings
	EthStatsURLFlag = &cli.StringFlag{
		Name:     "ethstats",
		Usage:    "Reporting URL of a ethstats service (nodename:secret@host:port)",
		Category: flags.MetricsCategory,
	}
	FakePoWFlag = &cli.BoolFlag{
		Name:     "fakepow",
		Usage:    "Disables proof-of-work verification",
		Category: flags.LoggingCategory,
	}
	NoCompactionFlag = &cli.BoolFlag{
		Name:     "nocompaction",
		Usage:    "Disables db compaction after import",
		Category: flags.LoggingCategory,
	}

	// MISC settings
	SyncTargetFlag = &cli.PathFlag{
		Name:      "synctarget",
		Usage:     `File for containing the hex-encoded block-rlp as sync target(dev feature)`,
		TakesFile: true,
		Category:  flags.MiscCategory,
	}

	// CircuitParams settings
	MaxTxsFlag = &cli.IntFlag{
		Name:     "circuitparams.maxtxs",
		Usage:    "Allowed max number of transactions in a block (default = 0). When it's 0, no limit",
		Value:    0,
		Category: flags.CircuitParamsCategory,
	}
	MaxCalldataFlag = &cli.IntFlag{
		Name:     "circuitparams.maxcalldata",
		Usage:    "Allowed sum of transactions' calldata in a block (default = 0). When it's 0, no limit",
		Value:    0,
		Category: flags.CircuitParamsCategory,
	}

	// RPC settings
	IPCDisabledFlag = &cli.BoolFlag{
		Name:     "ipcdisable",
		Usage:    "Disable the IPC-RPC server",
		Category: flags.APICategory,
	}
	IPCPathFlag = &flags.DirectoryFlag{
		Name:     "ipcpath",
		Usage:    "Filename for IPC socket/pipe within the datadir (explicit paths escape it)",
		Category: flags.APICategory,
	}
	HTTPEnabledFlag = &cli.BoolFlag{
		Name:     "http",
		Usage:    "Enable the HTTP-RPC server",
		Category: flags.APICategory,
	}
	HTTPListenAddrFlag = &cli.StringFlag{
		Name:     "http.addr",
		Usage:    "HTTP-RPC server listening interface",
		Value:    node.DefaultHTTPHost,
		Category: flags.APICategory,
	}
	HTTPPortFlag = &cli.IntFlag{
		Name:     "http.port",
		Usage:    "HTTP-RPC server listening port",
		Value:    node.DefaultHTTPPort,
		Category: flags.APICategory,
	}
	HTTPCORSDomainFlag = &cli.StringFlag{
		Name:     "http.corsdomain",
		Usage:    "Comma separated list of domains from which to accept cross origin requests (browser enforced)",
		Value:    "",
		Category: flags.APICategory,
	}
	HTTPVirtualHostsFlag = &cli.StringFlag{
		Name:     "http.vhosts",
		Usage:    "Comma separated list of virtual hostnames from which to accept requests (server enforced). Accepts '*' wildcard.",
		Value:    strings.Join(node.DefaultConfig.HTTPVirtualHosts, ","),
		Category: flags.APICategory,
	}
	HTTPApiFlag = &cli.StringFlag{
		Name:     "http.api",
		Usage:    "API's offered over the HTTP-RPC interface",
		Value:    "",
		Category: flags.APICategory,
	}
	HTTPPathPrefixFlag = &cli.StringFlag{
		Name:     "http.rpcprefix",
		Usage:    "HTTP path path prefix on which JSON-RPC is served. Use '/' to serve on all paths.",
		Value:    "",
		Category: flags.APICategory,
	}
	GraphQLEnabledFlag = &cli.BoolFlag{
		Name:     "graphql",
		Usage:    "Enable GraphQL on the HTTP-RPC server. Note that GraphQL can only be started if an HTTP server is started as well.",
		Category: flags.APICategory,
	}
	GraphQLCORSDomainFlag = &cli.StringFlag{
		Name:     "graphql.corsdomain",
		Usage:    "Comma separated list of domains from which to accept cross origin requests (browser enforced)",
		Value:    "",
		Category: flags.APICategory,
	}
	GraphQLVirtualHostsFlag = &cli.StringFlag{
		Name:     "graphql.vhosts",
		Usage:    "Comma separated list of virtual hostnames from which to accept requests (server enforced). Accepts '*' wildcard.",
		Value:    strings.Join(node.DefaultConfig.GraphQLVirtualHosts, ","),
		Category: flags.APICategory,
	}
	WSEnabledFlag = &cli.BoolFlag{
		Name:     "ws",
		Usage:    "Enable the WS-RPC server",
		Category: flags.APICategory,
	}
	WSListenAddrFlag = &cli.StringFlag{
		Name:     "ws.addr",
		Usage:    "WS-RPC server listening interface",
		Value:    node.DefaultWSHost,
		Category: flags.APICategory,
	}
	WSPortFlag = &cli.IntFlag{
		Name:     "ws.port",
		Usage:    "WS-RPC server listening port",
		Value:    node.DefaultWSPort,
		Category: flags.APICategory,
	}
	WSApiFlag = &cli.StringFlag{
		Name:     "ws.api",
		Usage:    "API's offered over the WS-RPC interface",
		Value:    "",
		Category: flags.APICategory,
	}
	WSAllowedOriginsFlag = &cli.StringFlag{
		Name:     "ws.origins",
		Usage:    "Origins from which to accept websockets requests",
		Value:    "",
		Category: flags.APICategory,
	}
	WSPathPrefixFlag = &cli.StringFlag{
		Name:     "ws.rpcprefix",
		Usage:    "HTTP path prefix on which JSON-RPC is served. Use '/' to serve on all paths.",
		Value:    "",
		Category: flags.APICategory,
	}
	ExecFlag = &cli.StringFlag{
		Name:     "exec",
		Usage:    "Execute JavaScript statement",
		Category: flags.APICategory,
	}
	PreloadJSFlag = &cli.StringFlag{
		Name:     "preload",
		Usage:    "Comma separated list of JavaScript files to preload into the console",
		Category: flags.APICategory,
	}
	AllowUnprotectedTxs = &cli.BoolFlag{
		Name:     "rpc.allow-unprotected-txs",
		Usage:    "Allow for unprotected (non EIP155 signed) transactions to be submitted via RPC",
		Category: flags.APICategory,
	}
	EnablePersonal = &cli.BoolFlag{
		Name:     "rpc.enabledeprecatedpersonal",
		Usage:    "Enables the (deprecated) personal namespace",
		Category: flags.APICategory,
	}

	// Network Settings
	MaxPeersFlag = &cli.IntFlag{
		Name:     "maxpeers",
		Usage:    "Maximum number of network peers (network disabled if set to 0)",
		Value:    node.DefaultConfig.P2P.MaxPeers,
		Category: flags.NetworkingCategory,
	}
	MaxPendingPeersFlag = &cli.IntFlag{
		Name:     "maxpendpeers",
		Usage:    "Maximum number of pending connection attempts (defaults used if set to 0)",
		Value:    node.DefaultConfig.P2P.MaxPendingPeers,
		Category: flags.NetworkingCategory,
	}
	ListenPortFlag = &cli.IntFlag{
		Name:     "port",
		Usage:    "Network listening port",
		Value:    30303,
		Category: flags.NetworkingCategory,
	}
	BootnodesFlag = &cli.StringFlag{
		Name:     "bootnodes",
		Usage:    "Comma separated enode URLs for P2P discovery bootstrap",
		Value:    "",
		Category: flags.NetworkingCategory,
	}
	NodeKeyFileFlag = &cli.StringFlag{
		Name:     "nodekey",
		Usage:    "P2P node key file",
		Category: flags.NetworkingCategory,
	}
	NodeKeyHexFlag = &cli.StringFlag{
		Name:     "nodekeyhex",
		Usage:    "P2P node key as hex (for testing)",
		Category: flags.NetworkingCategory,
	}
	NATFlag = &cli.StringFlag{
		Name:     "nat",
		Usage:    "NAT port mapping mechanism (any|none|upnp|pmp|pmp:<IP>|extip:<IP>)",
		Value:    "any",
		Category: flags.NetworkingCategory,
	}
	NoDiscoverFlag = &cli.BoolFlag{
		Name:     "nodiscover",
		Usage:    "Disables the peer discovery mechanism (manual peer addition)",
		Category: flags.NetworkingCategory,
	}
	DiscoveryV5Flag = &cli.BoolFlag{
		Name:     "v5disc",
		Usage:    "Enables the experimental RLPx V5 (Topic Discovery) mechanism",
		Category: flags.NetworkingCategory,
	}
	NetrestrictFlag = &cli.StringFlag{
		Name:     "netrestrict",
		Usage:    "Restricts network communication to the given IP networks (CIDR masks)",
		Category: flags.NetworkingCategory,
	}
	DNSDiscoveryFlag = &cli.StringFlag{
		Name:     "discovery.dns",
		Usage:    "Sets DNS discovery entry points (use \"\" to disable DNS)",
		Category: flags.NetworkingCategory,
	}
	DiscoveryPortFlag = &cli.IntFlag{
		Name:     "discovery.port",
		Usage:    "Use a custom UDP port for P2P discovery",
		Value:    30303,
		Category: flags.NetworkingCategory,
	}

	// Console
	JSpathFlag = &flags.DirectoryFlag{
		Name:     "jspath",
		Usage:    "JavaScript root path for `loadScript`",
		Value:    flags.DirectoryString("."),
		Category: flags.APICategory,
	}
	HttpHeaderFlag = &cli.StringSliceFlag{
		Name:     "header",
		Aliases:  []string{"H"},
		Usage:    "Pass custom headers to the RPC server when using --" + RemoteDBFlag.Name + " or the geth attach console. This flag can be given multiple times.",
		Category: flags.APICategory,
	}

	// Gas price oracle settings
	GpoBlocksFlag = &cli.IntFlag{
		Name:     "gpo.blocks",
		Usage:    "Number of recent blocks to check for gas prices",
		Value:    ethconfig.Defaults.GPO.Blocks,
		Category: flags.GasPriceCategory,
	}
	GpoPercentileFlag = &cli.IntFlag{
		Name:     "gpo.percentile",
		Usage:    "Suggested gas price is the given percentile of a set of recent transaction gas prices",
		Value:    ethconfig.Defaults.GPO.Percentile,
		Category: flags.GasPriceCategory,
	}
	GpoMaxGasPriceFlag = &cli.Int64Flag{
		Name:     "gpo.maxprice",
		Usage:    "Maximum transaction priority fee (or gasprice before London fork) to be recommended by gpo",
		Value:    ethconfig.Defaults.GPO.MaxPrice.Int64(),
		Category: flags.GasPriceCategory,
	}
	GpoIgnoreGasPriceFlag = &cli.Int64Flag{
		Name:     "gpo.ignoreprice",
		Usage:    "Gas price below which gpo will ignore transactions",
		Value:    ethconfig.Defaults.GPO.IgnorePrice.Int64(),
		Category: flags.GasPriceCategory,
	}

<<<<<<< HEAD
=======
	// Rollup Flags
	RollupSequencerHTTPFlag = &cli.StringFlag{
		Name:     "rollup.sequencerhttp",
		Usage:    "HTTP endpoint for the sequencer mempool",
		Category: flags.RollupCategory,
	}

	RollupHistoricalRPCFlag = &cli.StringFlag{
		Name:     "rollup.historicalrpc",
		Usage:    "RPC endpoint for historical data.",
		Category: flags.RollupCategory,
	}

	RollupHistoricalRPCTimeoutFlag = &cli.StringFlag{
		Name:     "rollup.historicalrpctimeout",
		Usage:    "Timeout for historical RPC requests.",
		Value:    "5s",
		Category: flags.RollupCategory,
	}

	RollupDisableTxPoolGossipFlag = &cli.BoolFlag{
		Name:     "rollup.disabletxpoolgossip",
		Usage:    "Disable transaction pool gossip.",
		Category: flags.RollupCategory,
	}
	RollupComputePendingBlock = &cli.BoolFlag{
		Name:     "rollup.computependingblock",
		Usage:    "By default the pending block equals the latest block to save resources and not leak txs from the tx-pool, this flag enables computing of the pending block from the tx-pool instead.",
		Category: flags.RollupCategory,
	}

>>>>>>> b5fecf58
	// Metrics flags
	MetricsEnabledFlag = &cli.BoolFlag{
		Name:     "metrics",
		Usage:    "Enable metrics collection and reporting",
		Category: flags.MetricsCategory,
	}
	MetricsEnabledExpensiveFlag = &cli.BoolFlag{
		Name:     "metrics.expensive",
		Usage:    "Enable expensive metrics collection and reporting",
		Category: flags.MetricsCategory,
	}

	// MetricsHTTPFlag defines the endpoint for a stand-alone metrics HTTP endpoint.
	// Since the pprof service enables sensitive/vulnerable behavior, this allows a user
	// to enable a public-OK metrics endpoint without having to worry about ALSO exposing
	// other profiling behavior or information.
	MetricsHTTPFlag = &cli.StringFlag{
		Name:     "metrics.addr",
		Usage:    `Enable stand-alone metrics HTTP server listening interface.`,
		Category: flags.MetricsCategory,
	}
	MetricsPortFlag = &cli.IntFlag{
		Name: "metrics.port",
		Usage: `Metrics HTTP server listening port.
Please note that --` + MetricsHTTPFlag.Name + ` must be set to start the server.`,
		Value:    metrics.DefaultConfig.Port,
		Category: flags.MetricsCategory,
	}
	MetricsEnableInfluxDBFlag = &cli.BoolFlag{
		Name:     "metrics.influxdb",
		Usage:    "Enable metrics export/push to an external InfluxDB database",
		Category: flags.MetricsCategory,
	}
	MetricsInfluxDBEndpointFlag = &cli.StringFlag{
		Name:     "metrics.influxdb.endpoint",
		Usage:    "InfluxDB API endpoint to report metrics to",
		Value:    metrics.DefaultConfig.InfluxDBEndpoint,
		Category: flags.MetricsCategory,
	}
	MetricsInfluxDBDatabaseFlag = &cli.StringFlag{
		Name:     "metrics.influxdb.database",
		Usage:    "InfluxDB database name to push reported metrics to",
		Value:    metrics.DefaultConfig.InfluxDBDatabase,
		Category: flags.MetricsCategory,
	}
	MetricsInfluxDBUsernameFlag = &cli.StringFlag{
		Name:     "metrics.influxdb.username",
		Usage:    "Username to authorize access to the database",
		Value:    metrics.DefaultConfig.InfluxDBUsername,
		Category: flags.MetricsCategory,
	}
	MetricsInfluxDBPasswordFlag = &cli.StringFlag{
		Name:     "metrics.influxdb.password",
		Usage:    "Password to authorize access to the database",
		Value:    metrics.DefaultConfig.InfluxDBPassword,
		Category: flags.MetricsCategory,
	}
	// Tags are part of every measurement sent to InfluxDB. Queries on tags are faster in InfluxDB.
	// For example `host` tag could be used so that we can group all nodes and average a measurement
	// across all of them, but also so that we can select a specific node and inspect its measurements.
	// https://docs.influxdata.com/influxdb/v1.4/concepts/key_concepts/#tag-key
	MetricsInfluxDBTagsFlag = &cli.StringFlag{
		Name:     "metrics.influxdb.tags",
		Usage:    "Comma-separated InfluxDB tags (key/values) attached to all measurements",
		Value:    metrics.DefaultConfig.InfluxDBTags,
		Category: flags.MetricsCategory,
	}

	MetricsEnableInfluxDBV2Flag = &cli.BoolFlag{
		Name:     "metrics.influxdbv2",
		Usage:    "Enable metrics export/push to an external InfluxDB v2 database",
		Category: flags.MetricsCategory,
	}

	MetricsInfluxDBTokenFlag = &cli.StringFlag{
		Name:     "metrics.influxdb.token",
		Usage:    "Token to authorize access to the database (v2 only)",
		Value:    metrics.DefaultConfig.InfluxDBToken,
		Category: flags.MetricsCategory,
	}

	MetricsInfluxDBBucketFlag = &cli.StringFlag{
		Name:     "metrics.influxdb.bucket",
		Usage:    "InfluxDB bucket name to push reported metrics to (v2 only)",
		Value:    metrics.DefaultConfig.InfluxDBBucket,
		Category: flags.MetricsCategory,
	}

	MetricsInfluxDBOrganizationFlag = &cli.StringFlag{
		Name:     "metrics.influxdb.organization",
		Usage:    "InfluxDB organization name (v2 only)",
		Value:    metrics.DefaultConfig.InfluxDBOrganization,
		Category: flags.MetricsCategory,
	}
)

var (
	// TestnetFlags is the flag group of all built-in supported testnets.
	TestnetFlags = []cli.Flag{
		RinkebyFlag,
		GoerliFlag,
		SepoliaFlag,
	}
	// NetworkFlags is the flag group of all built-in supported networks.
	NetworkFlags = append([]cli.Flag{MainnetFlag}, TestnetFlags...)

	// DatabasePathFlags is the flag group of all database path flags.
	DatabasePathFlags = []cli.Flag{
		DataDirFlag,
		AncientFlag,
		RemoteDBFlag,
		HttpHeaderFlag,
	}
)

func init() {
	if rawdb.PebbleEnabled {
		DatabasePathFlags = append(DatabasePathFlags, DBEngineFlag)
	}
}

// MakeDataDir retrieves the currently requested data directory, terminating
// if none (or the empty string) is specified. If the node is starting a testnet,
// then a subdirectory of the specified datadir will be used.
func MakeDataDir(ctx *cli.Context) string {
	if path := ctx.String(DataDirFlag.Name); path != "" {
		if ctx.Bool(RinkebyFlag.Name) {
			return filepath.Join(path, "rinkeby")
		}
		if ctx.Bool(GoerliFlag.Name) {
			return filepath.Join(path, "goerli")
		}
		if ctx.Bool(SepoliaFlag.Name) {
			return filepath.Join(path, "sepolia")
		}
		return path
	}
	Fatalf("Cannot determine default data directory, please set manually (--datadir)")
	return ""
}

// setNodeKey creates a node key from set command line flags, either loading it
// from a file or as a specified hex value. If neither flags were provided, this
// method returns nil and an emphemeral key is to be generated.
func setNodeKey(ctx *cli.Context, cfg *p2p.Config) {
	var (
		hex  = ctx.String(NodeKeyHexFlag.Name)
		file = ctx.String(NodeKeyFileFlag.Name)
		key  *ecdsa.PrivateKey
		err  error
	)
	switch {
	case file != "" && hex != "":
		Fatalf("Options %q and %q are mutually exclusive", NodeKeyFileFlag.Name, NodeKeyHexFlag.Name)
	case file != "":
		if key, err = crypto.LoadECDSA(file); err != nil {
			Fatalf("Option %q: %v", NodeKeyFileFlag.Name, err)
		}
		cfg.PrivateKey = key
	case hex != "":
		if key, err = crypto.HexToECDSA(hex); err != nil {
			Fatalf("Option %q: %v", NodeKeyHexFlag.Name, err)
		}
		cfg.PrivateKey = key
	}
}

// setNodeUserIdent creates the user identifier from CLI flags.
func setNodeUserIdent(ctx *cli.Context, cfg *node.Config) {
	if identity := ctx.String(IdentityFlag.Name); len(identity) > 0 {
		cfg.UserIdent = identity
	}
}

// setBootstrapNodes creates a list of bootstrap nodes from the command line
// flags, reverting to pre-configured ones if none have been specified.
func setBootstrapNodes(ctx *cli.Context, cfg *p2p.Config) {
	urls := params.MainnetBootnodes
	switch {
	case ctx.IsSet(BootnodesFlag.Name):
		urls = SplitAndTrim(ctx.String(BootnodesFlag.Name))
	case ctx.Bool(SepoliaFlag.Name):
		urls = params.SepoliaBootnodes
	case ctx.Bool(RinkebyFlag.Name):
		urls = params.RinkebyBootnodes
	case ctx.Bool(GoerliFlag.Name):
		urls = params.GoerliBootnodes
	}

	// don't apply defaults if BootstrapNodes is already set
	if cfg.BootstrapNodes != nil {
		return
	}

	cfg.BootstrapNodes = make([]*enode.Node, 0, len(urls))
	for _, url := range urls {
		if url != "" {
			node, err := enode.Parse(enode.ValidSchemes, url)
			if err != nil {
				log.Crit("Bootstrap URL invalid", "enode", url, "err", err)
				continue
			}
			cfg.BootstrapNodes = append(cfg.BootstrapNodes, node)
		}
	}
}

// setBootstrapNodesV5 creates a list of bootstrap nodes from the command line
// flags, reverting to pre-configured ones if none have been specified.
func setBootstrapNodesV5(ctx *cli.Context, cfg *p2p.Config) {
	urls := params.V5Bootnodes
	switch {
	case ctx.IsSet(BootnodesFlag.Name):
		urls = SplitAndTrim(ctx.String(BootnodesFlag.Name))
	case cfg.BootstrapNodesV5 != nil:
		return // already set, don't apply defaults.
	}

	cfg.BootstrapNodesV5 = make([]*enode.Node, 0, len(urls))
	for _, url := range urls {
		if url != "" {
			node, err := enode.Parse(enode.ValidSchemes, url)
			if err != nil {
				log.Error("Bootstrap URL invalid", "enode", url, "err", err)
				continue
			}
			cfg.BootstrapNodesV5 = append(cfg.BootstrapNodesV5, node)
		}
	}
}

// setListenAddress creates TCP/UDP listening address strings from set command
// line flags
func setListenAddress(ctx *cli.Context, cfg *p2p.Config) {
	if ctx.IsSet(ListenPortFlag.Name) {
		cfg.ListenAddr = fmt.Sprintf(":%d", ctx.Int(ListenPortFlag.Name))
	}
	if ctx.IsSet(DiscoveryPortFlag.Name) {
		cfg.DiscAddr = fmt.Sprintf(":%d", ctx.Int(DiscoveryPortFlag.Name))
	}
}

// setNAT creates a port mapper from command line flags.
func setNAT(ctx *cli.Context, cfg *p2p.Config) {
	if ctx.IsSet(NATFlag.Name) {
		natif, err := nat.Parse(ctx.String(NATFlag.Name))
		if err != nil {
			Fatalf("Option %s: %v", NATFlag.Name, err)
		}
		cfg.NAT = natif
	}
}

// SplitAndTrim splits input separated by a comma
// and trims excessive white space from the substrings.
func SplitAndTrim(input string) (ret []string) {
	l := strings.Split(input, ",")
	for _, r := range l {
		if r = strings.TrimSpace(r); r != "" {
			ret = append(ret, r)
		}
	}
	return ret
}

// setHTTP creates the HTTP RPC listener interface string from the set
// command line flags, returning empty if the HTTP endpoint is disabled.
func setHTTP(ctx *cli.Context, cfg *node.Config) {
	if ctx.Bool(HTTPEnabledFlag.Name) && cfg.HTTPHost == "" {
		cfg.HTTPHost = "127.0.0.1"
		if ctx.IsSet(HTTPListenAddrFlag.Name) {
			cfg.HTTPHost = ctx.String(HTTPListenAddrFlag.Name)
		}
	}

	if ctx.IsSet(HTTPPortFlag.Name) {
		cfg.HTTPPort = ctx.Int(HTTPPortFlag.Name)
	}

	if ctx.IsSet(AuthListenFlag.Name) {
		cfg.AuthAddr = ctx.String(AuthListenFlag.Name)
	}

	if ctx.IsSet(AuthPortFlag.Name) {
		cfg.AuthPort = ctx.Int(AuthPortFlag.Name)
	}

	if ctx.IsSet(AuthVirtualHostsFlag.Name) {
		cfg.AuthVirtualHosts = SplitAndTrim(ctx.String(AuthVirtualHostsFlag.Name))
	}

	if ctx.IsSet(HTTPCORSDomainFlag.Name) {
		cfg.HTTPCors = SplitAndTrim(ctx.String(HTTPCORSDomainFlag.Name))
	}

	if ctx.IsSet(HTTPApiFlag.Name) {
		cfg.HTTPModules = SplitAndTrim(ctx.String(HTTPApiFlag.Name))
	}

	if ctx.IsSet(HTTPVirtualHostsFlag.Name) {
		cfg.HTTPVirtualHosts = SplitAndTrim(ctx.String(HTTPVirtualHostsFlag.Name))
	}

	if ctx.IsSet(HTTPPathPrefixFlag.Name) {
		cfg.HTTPPathPrefix = ctx.String(HTTPPathPrefixFlag.Name)
	}
	if ctx.IsSet(AllowUnprotectedTxs.Name) {
		cfg.AllowUnprotectedTxs = ctx.Bool(AllowUnprotectedTxs.Name)
	}
}

// setGraphQL creates the GraphQL listener interface string from the set
// command line flags, returning empty if the GraphQL endpoint is disabled.
func setGraphQL(ctx *cli.Context, cfg *node.Config) {
	if ctx.IsSet(GraphQLCORSDomainFlag.Name) {
		cfg.GraphQLCors = SplitAndTrim(ctx.String(GraphQLCORSDomainFlag.Name))
	}
	if ctx.IsSet(GraphQLVirtualHostsFlag.Name) {
		cfg.GraphQLVirtualHosts = SplitAndTrim(ctx.String(GraphQLVirtualHostsFlag.Name))
	}
}

// setWS creates the WebSocket RPC listener interface string from the set
// command line flags, returning empty if the HTTP endpoint is disabled.
func setWS(ctx *cli.Context, cfg *node.Config) {
	if ctx.Bool(WSEnabledFlag.Name) && cfg.WSHost == "" {
		cfg.WSHost = "127.0.0.1"
		if ctx.IsSet(WSListenAddrFlag.Name) {
			cfg.WSHost = ctx.String(WSListenAddrFlag.Name)
		}
	}
	if ctx.IsSet(WSPortFlag.Name) {
		cfg.WSPort = ctx.Int(WSPortFlag.Name)
	}

	if ctx.IsSet(WSAllowedOriginsFlag.Name) {
		cfg.WSOrigins = SplitAndTrim(ctx.String(WSAllowedOriginsFlag.Name))
	}

	if ctx.IsSet(WSApiFlag.Name) {
		cfg.WSModules = SplitAndTrim(ctx.String(WSApiFlag.Name))
	}

	if ctx.IsSet(WSPathPrefixFlag.Name) {
		cfg.WSPathPrefix = ctx.String(WSPathPrefixFlag.Name)
	}
}

// setIPC creates an IPC path configuration from the set command line flags,
// returning an empty string if IPC was explicitly disabled, or the set path.
func setIPC(ctx *cli.Context, cfg *node.Config) {
	CheckExclusive(ctx, IPCDisabledFlag, IPCPathFlag)
	switch {
	case ctx.Bool(IPCDisabledFlag.Name):
		cfg.IPCPath = ""
	case ctx.IsSet(IPCPathFlag.Name):
		cfg.IPCPath = ctx.String(IPCPathFlag.Name)
	}
}

// setLes configures the les server and ultra light client settings from the command line flags.
func setLes(ctx *cli.Context, cfg *ethconfig.Config) {
	if ctx.IsSet(LightServeFlag.Name) {
		cfg.LightServ = ctx.Int(LightServeFlag.Name)
	}
	if ctx.IsSet(LightIngressFlag.Name) {
		cfg.LightIngress = ctx.Int(LightIngressFlag.Name)
	}
	if ctx.IsSet(LightEgressFlag.Name) {
		cfg.LightEgress = ctx.Int(LightEgressFlag.Name)
	}
	if ctx.IsSet(LightMaxPeersFlag.Name) {
		cfg.LightPeers = ctx.Int(LightMaxPeersFlag.Name)
	}
	if ctx.IsSet(UltraLightServersFlag.Name) {
		cfg.UltraLightServers = strings.Split(ctx.String(UltraLightServersFlag.Name), ",")
	}
	if ctx.IsSet(UltraLightFractionFlag.Name) {
		cfg.UltraLightFraction = ctx.Int(UltraLightFractionFlag.Name)
	}
	if cfg.UltraLightFraction <= 0 && cfg.UltraLightFraction > 100 {
		log.Error("Ultra light fraction is invalid", "had", cfg.UltraLightFraction, "updated", ethconfig.Defaults.UltraLightFraction)
		cfg.UltraLightFraction = ethconfig.Defaults.UltraLightFraction
	}
	if ctx.IsSet(UltraLightOnlyAnnounceFlag.Name) {
		cfg.UltraLightOnlyAnnounce = ctx.Bool(UltraLightOnlyAnnounceFlag.Name)
	}
	if ctx.IsSet(LightNoPruneFlag.Name) {
		cfg.LightNoPrune = ctx.Bool(LightNoPruneFlag.Name)
	}
	if ctx.IsSet(LightNoSyncServeFlag.Name) {
		cfg.LightNoSyncServe = ctx.Bool(LightNoSyncServeFlag.Name)
	}
}

// MakeDatabaseHandles raises out the number of allowed file handles per process
// for Geth and returns half of the allowance to assign to the database.
func MakeDatabaseHandles(max int) int {
	limit, err := fdlimit.Maximum()
	if err != nil {
		Fatalf("Failed to retrieve file descriptor allowance: %v", err)
	}
	switch {
	case max == 0:
		// User didn't specify a meaningful value, use system limits
	case max < 128:
		// User specified something unhealthy, just use system defaults
		log.Error("File descriptor limit invalid (<128)", "had", max, "updated", limit)
	case max > limit:
		// User requested more than the OS allows, notify that we can't allocate it
		log.Warn("Requested file descriptors denied by OS", "req", max, "limit", limit)
	default:
		// User limit is meaningful and within allowed range, use that
		limit = max
	}
	raised, err := fdlimit.Raise(uint64(limit))
	if err != nil {
		Fatalf("Failed to raise file descriptor allowance: %v", err)
	}
	return int(raised / 2) // Leave half for networking and other stuff
}

// MakeAddress converts an account specified directly as a hex encoded string or
// a key index in the key store to an internal account representation.
func MakeAddress(ks *keystore.KeyStore, account string) (accounts.Account, error) {
	// If the specified account is a valid address, return it
	if common.IsHexAddress(account) {
		return accounts.Account{Address: common.HexToAddress(account)}, nil
	}
	// Otherwise try to interpret the account as a keystore index
	index, err := strconv.Atoi(account)
	if err != nil || index < 0 {
		return accounts.Account{}, fmt.Errorf("invalid account address or index %q", account)
	}
	log.Warn("-------------------------------------------------------------------")
	log.Warn("Referring to accounts by order in the keystore folder is dangerous!")
	log.Warn("This functionality is deprecated and will be removed in the future!")
	log.Warn("Please use explicit addresses! (can search via `geth account list`)")
	log.Warn("-------------------------------------------------------------------")

	accs := ks.Accounts()
	if len(accs) <= index {
		return accounts.Account{}, fmt.Errorf("index %d higher than number of accounts %d", index, len(accs))
	}
	return accs[index], nil
}

// setEtherbase retrieves the etherbase from the directly specified command line flags.
func setEtherbase(ctx *cli.Context, cfg *ethconfig.Config) {
	if !ctx.IsSet(MinerEtherbaseFlag.Name) {
		return
	}
	addr := ctx.String(MinerEtherbaseFlag.Name)
	if strings.HasPrefix(addr, "0x") || strings.HasPrefix(addr, "0X") {
		addr = addr[2:]
	}
	b, err := hex.DecodeString(addr)
	if err != nil || len(b) != common.AddressLength {
		Fatalf("-%s: invalid etherbase address %q", MinerEtherbaseFlag.Name, addr)
		return
	}
	cfg.Miner.Etherbase = common.BytesToAddress(b)
}

// MakePasswordList reads password lines from the file specified by the global --password flag.
func MakePasswordList(ctx *cli.Context) []string {
	path := ctx.Path(PasswordFileFlag.Name)
	if path == "" {
		return nil
	}
	text, err := os.ReadFile(path)
	if err != nil {
		Fatalf("Failed to read password file: %v", err)
	}
	lines := strings.Split(string(text), "\n")
	// Sanitise DOS line endings.
	for i := range lines {
		lines[i] = strings.TrimRight(lines[i], "\r")
	}
	return lines
}

func SetP2PConfig(ctx *cli.Context, cfg *p2p.Config) {
	setNodeKey(ctx, cfg)
	setNAT(ctx, cfg)
	setListenAddress(ctx, cfg)
	setBootstrapNodes(ctx, cfg)
	setBootstrapNodesV5(ctx, cfg)

	lightClient := ctx.String(SyncModeFlag.Name) == "light"
	lightServer := (ctx.Int(LightServeFlag.Name) != 0)

	lightPeers := ctx.Int(LightMaxPeersFlag.Name)
	if lightClient && !ctx.IsSet(LightMaxPeersFlag.Name) {
		// dynamic default - for clients we use 1/10th of the default for servers
		lightPeers /= 10
	}

	if ctx.IsSet(MaxPeersFlag.Name) {
		cfg.MaxPeers = ctx.Int(MaxPeersFlag.Name)
		if lightServer && !ctx.IsSet(LightMaxPeersFlag.Name) {
			cfg.MaxPeers += lightPeers
		}
	} else {
		if lightServer {
			cfg.MaxPeers += lightPeers
		}
		if lightClient && ctx.IsSet(LightMaxPeersFlag.Name) && cfg.MaxPeers < lightPeers {
			cfg.MaxPeers = lightPeers
		}
	}
	if !(lightClient || lightServer) {
		lightPeers = 0
	}
	ethPeers := cfg.MaxPeers - lightPeers
	if lightClient {
		ethPeers = 0
	}
	log.Info("Maximum peer count", "ETH", ethPeers, "LES", lightPeers, "total", cfg.MaxPeers)

	if ctx.IsSet(MaxPendingPeersFlag.Name) {
		cfg.MaxPendingPeers = ctx.Int(MaxPendingPeersFlag.Name)
	}
	if ctx.IsSet(NoDiscoverFlag.Name) || lightClient {
		cfg.NoDiscovery = true
	}

	// if we're running a light client or server, force enable the v5 peer discovery
	// unless it is explicitly disabled with --nodiscover note that explicitly specifying
	// --v5disc overrides --nodiscover, in which case the later only disables v4 discovery
	forceV5Discovery := (lightClient || lightServer) && !ctx.Bool(NoDiscoverFlag.Name)
	if ctx.IsSet(DiscoveryV5Flag.Name) {
		cfg.DiscoveryV5 = ctx.Bool(DiscoveryV5Flag.Name)
	} else if forceV5Discovery {
		cfg.DiscoveryV5 = true
	}

	if netrestrict := ctx.String(NetrestrictFlag.Name); netrestrict != "" {
		list, err := netutil.ParseNetlist(netrestrict)
		if err != nil {
			Fatalf("Option %q: %v", NetrestrictFlag.Name, err)
		}
		cfg.NetRestrict = list
	}

	if ctx.Bool(DeveloperFlag.Name) {
		// --dev mode can't use p2p networking.
		cfg.MaxPeers = 0
		cfg.ListenAddr = ""
		cfg.NoDial = true
		cfg.NoDiscovery = true
		cfg.DiscoveryV5 = false
	}
}

// SetNodeConfig applies node-related command line flags to the config.
func SetNodeConfig(ctx *cli.Context, cfg *node.Config) {
	SetP2PConfig(ctx, &cfg.P2P)
	setIPC(ctx, cfg)
	setHTTP(ctx, cfg)
	setGraphQL(ctx, cfg)
	setWS(ctx, cfg)
	setNodeUserIdent(ctx, cfg)
	SetDataDir(ctx, cfg)
	setSmartCard(ctx, cfg)

	if ctx.IsSet(JWTSecretFlag.Name) {
		cfg.JWTSecret = ctx.String(JWTSecretFlag.Name)
	}

	if ctx.IsSet(EnablePersonal.Name) {
		cfg.EnablePersonal = true
	}

	if ctx.IsSet(ExternalSignerFlag.Name) {
		cfg.ExternalSigner = ctx.String(ExternalSignerFlag.Name)
	}

	if ctx.IsSet(KeyStoreDirFlag.Name) {
		cfg.KeyStoreDir = ctx.String(KeyStoreDirFlag.Name)
	}
	if ctx.IsSet(DeveloperFlag.Name) {
		cfg.UseLightweightKDF = true
	}
	if ctx.IsSet(LightKDFFlag.Name) {
		cfg.UseLightweightKDF = ctx.Bool(LightKDFFlag.Name)
	}
	if ctx.IsSet(NoUSBFlag.Name) || cfg.NoUSB {
		log.Warn("Option nousb is deprecated and USB is deactivated by default. Use --usb to enable")
	}
	if ctx.IsSet(USBFlag.Name) {
		cfg.USB = ctx.Bool(USBFlag.Name)
	}
	if ctx.IsSet(InsecureUnlockAllowedFlag.Name) {
		cfg.InsecureUnlockAllowed = ctx.Bool(InsecureUnlockAllowedFlag.Name)
	}
	if ctx.IsSet(DBEngineFlag.Name) {
		dbEngine := ctx.String(DBEngineFlag.Name)
		if dbEngine != "leveldb" && dbEngine != "pebble" {
			Fatalf("Invalid choice for db.engine '%s', allowed 'leveldb' or 'pebble'", dbEngine)
		}
		log.Info(fmt.Sprintf("Using %s as db engine", dbEngine))
		cfg.DBEngine = dbEngine
	}
}

func setSmartCard(ctx *cli.Context, cfg *node.Config) {
	// Skip enabling smartcards if no path is set
	path := ctx.String(SmartCardDaemonPathFlag.Name)
	if path == "" {
		return
	}
	// Sanity check that the smartcard path is valid
	fi, err := os.Stat(path)
	if err != nil {
		log.Info("Smartcard socket not found, disabling", "err", err)
		return
	}
	if fi.Mode()&os.ModeType != os.ModeSocket {
		log.Error("Invalid smartcard daemon path", "path", path, "type", fi.Mode().String())
		return
	}
	// Smartcard daemon path exists and is a socket, enable it
	cfg.SmartCardDaemonPath = path
}

func SetDataDir(ctx *cli.Context, cfg *node.Config) {
	switch {
	case ctx.IsSet(DataDirFlag.Name):
		cfg.DataDir = ctx.String(DataDirFlag.Name)
	case ctx.Bool(DeveloperFlag.Name):
		cfg.DataDir = "" // unless explicitly requested, use memory databases
	case ctx.Bool(RinkebyFlag.Name) && cfg.DataDir == node.DefaultDataDir():
		cfg.DataDir = filepath.Join(node.DefaultDataDir(), "rinkeby")
	case ctx.Bool(GoerliFlag.Name) && cfg.DataDir == node.DefaultDataDir():
		cfg.DataDir = filepath.Join(node.DefaultDataDir(), "goerli")
	case ctx.Bool(SepoliaFlag.Name) && cfg.DataDir == node.DefaultDataDir():
		cfg.DataDir = filepath.Join(node.DefaultDataDir(), "sepolia")
	}
}

func setGPO(ctx *cli.Context, cfg *gasprice.Config, light bool) {
	// If we are running the light client, apply another group
	// settings for gas oracle.
	if light {
		*cfg = ethconfig.LightClientGPO
	}
	if ctx.IsSet(GpoBlocksFlag.Name) {
		cfg.Blocks = ctx.Int(GpoBlocksFlag.Name)
	}
	if ctx.IsSet(GpoPercentileFlag.Name) {
		cfg.Percentile = ctx.Int(GpoPercentileFlag.Name)
	}
	if ctx.IsSet(GpoMaxGasPriceFlag.Name) {
		cfg.MaxPrice = big.NewInt(ctx.Int64(GpoMaxGasPriceFlag.Name))
	}
	if ctx.IsSet(GpoIgnoreGasPriceFlag.Name) {
		cfg.IgnorePrice = big.NewInt(ctx.Int64(GpoIgnoreGasPriceFlag.Name))
	}
}

func setTxPool(ctx *cli.Context, cfg *txpool.Config) {
	if ctx.IsSet(TxPoolLocalsFlag.Name) {
		locals := strings.Split(ctx.String(TxPoolLocalsFlag.Name), ",")
		for _, account := range locals {
			if trimmed := strings.TrimSpace(account); !common.IsHexAddress(trimmed) {
				Fatalf("Invalid account in --txpool.locals: %s", trimmed)
			} else {
				cfg.Locals = append(cfg.Locals, common.HexToAddress(account))
			}
		}
	}
	if ctx.IsSet(TxPoolNoLocalsFlag.Name) {
		cfg.NoLocals = ctx.Bool(TxPoolNoLocalsFlag.Name)
	}
	if ctx.IsSet(TxPoolJournalFlag.Name) {
		cfg.Journal = ctx.String(TxPoolJournalFlag.Name)
	}
	if ctx.IsSet(TxPoolJournalRemotesFlag.Name) {
		cfg.JournalRemote = ctx.Bool(TxPoolJournalRemotesFlag.Name)
	}
	if ctx.IsSet(TxPoolRejournalFlag.Name) {
		cfg.Rejournal = ctx.Duration(TxPoolRejournalFlag.Name)
	}
	if ctx.IsSet(TxPoolPriceLimitFlag.Name) {
		cfg.PriceLimit = ctx.Uint64(TxPoolPriceLimitFlag.Name)
	}
	if ctx.IsSet(TxPoolPriceBumpFlag.Name) {
		cfg.PriceBump = ctx.Uint64(TxPoolPriceBumpFlag.Name)
	}
	if ctx.IsSet(TxPoolAccountSlotsFlag.Name) {
		cfg.AccountSlots = ctx.Uint64(TxPoolAccountSlotsFlag.Name)
	}
	if ctx.IsSet(TxPoolGlobalSlotsFlag.Name) {
		cfg.GlobalSlots = ctx.Uint64(TxPoolGlobalSlotsFlag.Name)
	}
	if ctx.IsSet(TxPoolAccountQueueFlag.Name) {
		cfg.AccountQueue = ctx.Uint64(TxPoolAccountQueueFlag.Name)
	}
	if ctx.IsSet(TxPoolGlobalQueueFlag.Name) {
		cfg.GlobalQueue = ctx.Uint64(TxPoolGlobalQueueFlag.Name)
	}
	if ctx.IsSet(TxPoolLifetimeFlag.Name) {
		cfg.Lifetime = ctx.Duration(TxPoolLifetimeFlag.Name)
	}
}

func setEthash(ctx *cli.Context, cfg *ethconfig.Config) {
	if ctx.IsSet(EthashCacheDirFlag.Name) {
		cfg.Ethash.CacheDir = ctx.String(EthashCacheDirFlag.Name)
	}
	if ctx.IsSet(EthashDatasetDirFlag.Name) {
		cfg.Ethash.DatasetDir = ctx.String(EthashDatasetDirFlag.Name)
	}
	if ctx.IsSet(EthashCachesInMemoryFlag.Name) {
		cfg.Ethash.CachesInMem = ctx.Int(EthashCachesInMemoryFlag.Name)
	}
	if ctx.IsSet(EthashCachesOnDiskFlag.Name) {
		cfg.Ethash.CachesOnDisk = ctx.Int(EthashCachesOnDiskFlag.Name)
	}
	if ctx.IsSet(EthashCachesLockMmapFlag.Name) {
		cfg.Ethash.CachesLockMmap = ctx.Bool(EthashCachesLockMmapFlag.Name)
	}
	if ctx.IsSet(EthashDatasetsInMemoryFlag.Name) {
		cfg.Ethash.DatasetsInMem = ctx.Int(EthashDatasetsInMemoryFlag.Name)
	}
	if ctx.IsSet(EthashDatasetsOnDiskFlag.Name) {
		cfg.Ethash.DatasetsOnDisk = ctx.Int(EthashDatasetsOnDiskFlag.Name)
	}
	if ctx.IsSet(EthashDatasetsLockMmapFlag.Name) {
		cfg.Ethash.DatasetsLockMmap = ctx.Bool(EthashDatasetsLockMmapFlag.Name)
	}
}

func setMiner(ctx *cli.Context, cfg *miner.Config) {
	if ctx.IsSet(MinerNotifyFlag.Name) {
		cfg.Notify = strings.Split(ctx.String(MinerNotifyFlag.Name), ",")
	}
	cfg.NotifyFull = ctx.Bool(MinerNotifyFullFlag.Name)
	if ctx.IsSet(MinerExtraDataFlag.Name) {
		cfg.ExtraData = []byte(ctx.String(MinerExtraDataFlag.Name))
	}
	if ctx.IsSet(MinerGasLimitFlag.Name) {
		cfg.GasCeil = ctx.Uint64(MinerGasLimitFlag.Name)
	}
	if ctx.IsSet(MinerGasPriceFlag.Name) {
		cfg.GasPrice = flags.GlobalBig(ctx, MinerGasPriceFlag.Name)
	}
	if ctx.IsSet(MinerRecommitIntervalFlag.Name) {
		cfg.Recommit = ctx.Duration(MinerRecommitIntervalFlag.Name)
	}
	if ctx.IsSet(MinerNoVerifyFlag.Name) {
		cfg.Noverify = ctx.Bool(MinerNoVerifyFlag.Name)
	}
	if ctx.IsSet(MinerNewPayloadTimeout.Name) {
		cfg.NewPayloadTimeout = ctx.Duration(MinerNewPayloadTimeout.Name)
	}
	if ctx.IsSet(RollupComputePendingBlock.Name) {
		cfg.RollupComputePendingBlock = ctx.Bool(RollupComputePendingBlock.Name)
	}
}

func setRequiredBlocks(ctx *cli.Context, cfg *ethconfig.Config) {
	requiredBlocks := ctx.String(EthRequiredBlocksFlag.Name)
	if requiredBlocks == "" {
		if ctx.IsSet(LegacyWhitelistFlag.Name) {
			log.Warn("The flag --whitelist is deprecated and will be removed, please use --eth.requiredblocks")
			requiredBlocks = ctx.String(LegacyWhitelistFlag.Name)
		} else {
			return
		}
	}
	cfg.RequiredBlocks = make(map[uint64]common.Hash)
	for _, entry := range strings.Split(requiredBlocks, ",") {
		parts := strings.Split(entry, "=")
		if len(parts) != 2 {
			Fatalf("Invalid required block entry: %s", entry)
		}
		number, err := strconv.ParseUint(parts[0], 0, 64)
		if err != nil {
			Fatalf("Invalid required block number %s: %v", parts[0], err)
		}
		var hash common.Hash
		if err = hash.UnmarshalText([]byte(parts[1])); err != nil {
			Fatalf("Invalid required block hash %s: %v", parts[1], err)
		}
		cfg.RequiredBlocks[number] = hash
	}
}

// CheckExclusive verifies that only a single instance of the provided flags was
// set by the user. Each flag might optionally be followed by a string type to
// specialize it further.
func CheckExclusive(ctx *cli.Context, args ...interface{}) {
	set := make([]string, 0, 1)
	for i := 0; i < len(args); i++ {
		// Make sure the next argument is a flag and skip if not set
		flag, ok := args[i].(cli.Flag)
		if !ok {
			panic(fmt.Sprintf("invalid argument, not cli.Flag type: %T", args[i]))
		}
		// Check if next arg extends current and expand its name if so
		name := flag.Names()[0]

		if i+1 < len(args) {
			switch option := args[i+1].(type) {
			case string:
				// Extended flag check, make sure value set doesn't conflict with passed in option
				if ctx.String(flag.Names()[0]) == option {
					name += "=" + option
					set = append(set, "--"+name)
				}
				// shift arguments and continue
				i++
				continue

			case cli.Flag:
			default:
				panic(fmt.Sprintf("invalid argument, not cli.Flag or string extension: %T", args[i+1]))
			}
		}
		// Mark the flag if it's set
		if ctx.IsSet(flag.Names()[0]) {
			set = append(set, "--"+name)
		}
	}
	if len(set) > 1 {
		Fatalf("Flags %v can't be used at the same time", strings.Join(set, ", "))
	}
}

// SetEthConfig applies eth-related command line flags to the config.
func SetEthConfig(ctx *cli.Context, stack *node.Node, cfg *ethconfig.Config) {
	// Avoid conflicting network flags
	CheckExclusive(ctx, MainnetFlag, DeveloperFlag, RinkebyFlag, GoerliFlag, SepoliaFlag)
	CheckExclusive(ctx, LightServeFlag, SyncModeFlag, "light")
	CheckExclusive(ctx, DeveloperFlag, ExternalSignerFlag) // Can't use both ephemeral unlocked and external signer
	if ctx.String(GCModeFlag.Name) == "archive" && ctx.Uint64(TxLookupLimitFlag.Name) != 0 {
		ctx.Set(TxLookupLimitFlag.Name, "0")
		log.Warn("Disable transaction unindexing for archive node")
	}
	if ctx.IsSet(LightServeFlag.Name) && ctx.Uint64(TxLookupLimitFlag.Name) != 0 {
		log.Warn("LES server cannot serve old transaction status and cannot connect below les/4 protocol version if transaction lookup index is limited")
	}
	setEtherbase(ctx, cfg)
	setGPO(ctx, &cfg.GPO, ctx.String(SyncModeFlag.Name) == "light")
	setTxPool(ctx, &cfg.TxPool)
	setEthash(ctx, cfg)
	setMiner(ctx, &cfg.Miner)
	setRequiredBlocks(ctx, cfg)
	setLes(ctx, cfg)

	// Cap the cache allowance and tune the garbage collector
	mem, err := gopsutil.VirtualMemory()
	if err == nil {
		if 32<<(^uintptr(0)>>63) == 32 && mem.Total > 2*1024*1024*1024 {
			log.Warn("Lowering memory allowance on 32bit arch", "available", mem.Total/1024/1024, "addressable", 2*1024)
			mem.Total = 2 * 1024 * 1024 * 1024
		}
		allowance := int(mem.Total / 1024 / 1024 / 3)
		if cache := ctx.Int(CacheFlag.Name); cache > allowance {
			log.Warn("Sanitizing cache to Go's GC limits", "provided", cache, "updated", allowance)
			ctx.Set(CacheFlag.Name, strconv.Itoa(allowance))
		}
	}
	// Ensure Go's GC ignores the database cache for trigger percentage
	cache := ctx.Int(CacheFlag.Name)
	gogc := math.Max(20, math.Min(100, 100/(float64(cache)/1024)))

	log.Debug("Sanitizing Go's GC trigger", "percent", int(gogc))
	godebug.SetGCPercent(int(gogc))

	if ctx.IsSet(SyncModeFlag.Name) {
		cfg.SyncMode = *flags.GlobalTextMarshaler(ctx, SyncModeFlag.Name).(*downloader.SyncMode)
	}
	if ctx.IsSet(NetworkIdFlag.Name) {
		cfg.NetworkId = ctx.Uint64(NetworkIdFlag.Name)
	}
	if ctx.IsSet(CacheFlag.Name) || ctx.IsSet(CacheDatabaseFlag.Name) {
		cfg.DatabaseCache = ctx.Int(CacheFlag.Name) * ctx.Int(CacheDatabaseFlag.Name) / 100
	}
	cfg.DatabaseHandles = MakeDatabaseHandles(ctx.Int(FDLimitFlag.Name))
	if ctx.IsSet(AncientFlag.Name) {
		cfg.DatabaseFreezer = ctx.String(AncientFlag.Name)
	}

	if gcmode := ctx.String(GCModeFlag.Name); gcmode != "full" && gcmode != "archive" {
		Fatalf("--%s must be either 'full' or 'archive'", GCModeFlag.Name)
	}
	if ctx.IsSet(GCModeFlag.Name) {
		cfg.NoPruning = ctx.String(GCModeFlag.Name) == "archive"
	}
	if ctx.IsSet(CacheNoPrefetchFlag.Name) {
		cfg.NoPrefetch = ctx.Bool(CacheNoPrefetchFlag.Name)
	}
	// Read the value from the flag no matter if it's set or not.
	cfg.Preimages = ctx.Bool(CachePreimagesFlag.Name)
	if cfg.NoPruning && !cfg.Preimages {
		cfg.Preimages = true
		log.Info("Enabling recording of key preimages since archive mode is used")
	}
	if ctx.IsSet(TxLookupLimitFlag.Name) {
		cfg.TxLookupLimit = ctx.Uint64(TxLookupLimitFlag.Name)
	}
	if ctx.IsSet(CacheFlag.Name) || ctx.IsSet(CacheTrieFlag.Name) {
		cfg.TrieCleanCache = ctx.Int(CacheFlag.Name) * ctx.Int(CacheTrieFlag.Name) / 100
	}
	if ctx.IsSet(CacheTrieJournalFlag.Name) {
		cfg.TrieCleanCacheJournal = ctx.String(CacheTrieJournalFlag.Name)
	}
	if ctx.IsSet(CacheTrieRejournalFlag.Name) {
		cfg.TrieCleanCacheRejournal = ctx.Duration(CacheTrieRejournalFlag.Name)
	}
	if ctx.IsSet(CacheFlag.Name) || ctx.IsSet(CacheGCFlag.Name) {
		cfg.TrieDirtyCache = ctx.Int(CacheFlag.Name) * ctx.Int(CacheGCFlag.Name) / 100
	}
	if ctx.IsSet(CacheFlag.Name) || ctx.IsSet(CacheSnapshotFlag.Name) {
		cfg.SnapshotCache = ctx.Int(CacheFlag.Name) * ctx.Int(CacheSnapshotFlag.Name) / 100
	}
	if ctx.IsSet(CacheLogSizeFlag.Name) {
		cfg.FilterLogCacheSize = ctx.Int(CacheLogSizeFlag.Name)
	}
	if !ctx.Bool(SnapshotFlag.Name) {
		// If snap-sync is requested, this flag is also required
		if cfg.SyncMode == downloader.SnapSync {
			log.Info("Snap sync requested, enabling --snapshot")
		} else {
			cfg.TrieCleanCache += cfg.SnapshotCache
			cfg.SnapshotCache = 0 // Disabled
		}
	}
	if ctx.IsSet(DocRootFlag.Name) {
		cfg.DocRoot = ctx.String(DocRootFlag.Name)
	}
	if ctx.IsSet(VMEnableDebugFlag.Name) {
		// TODO(fjl): force-enable this in --dev mode
		cfg.EnablePreimageRecording = ctx.Bool(VMEnableDebugFlag.Name)
	}

	if ctx.IsSet(RPCGlobalGasCapFlag.Name) {
		cfg.RPCGasCap = ctx.Uint64(RPCGlobalGasCapFlag.Name)
	}
	if cfg.RPCGasCap != 0 {
		log.Info("Set global gas cap", "cap", cfg.RPCGasCap)
	} else {
		log.Info("Global gas cap disabled")
	}
	if ctx.IsSet(RPCGlobalEVMTimeoutFlag.Name) {
		cfg.RPCEVMTimeout = ctx.Duration(RPCGlobalEVMTimeoutFlag.Name)
	}
	if ctx.IsSet(RPCGlobalTxFeeCapFlag.Name) {
		cfg.RPCTxFeeCap = ctx.Float64(RPCGlobalTxFeeCapFlag.Name)
	}
	if ctx.IsSet(NoDiscoverFlag.Name) {
		cfg.EthDiscoveryURLs, cfg.SnapDiscoveryURLs = []string{}, []string{}
	} else if ctx.IsSet(DNSDiscoveryFlag.Name) {
		urls := ctx.String(DNSDiscoveryFlag.Name)
		if urls == "" {
			cfg.EthDiscoveryURLs = []string{}
		} else {
			cfg.EthDiscoveryURLs = SplitAndTrim(urls)
		}
	}

	// Override any default configs for hard coded networks.
	switch {
	case ctx.Bool(MainnetFlag.Name):
		if !ctx.IsSet(NetworkIdFlag.Name) {
			cfg.NetworkId = 1
		}
		cfg.Genesis = core.DefaultGenesisBlock()
		SetDNSDiscoveryDefaults(cfg, params.MainnetGenesisHash)
	case ctx.Bool(SepoliaFlag.Name):
		if !ctx.IsSet(NetworkIdFlag.Name) {
			cfg.NetworkId = 11155111
		}
		cfg.Genesis = core.DefaultSepoliaGenesisBlock()
		SetDNSDiscoveryDefaults(cfg, params.SepoliaGenesisHash)
	case ctx.Bool(RinkebyFlag.Name):
		log.Warn("")
		log.Warn("--------------------------------------------------------------------------------")
		log.Warn("Please note, Rinkeby has been deprecated. It will still work for the time being,")
		log.Warn("but there will be no further hard-forks shipped for it.")
		log.Warn("The network will be permanently halted in Q2/Q3 of 2023.")
		log.Warn("For the most future proof testnet, choose Sepolia as")
		log.Warn("your replacement environment (--sepolia instead of --rinkeby).")
		log.Warn("--------------------------------------------------------------------------------")
		log.Warn("")

		if !ctx.IsSet(NetworkIdFlag.Name) {
			cfg.NetworkId = 4
		}
		cfg.Genesis = core.DefaultRinkebyGenesisBlock()
		SetDNSDiscoveryDefaults(cfg, params.RinkebyGenesisHash)
	case ctx.Bool(GoerliFlag.Name):
		if !ctx.IsSet(NetworkIdFlag.Name) {
			cfg.NetworkId = 5
		}
		cfg.Genesis = core.DefaultGoerliGenesisBlock()
		SetDNSDiscoveryDefaults(cfg, params.GoerliGenesisHash)
	case ctx.Bool(DeveloperFlag.Name):
		if !ctx.IsSet(NetworkIdFlag.Name) {
			cfg.NetworkId = 1337
		}
		cfg.SyncMode = downloader.FullSync
		// Create new developer account or reuse existing one
		var (
			developer  accounts.Account
			passphrase string
			err        error
		)
		if list := MakePasswordList(ctx); len(list) > 0 {
			// Just take the first value. Although the function returns a possible multiple values and
			// some usages iterate through them as attempts, that doesn't make sense in this setting,
			// when we're definitely concerned with only one account.
			passphrase = list[0]
		}

		// Unlock the developer account by local keystore.
		var ks *keystore.KeyStore
		if keystores := stack.AccountManager().Backends(keystore.KeyStoreType); len(keystores) > 0 {
			ks = keystores[0].(*keystore.KeyStore)
		}
		if ks == nil {
			Fatalf("Keystore is not available")
		}

		// Figure out the dev account address.
		// setEtherbase has been called above, configuring the miner address from command line flags.
		if cfg.Miner.Etherbase != (common.Address{}) {
			developer = accounts.Account{Address: cfg.Miner.Etherbase}
		} else if accs := ks.Accounts(); len(accs) > 0 {
			developer = ks.Accounts()[0]
		} else {
			developer, err = ks.NewAccount(passphrase)
			if err != nil {
				Fatalf("Failed to create developer account: %v", err)
			}
		}
		// Make sure the address is configured as fee recipient, otherwise
		// the miner will fail to start.
		cfg.Miner.Etherbase = developer.Address

		if err := ks.Unlock(developer, passphrase); err != nil {
			Fatalf("Failed to unlock developer account: %v", err)
		}
		log.Info("Using developer account", "address", developer.Address)

		// Create a new developer genesis block or reuse existing one
		cfg.Genesis = core.DeveloperGenesisBlock(uint64(ctx.Int(DeveloperPeriodFlag.Name)), ctx.Uint64(DeveloperGasLimitFlag.Name), developer.Address)
		if ctx.IsSet(DataDirFlag.Name) {
			// If datadir doesn't exist we need to open db in write-mode
			// so leveldb can create files.
			readonly := true
			if !common.FileExist(stack.ResolvePath("chaindata")) {
				readonly = false
			}
			// Check if we have an already initialized chain and fall back to
			// that if so. Otherwise we need to generate a new genesis spec.
			chaindb := MakeChainDatabase(ctx, stack, readonly)
			if rawdb.ReadCanonicalHash(chaindb, 0) != (common.Hash{}) {
				cfg.Genesis = nil // fallback to db content
			}
			chaindb.Close()
		}
		if !ctx.IsSet(MinerGasPriceFlag.Name) {
			cfg.Miner.GasPrice = big.NewInt(1)
		}
	default:
		if cfg.NetworkId == 1 {
			SetDNSDiscoveryDefaults(cfg, params.MainnetGenesisHash)
		}
	}
}

// SetDNSDiscoveryDefaults configures DNS discovery with the given URL if
// no URLs are set.
func SetDNSDiscoveryDefaults(cfg *ethconfig.Config, genesis common.Hash) {
	if cfg.EthDiscoveryURLs != nil {
		return // already set through flags/config
	}
	protocol := "all"
	if cfg.SyncMode == downloader.LightSync {
		protocol = "les"
	}
	if url := params.KnownDNSNetwork(genesis, protocol); url != "" {
		cfg.EthDiscoveryURLs = []string{url}
		cfg.SnapDiscoveryURLs = cfg.EthDiscoveryURLs
	}
}

// RegisterEthService adds an Ethereum client to the stack.
// The second return value is the full node instance, which may be nil if the
// node is running as a light client.
func RegisterEthService(stack *node.Node, cfg *ethconfig.Config) (ethapi.Backend, *eth.Ethereum) {
	if cfg.SyncMode == downloader.LightSync {
		backend, err := les.New(stack, cfg)
		if err != nil {
			Fatalf("Failed to register the Ethereum service: %v", err)
		}
		stack.RegisterAPIs(tracers.APIs(backend.ApiBackend))
		if err := lescatalyst.Register(stack, backend); err != nil {
			Fatalf("Failed to register the Engine API service: %v", err)
		}
		return backend.ApiBackend, nil
	}
	backend, err := eth.New(stack, cfg)
	if err != nil {
		Fatalf("Failed to register the Ethereum service: %v", err)
	}
	if cfg.LightServ > 0 {
		_, err := les.NewLesServer(stack, backend, cfg)
		if err != nil {
			Fatalf("Failed to create the LES server: %v", err)
		}
	}
	if err := ethcatalyst.Register(stack, backend); err != nil {
		Fatalf("Failed to register the Engine API service: %v", err)
	}
	stack.RegisterAPIs(tracers.APIs(backend.APIBackend))
	return backend.APIBackend, backend
}

// RegisterEthStatsService configures the Ethereum Stats daemon and adds it to the node.
func RegisterEthStatsService(stack *node.Node, backend ethapi.Backend, url string) {
	if err := ethstats.New(stack, backend, backend.Engine(), url); err != nil {
		Fatalf("Failed to register the Ethereum Stats service: %v", err)
	}
}

// RegisterGraphQLService adds the GraphQL API to the node.
func RegisterGraphQLService(stack *node.Node, backend ethapi.Backend, filterSystem *filters.FilterSystem, cfg *node.Config) {
	err := graphql.New(stack, backend, filterSystem, cfg.GraphQLCors, cfg.GraphQLVirtualHosts)
	if err != nil {
		Fatalf("Failed to register the GraphQL service: %v", err)
	}
}

// RegisterFilterAPI adds the eth log filtering RPC API to the node.
func RegisterFilterAPI(stack *node.Node, backend ethapi.Backend, ethcfg *ethconfig.Config) *filters.FilterSystem {
	isLightClient := ethcfg.SyncMode == downloader.LightSync
	filterSystem := filters.NewFilterSystem(backend, filters.Config{
		LogCacheSize: ethcfg.FilterLogCacheSize,
	})
	stack.RegisterAPIs([]rpc.API{{
		Namespace: "eth",
		Service:   filters.NewFilterAPI(filterSystem, isLightClient),
	}})
	return filterSystem
}

// RegisterFullSyncTester adds the full-sync tester service into node.
func RegisterFullSyncTester(stack *node.Node, eth *eth.Ethereum, path string) {
	blob, err := os.ReadFile(path)
	if err != nil {
		Fatalf("Failed to read block file: %v", err)
	}
	rlpBlob, err := hexutil.Decode(string(bytes.TrimRight(blob, "\r\n")))
	if err != nil {
		Fatalf("Failed to decode block blob: %v", err)
	}
	var block types.Block
	if err := rlp.DecodeBytes(rlpBlob, &block); err != nil {
		Fatalf("Failed to decode block: %v", err)
	}
	ethcatalyst.RegisterFullSyncTester(stack, eth, &block)
	log.Info("Registered full-sync tester", "number", block.NumberU64(), "hash", block.Hash())
}

func SetupMetrics(ctx *cli.Context) {
	if metrics.Enabled {
		log.Info("Enabling metrics collection")

		var (
			enableExport   = ctx.Bool(MetricsEnableInfluxDBFlag.Name)
			enableExportV2 = ctx.Bool(MetricsEnableInfluxDBV2Flag.Name)
		)

		if enableExport || enableExportV2 {
			CheckExclusive(ctx, MetricsEnableInfluxDBFlag, MetricsEnableInfluxDBV2Flag)

			v1FlagIsSet := ctx.IsSet(MetricsInfluxDBUsernameFlag.Name) ||
				ctx.IsSet(MetricsInfluxDBPasswordFlag.Name)

			v2FlagIsSet := ctx.IsSet(MetricsInfluxDBTokenFlag.Name) ||
				ctx.IsSet(MetricsInfluxDBOrganizationFlag.Name) ||
				ctx.IsSet(MetricsInfluxDBBucketFlag.Name)

			if enableExport && v2FlagIsSet {
				Fatalf("Flags --influxdb.metrics.organization, --influxdb.metrics.token, --influxdb.metrics.bucket are only available for influxdb-v2")
			} else if enableExportV2 && v1FlagIsSet {
				Fatalf("Flags --influxdb.metrics.username, --influxdb.metrics.password are only available for influxdb-v1")
			}
		}

		var (
			endpoint = ctx.String(MetricsInfluxDBEndpointFlag.Name)
			database = ctx.String(MetricsInfluxDBDatabaseFlag.Name)
			username = ctx.String(MetricsInfluxDBUsernameFlag.Name)
			password = ctx.String(MetricsInfluxDBPasswordFlag.Name)

			token        = ctx.String(MetricsInfluxDBTokenFlag.Name)
			bucket       = ctx.String(MetricsInfluxDBBucketFlag.Name)
			organization = ctx.String(MetricsInfluxDBOrganizationFlag.Name)
		)

		if enableExport {
			tagsMap := SplitTagsFlag(ctx.String(MetricsInfluxDBTagsFlag.Name))

			log.Info("Enabling metrics export to InfluxDB")

			go influxdb.InfluxDBWithTags(metrics.DefaultRegistry, 10*time.Second, endpoint, database, username, password, "geth.", tagsMap)
		} else if enableExportV2 {
			tagsMap := SplitTagsFlag(ctx.String(MetricsInfluxDBTagsFlag.Name))

			log.Info("Enabling metrics export to InfluxDB (v2)")

			go influxdb.InfluxDBV2WithTags(metrics.DefaultRegistry, 10*time.Second, endpoint, token, bucket, organization, "geth.", tagsMap)
		}

		if ctx.IsSet(MetricsHTTPFlag.Name) {
			address := fmt.Sprintf("%s:%d", ctx.String(MetricsHTTPFlag.Name), ctx.Int(MetricsPortFlag.Name))
			log.Info("Enabling stand-alone metrics HTTP endpoint", "address", address)
			exp.Setup(address)
		} else if ctx.IsSet(MetricsPortFlag.Name) {
			log.Warn(fmt.Sprintf("--%s specified without --%s, metrics server will not start.", MetricsPortFlag.Name, MetricsHTTPFlag.Name))
		}
	}
}

func SplitTagsFlag(tagsFlag string) map[string]string {
	tags := strings.Split(tagsFlag, ",")
	tagsMap := map[string]string{}

	for _, t := range tags {
		if t != "" {
			kv := strings.Split(t, "=")

			if len(kv) == 2 {
				tagsMap[kv[0]] = kv[1]
			}
		}
	}

	return tagsMap
}

// MakeChainDatabase open an LevelDB using the flags passed to the client and will hard crash if it fails.
func MakeChainDatabase(ctx *cli.Context, stack *node.Node, readonly bool) ethdb.Database {
	var (
		cache   = ctx.Int(CacheFlag.Name) * ctx.Int(CacheDatabaseFlag.Name) / 100
		handles = MakeDatabaseHandles(ctx.Int(FDLimitFlag.Name))

		err     error
		chainDb ethdb.Database
	)
	switch {
	case ctx.IsSet(RemoteDBFlag.Name):
		log.Info("Using remote db", "url", ctx.String(RemoteDBFlag.Name), "headers", len(ctx.StringSlice(HttpHeaderFlag.Name)))
		client, err := DialRPCWithHeaders(ctx.String(RemoteDBFlag.Name), ctx.StringSlice(HttpHeaderFlag.Name))
		if err != nil {
			break
		}
		chainDb = remotedb.New(client)
	case ctx.String(SyncModeFlag.Name) == "light":
		chainDb, err = stack.OpenDatabase("lightchaindata", cache, handles, "", readonly)
	default:
		chainDb, err = stack.OpenDatabaseWithFreezer("chaindata", cache, handles, ctx.String(AncientFlag.Name), "", readonly)
	}
	if err != nil {
		Fatalf("Could not open database: %v", err)
	}
	return chainDb
}

func IsNetworkPreset(ctx *cli.Context) bool {
	for _, flag := range NetworkFlags {
		bFlag, _ := flag.(*cli.BoolFlag)
		if ctx.IsSet(bFlag.Name) {
			return true
		}
	}
	return false
}

func DialRPCWithHeaders(endpoint string, headers []string) (*rpc.Client, error) {
	if endpoint == "" {
		return nil, errors.New("endpoint must be specified")
	}
	if strings.HasPrefix(endpoint, "rpc:") || strings.HasPrefix(endpoint, "ipc:") {
		// Backwards compatibility with geth < 1.5 which required
		// these prefixes.
		endpoint = endpoint[4:]
	}
	var opts []rpc.ClientOption
	if len(headers) > 0 {
		var customHeaders = make(http.Header)
		for _, h := range headers {
			kv := strings.Split(h, ":")
			if len(kv) != 2 {
				return nil, fmt.Errorf("invalid http header directive: %q", h)
			}
			customHeaders.Add(kv[0], kv[1])
		}
		opts = append(opts, rpc.WithHeaders(customHeaders))
	}
	return rpc.DialOptions(context.Background(), endpoint, opts...)
}

func MakeGenesis(ctx *cli.Context) *core.Genesis {
	var genesis *core.Genesis
	switch {
	case ctx.Bool(MainnetFlag.Name):
		genesis = core.DefaultGenesisBlock()
	case ctx.Bool(SepoliaFlag.Name):
		genesis = core.DefaultSepoliaGenesisBlock()
	case ctx.Bool(RinkebyFlag.Name):
		genesis = core.DefaultRinkebyGenesisBlock()
	case ctx.Bool(GoerliFlag.Name):
		genesis = core.DefaultGoerliGenesisBlock()
	case ctx.Bool(DeveloperFlag.Name):
		Fatalf("Developer chains are ephemeral")
	}
	return genesis
}

// MakeChain creates a chain manager from set command line flags.
func MakeChain(ctx *cli.Context, stack *node.Node, readonly bool) (*core.BlockChain, ethdb.Database) {
	var (
		gspec   = MakeGenesis(ctx)
		chainDb = MakeChainDatabase(ctx, stack, readonly)
	)
	cliqueConfig, err := core.LoadCliqueConfig(chainDb, gspec)
	if err != nil {
		Fatalf("%v", err)
	}
	ethashConfig := ethconfig.Defaults.Ethash
	if ctx.Bool(FakePoWFlag.Name) {
		ethashConfig.PowMode = ethash.ModeFake
	}
	engine := ethconfig.CreateConsensusEngine(stack, &ethashConfig, cliqueConfig, nil, false, chainDb)
	if gcmode := ctx.String(GCModeFlag.Name); gcmode != "full" && gcmode != "archive" {
		Fatalf("--%s must be either 'full' or 'archive'", GCModeFlag.Name)
	}
	cache := &core.CacheConfig{
		TrieCleanLimit:      ethconfig.Defaults.TrieCleanCache,
		TrieCleanNoPrefetch: ctx.Bool(CacheNoPrefetchFlag.Name),
		TrieDirtyLimit:      ethconfig.Defaults.TrieDirtyCache,
		TrieDirtyDisabled:   ctx.String(GCModeFlag.Name) == "archive",
		TrieTimeLimit:       ethconfig.Defaults.TrieTimeout,
		SnapshotLimit:       ethconfig.Defaults.SnapshotCache,
		Preimages:           ctx.Bool(CachePreimagesFlag.Name),
	}
	if cache.TrieDirtyDisabled && !cache.Preimages {
		cache.Preimages = true
		log.Info("Enabling recording of key preimages since archive mode is used")
	}
	if !ctx.Bool(SnapshotFlag.Name) {
		cache.SnapshotLimit = 0 // Disabled
	}
	// If we're in readonly, do not bother generating snapshot data.
	if readonly {
		cache.SnapshotNoBuild = true
	}

	if ctx.IsSet(CacheFlag.Name) || ctx.IsSet(CacheTrieFlag.Name) {
		cache.TrieCleanLimit = ctx.Int(CacheFlag.Name) * ctx.Int(CacheTrieFlag.Name) / 100
	}
	if ctx.IsSet(CacheFlag.Name) || ctx.IsSet(CacheGCFlag.Name) {
		cache.TrieDirtyLimit = ctx.Int(CacheFlag.Name) * ctx.Int(CacheGCFlag.Name) / 100
	}
	vmcfg := vm.Config{EnablePreimageRecording: ctx.Bool(VMEnableDebugFlag.Name)}

	// Disable transaction indexing/unindexing by default.
	chain, err := core.NewBlockChain(chainDb, cache, gspec, nil, engine, vmcfg, nil, nil)
	if err != nil {
		Fatalf("Can't create BlockChain: %v", err)
	}
	return chain, chainDb
}

// MakeConsolePreloads retrieves the absolute paths for the console JavaScript
// scripts to preload before starting.
func MakeConsolePreloads(ctx *cli.Context) []string {
	// Skip preloading if there's nothing to preload
	if ctx.String(PreloadJSFlag.Name) == "" {
		return nil
	}
	// Otherwise resolve absolute paths and return them
	var preloads []string

	for _, file := range strings.Split(ctx.String(PreloadJSFlag.Name), ",") {
		preloads = append(preloads, strings.TrimSpace(file))
	}
	return preloads
}<|MERGE_RESOLUTION|>--- conflicted
+++ resolved
@@ -925,40 +925,13 @@
 		Category: flags.GasPriceCategory,
 	}
 
-<<<<<<< HEAD
-=======
 	// Rollup Flags
-	RollupSequencerHTTPFlag = &cli.StringFlag{
-		Name:     "rollup.sequencerhttp",
-		Usage:    "HTTP endpoint for the sequencer mempool",
-		Category: flags.RollupCategory,
-	}
-
-	RollupHistoricalRPCFlag = &cli.StringFlag{
-		Name:     "rollup.historicalrpc",
-		Usage:    "RPC endpoint for historical data.",
-		Category: flags.RollupCategory,
-	}
-
-	RollupHistoricalRPCTimeoutFlag = &cli.StringFlag{
-		Name:     "rollup.historicalrpctimeout",
-		Usage:    "Timeout for historical RPC requests.",
-		Value:    "5s",
-		Category: flags.RollupCategory,
-	}
-
-	RollupDisableTxPoolGossipFlag = &cli.BoolFlag{
-		Name:     "rollup.disabletxpoolgossip",
-		Usage:    "Disable transaction pool gossip.",
-		Category: flags.RollupCategory,
-	}
 	RollupComputePendingBlock = &cli.BoolFlag{
 		Name:     "rollup.computependingblock",
 		Usage:    "By default the pending block equals the latest block to save resources and not leak txs from the tx-pool, this flag enables computing of the pending block from the tx-pool instead.",
 		Category: flags.RollupCategory,
 	}
 
->>>>>>> b5fecf58
 	// Metrics flags
 	MetricsEnabledFlag = &cli.BoolFlag{
 		Name:     "metrics",
