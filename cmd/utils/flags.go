--- conflicted
+++ resolved
@@ -274,25 +274,9 @@
 		Usage:    "Manually specify the Shanghai fork timestamp, overriding the bundled setting",
 		Category: flags.EthCategory,
 	}
-<<<<<<< HEAD
-	OverrideOptimismBedrock = &flags.BigFlag{
-		Name:     "override.bedrock",
-		Usage:    "Manually specify OptimsimBedrock, overriding the bundled setting",
-		Category: flags.EthCategory,
-	}
-	OverrideOptimismRegolith = &flags.BigFlag{
-		Name:     "override.regolith",
-		Usage:    "Manually specify the OptimsimRegolith fork timestamp, overriding the bundled setting",
-		Category: flags.EthCategory,
-	}
-	OverrideOptimism = &cli.BoolFlag{
-		Name:     "override.optimism",
-		Usage:    "Manually specify optimism",
-=======
 	OverrideKroma = &cli.BoolFlag{
 		Name:     "override.kroma",
 		Usage:    "Manually specify kroma",
->>>>>>> e271703f
 		Category: flags.EthCategory,
 	}
 	// Light server and client settings
@@ -920,32 +904,6 @@
 		Usage:    "Gas price below which gpo will ignore transactions",
 		Value:    ethconfig.Defaults.GPO.IgnorePrice.Int64(),
 		Category: flags.GasPriceCategory,
-	}
-
-	// Rollup Flags
-	RollupSequencerHTTPFlag = &cli.StringFlag{
-		Name:     "rollup.sequencerhttp",
-		Usage:    "HTTP endpoint for the sequencer mempool",
-		Category: flags.RollupCategory,
-	}
-
-	RollupHistoricalRPCFlag = &cli.StringFlag{
-		Name:     "rollup.historicalrpc",
-		Usage:    "RPC endpoint for historical data.",
-		Category: flags.RollupCategory,
-	}
-
-	RollupHistoricalRPCTimeoutFlag = &cli.StringFlag{
-		Name:     "rollup.historicalrpctimeout",
-		Usage:    "Timeout for historical RPC requests.",
-		Value:    "5s",
-		Category: flags.RollupCategory,
-	}
-
-	RollupDisableTxPoolGossipFlag = &cli.BoolFlag{
-		Name:     "rollup.disabletxpoolgossip",
-		Usage:    "Disable transaction pool gossip.",
-		Category: flags.RollupCategory,
 	}
 
 	// Metrics flags
@@ -1905,17 +1863,7 @@
 			cfg.EthDiscoveryURLs = SplitAndTrim(urls)
 		}
 	}
-	// Only configure sequencer http flag if we're running in verifier mode i.e. --mine is disabled.
-	if ctx.IsSet(RollupSequencerHTTPFlag.Name) && !ctx.IsSet(MiningEnabledFlag.Name) {
-		cfg.RollupSequencerHTTP = ctx.String(RollupSequencerHTTPFlag.Name)
-	}
-	if ctx.IsSet(RollupHistoricalRPCFlag.Name) {
-		cfg.RollupHistoricalRPC = ctx.String(RollupHistoricalRPCFlag.Name)
-	}
-	if ctx.IsSet(RollupHistoricalRPCTimeoutFlag.Name) {
-		cfg.RollupHistoricalRPCTimeout = ctx.Duration(RollupHistoricalRPCTimeoutFlag.Name)
-	}
-	cfg.RollupDisableTxPoolGossip = ctx.Bool(RollupDisableTxPoolGossipFlag.Name)
+
 	// Override any default configs for hard coded networks.
 	switch {
 	case ctx.Bool(MainnetFlag.Name):
