--- conflicted
+++ resolved
@@ -678,16 +678,10 @@
 		keys         = make([]common.Hash, len(storageKeys))
 		keyLengths   = make([]int, len(storageKeys))
 		storageProof = make([]StorageResult, len(storageKeys))
-<<<<<<< HEAD
-		storageTrie  state.Trie
-		storageHash  = types.GetEmptyRootHash(s.b.ChainConfig().Zktrie)
-		codeHash     = types.EmptyCodeHash
-=======
 
 		storageTrie state.Trie
-		storageHash = types.EmptyRootHash
+		storageHash = types.GetEmptyRootHash(s.b.ChainConfig().Zktrie)
 		codeHash    = types.EmptyCodeHash
->>>>>>> 78643d85
 	)
 	// Deserialize all keys. This prevents state access on invalid input.
 	for i, hexKey := range storageKeys {
@@ -914,19 +908,7 @@
 	return res[:], state.Error()
 }
 
-<<<<<<< HEAD
-=======
-// The HeaderByNumberOrHash method returns a nil error and nil header
-// if the header is not found, but only for nonexistent block numbers. This is
-// different from StateAndHeaderByNumberOrHash. To account for this discrepancy,
-// headerOrNumberByHash will properly convert the error into an ethereum.NotFound.
-func headerByNumberOrHash(ctx context.Context, b Backend, blockNrOrHash rpc.BlockNumberOrHash) (*types.Header, error) {
-	header, err := b.HeaderByNumberOrHash(ctx, blockNrOrHash)
-	if header == nil {
-		return nil, fmt.Errorf("header %w", ethereum.NotFound)
-	}
-	return header, err
-}
+// [kroma unused] headerByNumberOrHash (feat: apply historical kroma-geth changes / 6f57aab0)
 
 // GetBlockReceipts returns the block receipts for the given block hash or number or tag.
 func (s *BlockChainAPI) GetBlockReceipts(ctx context.Context, blockNrOrHash rpc.BlockNumberOrHash) ([]map[string]interface{}, error) {
@@ -956,7 +938,6 @@
 	return result, nil
 }
 
->>>>>>> 78643d85
 // OverrideAccount indicates the overriding fields of account during the execution
 // of a message call.
 // Note, state and stateDiff can't be specified at the same time. If state is
@@ -1884,8 +1865,7 @@
 		"effectiveGasPrice": (*hexutil.Big)(receipt.EffectiveGasPrice),
 	}
 
-<<<<<<< HEAD
-	if s.b.ChainConfig().Kroma != nil {
+	if chainConfig.Kroma != nil {
 		if tx.IsDepositTx() {
 			fields["depositNonce"] = hexutil.Uint64(*receipt.DepositNonce)
 		} else {
@@ -1894,16 +1874,6 @@
 			fields["l1Fee"] = (*hexutil.Big)(receipt.L1Fee)
 			fields["l1FeeScalar"] = receipt.FeeScalar.String()
 		}
-=======
-	if chainConfig.Optimism != nil && !tx.IsDepositTx() {
-		fields["l1GasPrice"] = (*hexutil.Big)(receipt.L1GasPrice)
-		fields["l1GasUsed"] = (*hexutil.Big)(receipt.L1GasUsed)
-		fields["l1Fee"] = (*hexutil.Big)(receipt.L1Fee)
-		fields["l1FeeScalar"] = receipt.FeeScalar.String()
-	}
-	if chainConfig.Optimism != nil && tx.IsDepositTx() && receipt.DepositNonce != nil {
-		fields["depositNonce"] = hexutil.Uint64(*receipt.DepositNonce)
->>>>>>> 78643d85
 	}
 
 	// Assign receipt status or post state.
