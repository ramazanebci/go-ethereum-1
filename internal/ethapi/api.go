// Copyright 2015 The go-ethereum Authors
// This file is part of the go-ethereum library.
//
// The go-ethereum library is free software: you can redistribute it and/or modify
// it under the terms of the GNU Lesser General Public License as published by
// the Free Software Foundation, either version 3 of the License, or
// (at your option) any later version.
//
// The go-ethereum library is distributed in the hope that it will be useful,
// but WITHOUT ANY WARRANTY; without even the implied warranty of
// MERCHANTABILITY or FITNESS FOR A PARTICULAR PURPOSE. See the
// GNU Lesser General Public License for more details.
//
// You should have received a copy of the GNU Lesser General Public License
// along with the go-ethereum library. If not, see <http://www.gnu.org/licenses/>.

package ethapi

import (
	"context"
	"encoding/hex"
	"errors"
	"fmt"
	"math/big"
	"strings"
	"time"

	"github.com/davecgh/go-spew/spew"
	"github.com/ethereum/go-ethereum"
	"github.com/ethereum/go-ethereum/accounts"
	"github.com/ethereum/go-ethereum/accounts/abi"
	"github.com/ethereum/go-ethereum/accounts/keystore"
	"github.com/ethereum/go-ethereum/accounts/scwallet"
	"github.com/ethereum/go-ethereum/common"
	"github.com/ethereum/go-ethereum/common/hexutil"
	"github.com/ethereum/go-ethereum/common/math"
	"github.com/ethereum/go-ethereum/consensus"
	"github.com/ethereum/go-ethereum/consensus/misc"
	"github.com/ethereum/go-ethereum/core"
	"github.com/ethereum/go-ethereum/core/state"
	"github.com/ethereum/go-ethereum/core/types"
	"github.com/ethereum/go-ethereum/core/vm"
	"github.com/ethereum/go-ethereum/crypto"
	"github.com/ethereum/go-ethereum/log"
	"github.com/ethereum/go-ethereum/p2p"
	"github.com/ethereum/go-ethereum/params"
	"github.com/ethereum/go-ethereum/rlp"
	"github.com/ethereum/go-ethereum/rpc"
	"github.com/tyler-smith/go-bip39"
)

var ErrHeaderNotFound = fmt.Errorf("header %w", ethereum.NotFound)

// EthereumAPI provides an API to access Ethereum related information.
type EthereumAPI struct {
	b Backend
}

// NewEthereumAPI creates a new Ethereum protocol API.
func NewEthereumAPI(b Backend) *EthereumAPI {
	return &EthereumAPI{b}
}

// GasPrice returns a suggestion for a gas price for legacy transactions.
func (s *EthereumAPI) GasPrice(ctx context.Context) (*hexutil.Big, error) {
	tipcap, err := s.b.SuggestGasTipCap(ctx)
	if err != nil {
		return nil, err
	}
	if head := s.b.CurrentHeader(); head.BaseFee != nil {
		tipcap.Add(tipcap, head.BaseFee)
	}
	return (*hexutil.Big)(tipcap), err
}

// MaxPriorityFeePerGas returns a suggestion for a gas tip cap for dynamic fee transactions.
func (s *EthereumAPI) MaxPriorityFeePerGas(ctx context.Context) (*hexutil.Big, error) {
	tipcap, err := s.b.SuggestGasTipCap(ctx)
	if err != nil {
		return nil, err
	}
	return (*hexutil.Big)(tipcap), err
}

type feeHistoryResult struct {
	OldestBlock  *hexutil.Big     `json:"oldestBlock"`
	Reward       [][]*hexutil.Big `json:"reward,omitempty"`
	BaseFee      []*hexutil.Big   `json:"baseFeePerGas,omitempty"`
	GasUsedRatio []float64        `json:"gasUsedRatio"`
}

// FeeHistory returns the fee market history.
func (s *EthereumAPI) FeeHistory(ctx context.Context, blockCount math.HexOrDecimal64, lastBlock rpc.BlockNumber, rewardPercentiles []float64) (*feeHistoryResult, error) {
	oldest, reward, baseFee, gasUsed, err := s.b.FeeHistory(ctx, uint64(blockCount), lastBlock, rewardPercentiles)
	if err != nil {
		return nil, err
	}
	results := &feeHistoryResult{
		OldestBlock:  (*hexutil.Big)(oldest),
		GasUsedRatio: gasUsed,
	}
	if reward != nil {
		results.Reward = make([][]*hexutil.Big, len(reward))
		for i, w := range reward {
			results.Reward[i] = make([]*hexutil.Big, len(w))
			for j, v := range w {
				results.Reward[i][j] = (*hexutil.Big)(v)
			}
		}
	}
	if baseFee != nil {
		results.BaseFee = make([]*hexutil.Big, len(baseFee))
		for i, v := range baseFee {
			results.BaseFee[i] = (*hexutil.Big)(v)
		}
	}
	return results, nil
}

// Syncing returns false in case the node is currently not syncing with the network. It can be up-to-date or has not
// yet received the latest block headers from its pears. In case it is synchronizing:
// - startingBlock: block number this node started to synchronize from
// - currentBlock:  block number this node is currently importing
// - highestBlock:  block number of the highest block header this node has received from peers
// - pulledStates:  number of state entries processed until now
// - knownStates:   number of known state entries that still need to be pulled
func (s *EthereumAPI) Syncing() (interface{}, error) {
	progress := s.b.SyncProgress()

	// Return not syncing if the synchronisation already completed
	if progress.CurrentBlock >= progress.HighestBlock {
		return false, nil
	}
	// Otherwise gather the block sync stats
	return map[string]interface{}{
		"startingBlock":       hexutil.Uint64(progress.StartingBlock),
		"currentBlock":        hexutil.Uint64(progress.CurrentBlock),
		"highestBlock":        hexutil.Uint64(progress.HighestBlock),
		"syncedAccounts":      hexutil.Uint64(progress.SyncedAccounts),
		"syncedAccountBytes":  hexutil.Uint64(progress.SyncedAccountBytes),
		"syncedBytecodes":     hexutil.Uint64(progress.SyncedBytecodes),
		"syncedBytecodeBytes": hexutil.Uint64(progress.SyncedBytecodeBytes),
		"syncedStorage":       hexutil.Uint64(progress.SyncedStorage),
		"syncedStorageBytes":  hexutil.Uint64(progress.SyncedStorageBytes),
		"healedTrienodes":     hexutil.Uint64(progress.HealedTrienodes),
		"healedTrienodeBytes": hexutil.Uint64(progress.HealedTrienodeBytes),
		"healedBytecodes":     hexutil.Uint64(progress.HealedBytecodes),
		"healedBytecodeBytes": hexutil.Uint64(progress.HealedBytecodeBytes),
		"healingTrienodes":    hexutil.Uint64(progress.HealingTrienodes),
		"healingBytecode":     hexutil.Uint64(progress.HealingBytecode),
	}, nil
}

// TxPoolAPI offers and API for the transaction pool. It only operates on data that is non-confidential.
type TxPoolAPI struct {
	b Backend
}

// NewTxPoolAPI creates a new tx pool service that gives information about the transaction pool.
func NewTxPoolAPI(b Backend) *TxPoolAPI {
	return &TxPoolAPI{b}
}

// Content returns the transactions contained within the transaction pool.
func (s *TxPoolAPI) Content() map[string]map[string]map[string]*RPCTransaction {
	content := map[string]map[string]map[string]*RPCTransaction{
		"pending": make(map[string]map[string]*RPCTransaction),
		"queued":  make(map[string]map[string]*RPCTransaction),
	}
	pending, queue := s.b.TxPoolContent()
	curHeader := s.b.CurrentHeader()
	// Flatten the pending transactions
	for account, txs := range pending {
		dump := make(map[string]*RPCTransaction)
		for _, tx := range txs {
			dump[fmt.Sprintf("%d", tx.Nonce())] = NewRPCPendingTransaction(tx, curHeader, s.b.ChainConfig())
		}
		content["pending"][account.Hex()] = dump
	}
	// Flatten the queued transactions
	for account, txs := range queue {
		dump := make(map[string]*RPCTransaction)
		for _, tx := range txs {
			dump[fmt.Sprintf("%d", tx.Nonce())] = NewRPCPendingTransaction(tx, curHeader, s.b.ChainConfig())
		}
		content["queued"][account.Hex()] = dump
	}
	return content
}

// ContentFrom returns the transactions contained within the transaction pool.
func (s *TxPoolAPI) ContentFrom(addr common.Address) map[string]map[string]*RPCTransaction {
	content := make(map[string]map[string]*RPCTransaction, 2)
	pending, queue := s.b.TxPoolContentFrom(addr)
	curHeader := s.b.CurrentHeader()

	// Build the pending transactions
	dump := make(map[string]*RPCTransaction, len(pending))
	for _, tx := range pending {
		dump[fmt.Sprintf("%d", tx.Nonce())] = NewRPCPendingTransaction(tx, curHeader, s.b.ChainConfig())
	}
	content["pending"] = dump

	// Build the queued transactions
	dump = make(map[string]*RPCTransaction, len(queue))
	for _, tx := range queue {
		dump[fmt.Sprintf("%d", tx.Nonce())] = NewRPCPendingTransaction(tx, curHeader, s.b.ChainConfig())
	}
	content["queued"] = dump

	return content
}

// Status returns the number of pending and queued transaction in the pool.
func (s *TxPoolAPI) Status() map[string]hexutil.Uint {
	pending, queue := s.b.Stats()
	return map[string]hexutil.Uint{
		"pending": hexutil.Uint(pending),
		"queued":  hexutil.Uint(queue),
	}
}

// Inspect retrieves the content of the transaction pool and flattens it into an
// easily inspectable list.
func (s *TxPoolAPI) Inspect() map[string]map[string]map[string]string {
	content := map[string]map[string]map[string]string{
		"pending": make(map[string]map[string]string),
		"queued":  make(map[string]map[string]string),
	}
	pending, queue := s.b.TxPoolContent()

	// Define a formatter to flatten a transaction into a string
	var format = func(tx *types.Transaction) string {
		if to := tx.To(); to != nil {
			return fmt.Sprintf("%s: %v wei + %v gas × %v wei", tx.To().Hex(), tx.Value(), tx.Gas(), tx.GasPrice())
		}
		return fmt.Sprintf("contract creation: %v wei + %v gas × %v wei", tx.Value(), tx.Gas(), tx.GasPrice())
	}
	// Flatten the pending transactions
	for account, txs := range pending {
		dump := make(map[string]string)
		for _, tx := range txs {
			dump[fmt.Sprintf("%d", tx.Nonce())] = format(tx)
		}
		content["pending"][account.Hex()] = dump
	}
	// Flatten the queued transactions
	for account, txs := range queue {
		dump := make(map[string]string)
		for _, tx := range txs {
			dump[fmt.Sprintf("%d", tx.Nonce())] = format(tx)
		}
		content["queued"][account.Hex()] = dump
	}
	return content
}

// EthereumAccountAPI provides an API to access accounts managed by this node.
// It offers only methods that can retrieve accounts.
type EthereumAccountAPI struct {
	am *accounts.Manager
}

// NewEthereumAccountAPI creates a new EthereumAccountAPI.
func NewEthereumAccountAPI(am *accounts.Manager) *EthereumAccountAPI {
	return &EthereumAccountAPI{am: am}
}

// Accounts returns the collection of accounts this node manages.
func (s *EthereumAccountAPI) Accounts() []common.Address {
	return s.am.Accounts()
}

// PersonalAccountAPI provides an API to access accounts managed by this node.
// It offers methods to create, (un)lock en list accounts. Some methods accept
// passwords and are therefore considered private by default.
type PersonalAccountAPI struct {
	am        *accounts.Manager
	nonceLock *AddrLocker
	b         Backend
}

// NewPersonalAccountAPI create a new PersonalAccountAPI.
func NewPersonalAccountAPI(b Backend, nonceLock *AddrLocker) *PersonalAccountAPI {
	return &PersonalAccountAPI{
		am:        b.AccountManager(),
		nonceLock: nonceLock,
		b:         b,
	}
}

// ListAccounts will return a list of addresses for accounts this node manages.
func (s *PersonalAccountAPI) ListAccounts() []common.Address {
	return s.am.Accounts()
}

// rawWallet is a JSON representation of an accounts.Wallet interface, with its
// data contents extracted into plain fields.
type rawWallet struct {
	URL      string             `json:"url"`
	Status   string             `json:"status"`
	Failure  string             `json:"failure,omitempty"`
	Accounts []accounts.Account `json:"accounts,omitempty"`
}

// ListWallets will return a list of wallets this node manages.
func (s *PersonalAccountAPI) ListWallets() []rawWallet {
	wallets := make([]rawWallet, 0) // return [] instead of nil if empty
	for _, wallet := range s.am.Wallets() {
		status, failure := wallet.Status()

		raw := rawWallet{
			URL:      wallet.URL().String(),
			Status:   status,
			Accounts: wallet.Accounts(),
		}
		if failure != nil {
			raw.Failure = failure.Error()
		}
		wallets = append(wallets, raw)
	}
	return wallets
}

// OpenWallet initiates a hardware wallet opening procedure, establishing a USB
// connection and attempting to authenticate via the provided passphrase. Note,
// the method may return an extra challenge requiring a second open (e.g. the
// Trezor PIN matrix challenge).
func (s *PersonalAccountAPI) OpenWallet(url string, passphrase *string) error {
	wallet, err := s.am.Wallet(url)
	if err != nil {
		return err
	}
	pass := ""
	if passphrase != nil {
		pass = *passphrase
	}
	return wallet.Open(pass)
}

// DeriveAccount requests an HD wallet to derive a new account, optionally pinning
// it for later reuse.
func (s *PersonalAccountAPI) DeriveAccount(url string, path string, pin *bool) (accounts.Account, error) {
	wallet, err := s.am.Wallet(url)
	if err != nil {
		return accounts.Account{}, err
	}
	derivPath, err := accounts.ParseDerivationPath(path)
	if err != nil {
		return accounts.Account{}, err
	}
	if pin == nil {
		pin = new(bool)
	}
	return wallet.Derive(derivPath, *pin)
}

// NewAccount will create a new account and returns the address for the new account.
func (s *PersonalAccountAPI) NewAccount(password string) (common.AddressEIP55, error) {
	ks, err := fetchKeystore(s.am)
	if err != nil {
		return common.AddressEIP55{}, err
	}
	acc, err := ks.NewAccount(password)
	if err == nil {
		addrEIP55 := common.AddressEIP55(acc.Address)
		log.Info("Your new key was generated", "address", addrEIP55.String())
		log.Warn("Please backup your key file!", "path", acc.URL.Path)
		log.Warn("Please remember your password!")
		return addrEIP55, nil
	}
	return common.AddressEIP55{}, err
}

// fetchKeystore retrieves the encrypted keystore from the account manager.
func fetchKeystore(am *accounts.Manager) (*keystore.KeyStore, error) {
	if ks := am.Backends(keystore.KeyStoreType); len(ks) > 0 {
		return ks[0].(*keystore.KeyStore), nil
	}
	return nil, errors.New("local keystore not used")
}

// ImportRawKey stores the given hex encoded ECDSA key into the key directory,
// encrypting it with the passphrase.
func (s *PersonalAccountAPI) ImportRawKey(privkey string, password string) (common.Address, error) {
	key, err := crypto.HexToECDSA(privkey)
	if err != nil {
		return common.Address{}, err
	}
	ks, err := fetchKeystore(s.am)
	if err != nil {
		return common.Address{}, err
	}
	acc, err := ks.ImportECDSA(key, password)
	return acc.Address, err
}

// UnlockAccount will unlock the account associated with the given address with
// the given password for duration seconds. If duration is nil it will use a
// default of 300 seconds. It returns an indication if the account was unlocked.
func (s *PersonalAccountAPI) UnlockAccount(ctx context.Context, addr common.Address, password string, duration *uint64) (bool, error) {
	// When the API is exposed by external RPC(http, ws etc), unless the user
	// explicitly specifies to allow the insecure account unlocking, otherwise
	// it is disabled.
	if s.b.ExtRPCEnabled() && !s.b.AccountManager().Config().InsecureUnlockAllowed {
		return false, errors.New("account unlock with HTTP access is forbidden")
	}

	const max = uint64(time.Duration(math.MaxInt64) / time.Second)
	var d time.Duration
	if duration == nil {
		d = 300 * time.Second
	} else if *duration > max {
		return false, errors.New("unlock duration too large")
	} else {
		d = time.Duration(*duration) * time.Second
	}
	ks, err := fetchKeystore(s.am)
	if err != nil {
		return false, err
	}
	err = ks.TimedUnlock(accounts.Account{Address: addr}, password, d)
	if err != nil {
		log.Warn("Failed account unlock attempt", "address", addr, "err", err)
	}
	return err == nil, err
}

// LockAccount will lock the account associated with the given address when it's unlocked.
func (s *PersonalAccountAPI) LockAccount(addr common.Address) bool {
	if ks, err := fetchKeystore(s.am); err == nil {
		return ks.Lock(addr) == nil
	}
	return false
}

// signTransaction sets defaults and signs the given transaction
// NOTE: the caller needs to ensure that the nonceLock is held, if applicable,
// and release it after the transaction has been submitted to the tx pool
func (s *PersonalAccountAPI) signTransaction(ctx context.Context, args *TransactionArgs, passwd string) (*types.Transaction, error) {
	// Look up the wallet containing the requested signer
	account := accounts.Account{Address: args.from()}
	wallet, err := s.am.Find(account)
	if err != nil {
		return nil, err
	}
	// Set some sanity defaults and terminate on failure
	if err := args.setDefaults(ctx, s.b); err != nil {
		return nil, err
	}
	// Assemble the transaction and sign with the wallet
	tx := args.toTransaction()

	return wallet.SignTxWithPassphrase(account, passwd, tx, s.b.ChainConfig().ChainID)
}

// SendTransaction will create a transaction from the given arguments and
// tries to sign it with the key associated with args.From. If the given
// passwd isn't able to decrypt the key it fails.
func (s *PersonalAccountAPI) SendTransaction(ctx context.Context, args TransactionArgs, passwd string) (common.Hash, error) {
	if args.Nonce == nil {
		// Hold the mutex around signing to prevent concurrent assignment of
		// the same nonce to multiple accounts.
		s.nonceLock.LockAddr(args.from())
		defer s.nonceLock.UnlockAddr(args.from())
	}
	signed, err := s.signTransaction(ctx, &args, passwd)
	if err != nil {
		log.Warn("Failed transaction send attempt", "from", args.from(), "to", args.To, "value", args.Value.ToInt(), "err", err)
		return common.Hash{}, err
	}
	return SubmitTransaction(ctx, s.b, signed)
}

// SignTransaction will create a transaction from the given arguments and
// tries to sign it with the key associated with args.From. If the given passwd isn't
// able to decrypt the key it fails. The transaction is returned in RLP-form, not broadcast
// to other nodes
func (s *PersonalAccountAPI) SignTransaction(ctx context.Context, args TransactionArgs, passwd string) (*SignTransactionResult, error) {
	// No need to obtain the noncelock mutex, since we won't be sending this
	// tx into the transaction pool, but right back to the user
	if args.From == nil {
		return nil, errors.New("sender not specified")
	}
	if args.Gas == nil {
		return nil, errors.New("gas not specified")
	}
	if args.GasPrice == nil && (args.MaxFeePerGas == nil || args.MaxPriorityFeePerGas == nil) {
		return nil, errors.New("missing gasPrice or maxFeePerGas/maxPriorityFeePerGas")
	}
	if args.Nonce == nil {
		return nil, errors.New("nonce not specified")
	}
	// Before actually signing the transaction, ensure the transaction fee is reasonable.
	tx := args.toTransaction()
	if err := checkTxFee(tx.GasPrice(), tx.Gas(), s.b.RPCTxFeeCap()); err != nil {
		return nil, err
	}
	signed, err := s.signTransaction(ctx, &args, passwd)
	if err != nil {
		log.Warn("Failed transaction sign attempt", "from", args.from(), "to", args.To, "value", args.Value.ToInt(), "err", err)
		return nil, err
	}
	data, err := signed.MarshalBinary()
	if err != nil {
		return nil, err
	}
	return &SignTransactionResult{data, signed}, nil
}

// Sign calculates an Ethereum ECDSA signature for:
// keccak256("\x19Ethereum Signed Message:\n" + len(message) + message))
//
// Note, the produced signature conforms to the secp256k1 curve R, S and V values,
// where the V value will be 27 or 28 for legacy reasons.
//
// The key used to calculate the signature is decrypted with the given password.
//
// https://github.com/ethereum/go-ethereum/wiki/Management-APIs#personal_sign
func (s *PersonalAccountAPI) Sign(ctx context.Context, data hexutil.Bytes, addr common.Address, passwd string) (hexutil.Bytes, error) {
	// Look up the wallet containing the requested signer
	account := accounts.Account{Address: addr}

	wallet, err := s.b.AccountManager().Find(account)
	if err != nil {
		return nil, err
	}
	// Assemble sign the data with the wallet
	signature, err := wallet.SignTextWithPassphrase(account, passwd, data)
	if err != nil {
		log.Warn("Failed data sign attempt", "address", addr, "err", err)
		return nil, err
	}
	signature[crypto.RecoveryIDOffset] += 27 // Transform V from 0/1 to 27/28 according to the yellow paper
	return signature, nil
}

// EcRecover returns the address for the account that was used to create the signature.
// Note, this function is compatible with eth_sign and personal_sign. As such it recovers
// the address of:
// hash = keccak256("\x19Ethereum Signed Message:\n"${message length}${message})
// addr = ecrecover(hash, signature)
//
// Note, the signature must conform to the secp256k1 curve R, S and V values, where
// the V value must be 27 or 28 for legacy reasons.
//
// https://github.com/ethereum/go-ethereum/wiki/Management-APIs#personal_ecRecover
func (s *PersonalAccountAPI) EcRecover(ctx context.Context, data, sig hexutil.Bytes) (common.Address, error) {
	if len(sig) != crypto.SignatureLength {
		return common.Address{}, fmt.Errorf("signature must be %d bytes long", crypto.SignatureLength)
	}
	if sig[crypto.RecoveryIDOffset] != 27 && sig[crypto.RecoveryIDOffset] != 28 {
		return common.Address{}, errors.New("invalid Ethereum signature (V is not 27 or 28)")
	}
	sig[crypto.RecoveryIDOffset] -= 27 // Transform yellow paper V from 27/28 to 0/1

	rpk, err := crypto.SigToPub(accounts.TextHash(data), sig)
	if err != nil {
		return common.Address{}, err
	}
	return crypto.PubkeyToAddress(*rpk), nil
}

// InitializeWallet initializes a new wallet at the provided URL, by generating and returning a new private key.
func (s *PersonalAccountAPI) InitializeWallet(ctx context.Context, url string) (string, error) {
	wallet, err := s.am.Wallet(url)
	if err != nil {
		return "", err
	}

	entropy, err := bip39.NewEntropy(256)
	if err != nil {
		return "", err
	}

	mnemonic, err := bip39.NewMnemonic(entropy)
	if err != nil {
		return "", err
	}

	seed := bip39.NewSeed(mnemonic, "")

	switch wallet := wallet.(type) {
	case *scwallet.Wallet:
		return mnemonic, wallet.Initialize(seed)
	default:
		return "", errors.New("specified wallet does not support initialization")
	}
}

// Unpair deletes a pairing between wallet and geth.
func (s *PersonalAccountAPI) Unpair(ctx context.Context, url string, pin string) error {
	wallet, err := s.am.Wallet(url)
	if err != nil {
		return err
	}

	switch wallet := wallet.(type) {
	case *scwallet.Wallet:
		return wallet.Unpair([]byte(pin))
	default:
		return errors.New("specified wallet does not support pairing")
	}
}

// BlockChainAPI provides an API to access Ethereum blockchain data.
type BlockChainAPI struct {
	b Backend
}

// NewBlockChainAPI creates a new Ethereum blockchain API.
func NewBlockChainAPI(b Backend) *BlockChainAPI {
	return &BlockChainAPI{b}
}

// ChainId is the EIP-155 replay-protection chain id for the current Ethereum chain config.
//
// Note, this method does not conform to EIP-695 because the configured chain ID is always
// returned, regardless of the current head block. We used to return an error when the chain
// wasn't synced up to a block where EIP-155 is enabled, but this behavior caused issues
// in CL clients.
func (api *BlockChainAPI) ChainId() *hexutil.Big {
	return (*hexutil.Big)(api.b.ChainConfig().ChainID)
}

// BlockNumber returns the block number of the chain head.
func (s *BlockChainAPI) BlockNumber() hexutil.Uint64 {
	header, _ := s.b.HeaderByNumber(context.Background(), rpc.LatestBlockNumber) // latest header should always be available
	return hexutil.Uint64(header.Number.Uint64())
}

// GetBalance returns the amount of wei for the given address in the state of the
// given block number. The rpc.LatestBlockNumber and rpc.PendingBlockNumber meta
// block numbers are also allowed.
func (s *BlockChainAPI) GetBalance(ctx context.Context, address common.Address, blockNrOrHash rpc.BlockNumberOrHash) (*hexutil.Big, error) {
	state, _, err := s.b.StateAndHeaderByNumberOrHash(ctx, blockNrOrHash)
	if state == nil || err != nil {
		return nil, err
	}
	return (*hexutil.Big)(state.GetBalance(address)), state.Error()
}

// Result structs for GetProof
type AccountResult struct {
	Address      common.Address  `json:"address"`
	AccountProof []string        `json:"accountProof"`
	Balance      *hexutil.Big    `json:"balance"`
	CodeHash     common.Hash     `json:"codeHash"`
	Nonce        hexutil.Uint64  `json:"nonce"`
	StorageHash  common.Hash     `json:"storageHash"`
	StorageProof []StorageResult `json:"storageProof"`
}

type StorageResult struct {
	Key   string       `json:"key"`
	Value *hexutil.Big `json:"value"`
	Proof []string     `json:"proof"`
}

// GetProof returns the Merkle-proof for a given account and optionally some storage keys.
func (s *BlockChainAPI) GetProof(ctx context.Context, address common.Address, storageKeys []string, blockNrOrHash rpc.BlockNumberOrHash) (*AccountResult, error) {
	state, _, err := s.b.StateAndHeaderByNumberOrHash(ctx, blockNrOrHash)
	if state == nil || err != nil {
		return nil, err
	}
	storageTrie, err := state.StorageTrie(address)
	if err != nil {
		return nil, err
	}
	// [Scroll: START]
	var storageHash common.Hash
	if !s.b.ChainConfig().Zktrie {
		storageHash = types.EmptyRootHash
	}
	// [Scroll: END]
	codeHash := state.GetCodeHash(address)
	storageProof := make([]StorageResult, len(storageKeys))

	// if we have a storageTrie, (which means the account exists), we can update the storagehash
	if storageTrie != nil {
		storageHash = storageTrie.Hash()
	} else {
		// no storageTrie means the account does not exist, so the codeHash is the hash of an empty bytearray.
		codeHash = types.EmptyCodeHash
	}

	// create the proof for the storageKeys
	for i, hexKey := range storageKeys {
		key, err := decodeHash(hexKey)
		if err != nil {
			return nil, err
		}
		if storageTrie != nil {
			proof, storageError := state.GetStorageProof(address, key)
			if storageError != nil {
				return nil, storageError
			}
			storageProof[i] = StorageResult{hexKey, (*hexutil.Big)(state.GetState(address, key).Big()), toHexSlice(proof)}
		} else {
			storageProof[i] = StorageResult{hexKey, &hexutil.Big{}, []string{}}
		}
	}

	// create the accountProof
	accountProof, proofErr := state.GetProof(address)
	if proofErr != nil {
		return nil, proofErr
	}

	return &AccountResult{
		Address:      address,
		AccountProof: toHexSlice(accountProof),
		Balance:      (*hexutil.Big)(state.GetBalance(address)),
		CodeHash:     codeHash,
		Nonce:        hexutil.Uint64(state.GetNonce(address)),
		StorageHash:  storageHash,
		StorageProof: storageProof,
	}, state.Error()
}

// decodeHash parses a hex-encoded 32-byte hash. The input may optionally
// be prefixed by 0x and can have a byte length up to 32.
func decodeHash(s string) (common.Hash, error) {
	if strings.HasPrefix(s, "0x") || strings.HasPrefix(s, "0X") {
		s = s[2:]
	}
	if (len(s) & 1) > 0 {
		s = "0" + s
	}
	b, err := hex.DecodeString(s)
	if err != nil {
		return common.Hash{}, errors.New("hex string invalid")
	}
	if len(b) > 32 {
		return common.Hash{}, errors.New("hex string too long, want at most 32 bytes")
	}
	return common.BytesToHash(b), nil
}

// GetHeaderByNumber returns the requested canonical block header.
// * When blockNr is -1 the chain head is returned.
// * When blockNr is -2 the pending chain head is returned.
func (s *BlockChainAPI) GetHeaderByNumber(ctx context.Context, number rpc.BlockNumber) (map[string]interface{}, error) {
	header, err := s.b.HeaderByNumber(ctx, number)
	if header != nil && err == nil {
		response := s.rpcMarshalHeader(ctx, header)
		if number == rpc.PendingBlockNumber && s.b.ChainConfig().Kroma == nil { // don't remove info if kroma
			// Pending header need to nil out a few fields
			for _, field := range []string{"hash", "nonce", "miner"} {
				response[field] = nil
			}
		}
		return response, err
	}
	return nil, err
}

// GetHeaderByHash returns the requested header by hash.
func (s *BlockChainAPI) GetHeaderByHash(ctx context.Context, hash common.Hash) map[string]interface{} {
	header, _ := s.b.HeaderByHash(ctx, hash)
	if header != nil {
		return s.rpcMarshalHeader(ctx, header)
	}
	return nil
}

// GetBlockByNumber returns the requested canonical block.
//   - When blockNr is -1 the chain head is returned.
//   - When blockNr is -2 the pending chain head is returned.
//   - When fullTx is true all transactions in the block are returned, otherwise
//     only the transaction hash is returned.
func (s *BlockChainAPI) GetBlockByNumber(ctx context.Context, number rpc.BlockNumber, fullTx bool) (map[string]interface{}, error) {
	block, err := s.b.BlockByNumber(ctx, number)
	if block != nil && err == nil {
		response, err := s.rpcMarshalBlock(ctx, block, true, fullTx)
		if err == nil && number == rpc.PendingBlockNumber && s.b.ChainConfig().Kroma == nil { // don't remove info if kroma
			// Pending blocks need to nil out a few fields
			for _, field := range []string{"hash", "nonce", "miner"} {
				response[field] = nil
			}
		}
		return response, err
	}
	return nil, err
}

// GetBlockByHash returns the requested block. When fullTx is true all transactions in the block are returned in full
// detail, otherwise only the transaction hash is returned.
func (s *BlockChainAPI) GetBlockByHash(ctx context.Context, hash common.Hash, fullTx bool) (map[string]interface{}, error) {
	block, err := s.b.BlockByHash(ctx, hash)
	if block != nil {
		return s.rpcMarshalBlock(ctx, block, true, fullTx)
	}
	return nil, err
}

// GetUncleByBlockNumberAndIndex returns the uncle block for the given block hash and index.
func (s *BlockChainAPI) GetUncleByBlockNumberAndIndex(ctx context.Context, blockNr rpc.BlockNumber, index hexutil.Uint) (map[string]interface{}, error) {
	block, err := s.b.BlockByNumber(ctx, blockNr)
	if block != nil {
		uncles := block.Uncles()
		if index >= hexutil.Uint(len(uncles)) {
			log.Debug("Requested uncle not found", "number", blockNr, "hash", block.Hash(), "index", index)
			return nil, nil
		}
		block = types.NewBlockWithHeader(uncles[index])
		return s.rpcMarshalBlock(ctx, block, false, false)
	}
	return nil, err
}

// GetUncleByBlockHashAndIndex returns the uncle block for the given block hash and index.
func (s *BlockChainAPI) GetUncleByBlockHashAndIndex(ctx context.Context, blockHash common.Hash, index hexutil.Uint) (map[string]interface{}, error) {
	block, err := s.b.BlockByHash(ctx, blockHash)
	if block != nil {
		uncles := block.Uncles()
		if index >= hexutil.Uint(len(uncles)) {
			log.Debug("Requested uncle not found", "number", block.Number(), "hash", blockHash, "index", index)
			return nil, nil
		}
		block = types.NewBlockWithHeader(uncles[index])
		return s.rpcMarshalBlock(ctx, block, false, false)
	}
	return nil, err
}

// GetUncleCountByBlockNumber returns number of uncles in the block for the given block number
func (s *BlockChainAPI) GetUncleCountByBlockNumber(ctx context.Context, blockNr rpc.BlockNumber) *hexutil.Uint {
	if block, _ := s.b.BlockByNumber(ctx, blockNr); block != nil {
		n := hexutil.Uint(len(block.Uncles()))
		return &n
	}
	return nil
}

// GetUncleCountByBlockHash returns number of uncles in the block for the given block hash
func (s *BlockChainAPI) GetUncleCountByBlockHash(ctx context.Context, blockHash common.Hash) *hexutil.Uint {
	if block, _ := s.b.BlockByHash(ctx, blockHash); block != nil {
		n := hexutil.Uint(len(block.Uncles()))
		return &n
	}
	return nil
}

// GetCode returns the code stored at the given address in the state for the given block number.
func (s *BlockChainAPI) GetCode(ctx context.Context, address common.Address, blockNrOrHash rpc.BlockNumberOrHash) (hexutil.Bytes, error) {
	state, _, err := s.b.StateAndHeaderByNumberOrHash(ctx, blockNrOrHash)
	if state == nil || err != nil {
		return nil, err
	}
	code := state.GetCode(address)
	return code, state.Error()
}

// GetStorageAt returns the storage from the state at the given address, key and
// block number. The rpc.LatestBlockNumber and rpc.PendingBlockNumber meta block
// numbers are also allowed.
func (s *BlockChainAPI) GetStorageAt(ctx context.Context, address common.Address, hexKey string, blockNrOrHash rpc.BlockNumberOrHash) (hexutil.Bytes, error) {
	state, _, err := s.b.StateAndHeaderByNumberOrHash(ctx, blockNrOrHash)
	if state == nil || err != nil {
		return nil, err
	}
	key, err := decodeHash(hexKey)
	if err != nil {
		return nil, fmt.Errorf("unable to decode storage key: %s", err)
	}
	res := state.GetState(address, key)
	return res[:], state.Error()
}

// OverrideAccount indicates the overriding fields of account during the execution
// of a message call.
// Note, state and stateDiff can't be specified at the same time. If state is
// set, message execution will only use the data in the given state. Otherwise
// if statDiff is set, all diff will be applied first and then execute the call
// message.
type OverrideAccount struct {
	Nonce     *hexutil.Uint64              `json:"nonce"`
	Code      *hexutil.Bytes               `json:"code"`
	Balance   **hexutil.Big                `json:"balance"`
	State     *map[common.Hash]common.Hash `json:"state"`
	StateDiff *map[common.Hash]common.Hash `json:"stateDiff"`
}

// StateOverride is the collection of overridden accounts.
type StateOverride map[common.Address]OverrideAccount

// Apply overrides the fields of specified accounts into the given state.
func (diff *StateOverride) Apply(state *state.StateDB) error {
	if diff == nil {
		return nil
	}
	for addr, account := range *diff {
		// Override account nonce.
		if account.Nonce != nil {
			state.SetNonce(addr, uint64(*account.Nonce))
		}
		// Override account(contract) code.
		if account.Code != nil {
			state.SetCode(addr, *account.Code)
		}
		// Override account balance.
		if account.Balance != nil {
			state.SetBalance(addr, (*big.Int)(*account.Balance))
		}
		if account.State != nil && account.StateDiff != nil {
			return fmt.Errorf("account %s has both 'state' and 'stateDiff'", addr.Hex())
		}
		// Replace entire state if caller requires.
		if account.State != nil {
			state.SetStorage(addr, *account.State)
		}
		// Apply state diff into specified accounts.
		if account.StateDiff != nil {
			for key, value := range *account.StateDiff {
				state.SetState(addr, key, value)
			}
		}
	}
	// Now finalize the changes. Finalize is normally performed between transactions.
	// By using finalize, the overrides are semantically behaving as
	// if they were created in a transaction just before the tracing occur.
	state.Finalise(false)
	return nil
}

// BlockOverrides is a set of header fields to override.
type BlockOverrides struct {
	Number     *hexutil.Big
	Difficulty *hexutil.Big
	Time       *hexutil.Uint64
	GasLimit   *hexutil.Uint64
	Coinbase   *common.Address
	Random     *common.Hash
	BaseFee    *hexutil.Big
}

// Apply overrides the given header fields into the given block context.
func (diff *BlockOverrides) Apply(blockCtx *vm.BlockContext) {
	if diff == nil {
		return
	}
	if diff.Number != nil {
		blockCtx.BlockNumber = diff.Number.ToInt()
	}
	if diff.Difficulty != nil {
		blockCtx.Difficulty = diff.Difficulty.ToInt()
	}
	if diff.Time != nil {
		blockCtx.Time = uint64(*diff.Time)
	}
	if diff.GasLimit != nil {
		blockCtx.GasLimit = uint64(*diff.GasLimit)
	}
	if diff.Coinbase != nil {
		blockCtx.Coinbase = *diff.Coinbase
	}
	if diff.Random != nil {
		blockCtx.Random = diff.Random
	}
	if diff.BaseFee != nil {
		blockCtx.BaseFee = diff.BaseFee.ToInt()
	}
}

// ChainContextBackend provides methods required to implement ChainContext.
type ChainContextBackend interface {
	Engine() consensus.Engine
	HeaderByNumber(context.Context, rpc.BlockNumber) (*types.Header, error)
}

// ChainContext is an implementation of core.ChainContext. It's main use-case
// is instantiating a vm.BlockContext without having access to the BlockChain object.
type ChainContext struct {
	b   ChainContextBackend
	ctx context.Context
}

// NewChainContext creates a new ChainContext object.
func NewChainContext(ctx context.Context, backend ChainContextBackend) *ChainContext {
	return &ChainContext{ctx: ctx, b: backend}
}

func (context *ChainContext) Engine() consensus.Engine {
	return context.b.Engine()
}

func (context *ChainContext) GetHeader(hash common.Hash, number uint64) *types.Header {
	// This method is called to get the hash for a block number when executing the BLOCKHASH
	// opcode. Hence no need to search for non-canonical blocks.
	header, err := context.b.HeaderByNumber(context.ctx, rpc.BlockNumber(number))
	if err != nil || header.Hash() != hash {
		return nil
	}
	return header
}

func DoCall(ctx context.Context, b Backend, args TransactionArgs, blockNrOrHash rpc.BlockNumberOrHash, overrides *StateOverride, blockOverrides *BlockOverrides, timeout time.Duration, globalGasCap uint64) (*core.ExecutionResult, error) {
	defer func(start time.Time) { log.Debug("Executing EVM call finished", "runtime", time.Since(start)) }(time.Now())

	state, header, err := b.StateAndHeaderByNumberOrHash(ctx, blockNrOrHash)
	if state == nil || err != nil {
		return nil, err
	}
	if err := overrides.Apply(state); err != nil {
		return nil, err
	}
	// Setup context so it may be cancelled the call has completed
	// or, in case of unmetered gas, setup a context with a timeout.
	var cancel context.CancelFunc
	if timeout > 0 {
		ctx, cancel = context.WithTimeout(ctx, timeout)
	} else {
		ctx, cancel = context.WithCancel(ctx)
	}
	// Make sure the context is cancelled when the call has completed
	// this makes sure resources are cleaned up.
	defer cancel()

	// Get a new instance of the EVM.
	msg, err := args.ToMessage(globalGasCap, header.BaseFee)
	if err != nil {
		return nil, err
	}
	blockCtx := core.NewEVMBlockContext(header, NewChainContext(ctx, b), nil, b.ChainConfig(), state)
	if blockOverrides != nil {
		blockOverrides.Apply(&blockCtx)
	}
	evm, vmError := b.GetEVM(ctx, msg, state, header, &vm.Config{NoBaseFee: true}, &blockCtx)

	// Wait for the context to be done and cancel the evm. Even if the
	// EVM has finished, cancelling may be done (repeatedly)
	go func() {
		<-ctx.Done()
		evm.Cancel()
	}()

	// Execute the message.
	gp := new(core.GasPool).AddGas(math.MaxUint64)
	result, err := core.ApplyMessage(evm, msg, gp)
	if err := vmError(); err != nil {
		return nil, err
	}

	// If the timer caused an abort, return an appropriate error message
	if evm.Cancelled() {
		return nil, fmt.Errorf("execution aborted (timeout = %v)", timeout)
	}
	if err != nil {
		return result, fmt.Errorf("err: %w (supplied gas %d)", err, msg.GasLimit)
	}
	return result, nil
}

func newRevertError(result *core.ExecutionResult) *revertError {
	reason, errUnpack := abi.UnpackRevert(result.Revert())
	err := errors.New("execution reverted")
	if errUnpack == nil {
		err = fmt.Errorf("execution reverted: %v", reason)
	}
	return &revertError{
		error:  err,
		reason: hexutil.Encode(result.Revert()),
	}
}

// revertError is an API error that encompasses an EVM revertal with JSON error
// code and a binary data blob.
type revertError struct {
	error
	reason string // revert reason hex encoded
}

// ErrorCode returns the JSON error code for a revertal.
// See: https://github.com/ethereum/wiki/wiki/JSON-RPC-Error-Codes-Improvement-Proposal
func (e *revertError) ErrorCode() int {
	return 3
}

// ErrorData returns the hex encoded revert reason.
func (e *revertError) ErrorData() interface{} {
	return e.reason
}

// Call executes the given transaction on the state for the given block number.
//
// Additionally, the caller can specify a batch of contract for fields overriding.
//
// Note, this function doesn't make and changes in the state/blockchain and is
// useful to execute and retrieve values.
<<<<<<< HEAD
func (s *BlockChainAPI) Call(ctx context.Context, args TransactionArgs, blockNrOrHash rpc.BlockNumberOrHash, overrides *StateOverride) (hexutil.Bytes, error) {
	result, err := DoCall(ctx, s.b, args, blockNrOrHash, overrides, s.b.RPCEVMTimeout(), s.b.RPCGasCap())
=======
func (s *BlockChainAPI) Call(ctx context.Context, args TransactionArgs, blockNrOrHash rpc.BlockNumberOrHash, overrides *StateOverride, blockOverrides *BlockOverrides) (hexutil.Bytes, error) {
	header, err := headerByNumberOrHash(ctx, s.b, blockNrOrHash)
	if err != nil {
		return nil, err
	}

	if s.b.ChainConfig().IsOptimismPreBedrock(header.Number) {
		if s.b.HistoricalRPCService() != nil {
			var res hexutil.Bytes
			err := s.b.HistoricalRPCService().CallContext(ctx, &res, "eth_call", args, blockNrOrHash, overrides)
			if err != nil {
				return nil, fmt.Errorf("historical backend error: %w", err)
			}
			return res, nil
		} else {
			return nil, rpc.ErrNoHistoricalFallback
		}
	}

	result, err := DoCall(ctx, s.b, args, blockNrOrHash, overrides, blockOverrides, s.b.RPCEVMTimeout(), s.b.RPCGasCap())
>>>>>>> b9c6d36a
	if err != nil {
		return nil, err
	}
	// If the result contains a revert reason, try to unpack and return it.
	if len(result.Revert()) > 0 {
		return nil, newRevertError(result)
	}
	return result.Return(), result.Err
}

func DoEstimateGas(ctx context.Context, b Backend, args TransactionArgs, blockNrOrHash rpc.BlockNumberOrHash, gasCap uint64) (hexutil.Uint64, error) {
	// Binary search the gas requirement, as it may be higher than the amount used
	var (
		lo  uint64 = params.TxGas - 1
		hi  uint64
		cap uint64
	)
	// Use zero address if sender unspecified.
	if args.From == nil {
		args.From = new(common.Address)
	}
	// Determine the highest gas limit can be used during the estimation.
	if args.Gas != nil && uint64(*args.Gas) >= params.TxGas {
		hi = uint64(*args.Gas)
	} else {
		// Retrieve the block to act as the gas ceiling
		block, err := b.BlockByNumberOrHash(ctx, blockNrOrHash)
		if err != nil {
			return 0, err
		}
		if block == nil {
			return 0, errors.New("block not found")
		}
		hi = block.GasLimit()
	}
	// Normalize the max fee per gas the call is willing to spend.
	var feeCap *big.Int
	if args.GasPrice != nil && (args.MaxFeePerGas != nil || args.MaxPriorityFeePerGas != nil) {
		return 0, errors.New("both gasPrice and (maxFeePerGas or maxPriorityFeePerGas) specified")
	} else if args.GasPrice != nil {
		feeCap = args.GasPrice.ToInt()
	} else if args.MaxFeePerGas != nil {
		feeCap = args.MaxFeePerGas.ToInt()
	} else {
		feeCap = common.Big0
	}
	// Recap the highest gas limit with account's available balance.
	if feeCap.BitLen() != 0 {
		state, _, err := b.StateAndHeaderByNumberOrHash(ctx, blockNrOrHash)
		if err != nil {
			return 0, err
		}
		balance := state.GetBalance(*args.From) // from can't be nil
		available := new(big.Int).Set(balance)
		if args.Value != nil {
			if args.Value.ToInt().Cmp(available) >= 0 {
				return 0, core.ErrInsufficientFundsForTransfer
			}
			available.Sub(available, args.Value.ToInt())
		}
		allowance := new(big.Int).Div(available, feeCap)

		// If the allowance is larger than maximum uint64, skip checking
		if allowance.IsUint64() && hi > allowance.Uint64() {
			transfer := args.Value
			if transfer == nil {
				transfer = new(hexutil.Big)
			}
			log.Warn("Gas estimation capped by limited funds", "original", hi, "balance", balance,
				"sent", transfer.ToInt(), "maxFeePerGas", feeCap, "fundable", allowance)
			hi = allowance.Uint64()
		}
	}
	// Recap the highest gas allowance with specified gascap.
	if gasCap != 0 && hi > gasCap {
		log.Warn("Caller gas above allowance, capping", "requested", hi, "cap", gasCap)
		hi = gasCap
	}
	cap = hi

	// Create a helper to check if a gas allowance results in an executable transaction
	executable := func(gas uint64) (bool, *core.ExecutionResult, error) {
		args.Gas = (*hexutil.Uint64)(&gas)

		result, err := DoCall(ctx, b, args, blockNrOrHash, nil, nil, 0, gasCap)
		if err != nil {
			if errors.Is(err, core.ErrIntrinsicGas) {
				return true, nil, nil // Special case, raise gas limit
			}
			return true, nil, err // Bail out
		}
		return result.Failed(), result, nil
	}
	// Execute the binary search and hone in on an executable gas limit
	for lo+1 < hi {
		mid := (hi + lo) / 2
		failed, _, err := executable(mid)

		// If the error is not nil(consensus error), it means the provided message
		// call or transaction will never be accepted no matter how much gas it is
		// assigned. Return the error directly, don't struggle any more.
		if err != nil {
			return 0, err
		}
		if failed {
			lo = mid
		} else {
			hi = mid
		}
	}
	// Reject the transaction as invalid if it still fails at the highest allowance
	if hi == cap {
		failed, result, err := executable(hi)
		if err != nil {
			return 0, err
		}
		if failed {
			if result != nil && result.Err != vm.ErrOutOfGas {
				if len(result.Revert()) > 0 {
					return 0, newRevertError(result)
				}
				return 0, result.Err
			}
			// Otherwise, the specified gas cap is too low
			return 0, fmt.Errorf("gas required exceeds allowance (%d)", cap)
		}
	}
	return hexutil.Uint64(hi), nil
}

// EstimateGas returns an estimate of the amount of gas needed to execute the
// given transaction against the current pending block.
func (s *BlockChainAPI) EstimateGas(ctx context.Context, args TransactionArgs, blockNrOrHash *rpc.BlockNumberOrHash) (hexutil.Uint64, error) {
	bNrOrHash := rpc.BlockNumberOrHashWithNumber(rpc.LatestBlockNumber)
	if blockNrOrHash != nil {
		bNrOrHash = *blockNrOrHash
	}

	res, err := DoEstimateGas(ctx, s.b, args, bNrOrHash, s.b.RPCGasCap())
	if err != nil {
		return 0, err
	}

	return res, err
}

// RPCMarshalHeader converts the given header to the RPC output .
func RPCMarshalHeader(head *types.Header) map[string]interface{} {
	result := map[string]interface{}{
		"number":           (*hexutil.Big)(head.Number),
		"hash":             head.Hash(),
		"parentHash":       head.ParentHash,
		"nonce":            head.Nonce,
		"mixHash":          head.MixDigest,
		"sha3Uncles":       head.UncleHash,
		"logsBloom":        head.Bloom,
		"stateRoot":        head.Root,
		"miner":            head.Coinbase,
		"difficulty":       (*hexutil.Big)(head.Difficulty),
		"extraData":        hexutil.Bytes(head.Extra),
		"size":             hexutil.Uint64(head.Size()),
		"gasLimit":         hexutil.Uint64(head.GasLimit),
		"gasUsed":          hexutil.Uint64(head.GasUsed),
		"timestamp":        hexutil.Uint64(head.Time),
		"transactionsRoot": head.TxHash,
		"receiptsRoot":     head.ReceiptHash,
	}

	if head.BaseFee != nil {
		result["baseFeePerGas"] = (*hexutil.Big)(head.BaseFee)
	}

	if head.WithdrawalsHash != nil {
		result["withdrawalsRoot"] = head.WithdrawalsHash
	}

	return result
}

// RPCMarshalBlock converts the given block to the RPC output which depends on fullTx. If inclTx is true transactions are
// returned. When fullTx is true the returned block contains full transaction details, otherwise it will only contain
// transaction hashes.
func RPCMarshalBlock(ctx context.Context, block *types.Block, inclTx bool, fullTx bool, config *params.ChainConfig, backend Backend) (map[string]interface{}, error) {
	fields := RPCMarshalHeader(block.Header())
	fields["size"] = hexutil.Uint64(block.Size())

	if inclTx {
		formatTx := func(idx int, tx *types.Transaction) interface{} {
			return tx.Hash()
		}
		if fullTx {
			formatTx = func(idx int, tx *types.Transaction) interface{} {
				return newRPCTransactionFromBlockIndex(ctx, block, uint64(idx), config, backend)
			}
		}
		txs := block.Transactions()
		transactions := make([]interface{}, len(txs))
		for i, tx := range txs {
			transactions[i] = formatTx(i, tx)
		}
		fields["transactions"] = transactions
	}
	uncles := block.Uncles()
	uncleHashes := make([]common.Hash, len(uncles))
	for i, uncle := range uncles {
		uncleHashes[i] = uncle.Hash()
	}
	fields["uncles"] = uncleHashes
	if block.Header().WithdrawalsHash != nil {
		fields["withdrawals"] = block.Withdrawals()
	}
	return fields, nil
}

// rpcMarshalHeader uses the generalized output filler, then adds the total difficulty field, which requires
// a `BlockchainAPI`.
func (s *BlockChainAPI) rpcMarshalHeader(ctx context.Context, header *types.Header) map[string]interface{} {
	fields := RPCMarshalHeader(header)
	fields["totalDifficulty"] = (*hexutil.Big)(s.b.GetTd(ctx, header.Hash()))
	return fields
}

// rpcMarshalBlock uses the generalized output filler, then adds the total difficulty field, which requires
// a `BlockchainAPI`.
func (s *BlockChainAPI) rpcMarshalBlock(ctx context.Context, b *types.Block, inclTx bool, fullTx bool) (map[string]interface{}, error) {
	fields, err := RPCMarshalBlock(ctx, b, inclTx, fullTx, s.b.ChainConfig(), s.b)
	if err != nil {
		return nil, err
	}
	if inclTx {
		fields["totalDifficulty"] = (*hexutil.Big)(s.b.GetTd(ctx, b.Hash()))
	}
	return fields, err
}

// RPCTransaction represents a transaction that will serialize to the RPC representation of a transaction
type RPCTransaction struct {
	BlockHash        *common.Hash      `json:"blockHash"`
	BlockNumber      *hexutil.Big      `json:"blockNumber"`
	From             common.Address    `json:"from"`
	Gas              hexutil.Uint64    `json:"gas"`
	GasPrice         *hexutil.Big      `json:"gasPrice"`
	GasFeeCap        *hexutil.Big      `json:"maxFeePerGas,omitempty"`
	GasTipCap        *hexutil.Big      `json:"maxPriorityFeePerGas,omitempty"`
	Hash             common.Hash       `json:"hash"`
	Input            hexutil.Bytes     `json:"input"`
	Nonce            hexutil.Uint64    `json:"nonce"`
	To               *common.Address   `json:"to"`
	TransactionIndex *hexutil.Uint64   `json:"transactionIndex"`
	Value            *hexutil.Big      `json:"value"`
	Type             hexutil.Uint64    `json:"type"`
	Accesses         *types.AccessList `json:"accessList,omitempty"`
	ChainID          *hexutil.Big      `json:"chainId,omitempty"`
	V                *hexutil.Big      `json:"v"`
	R                *hexutil.Big      `json:"r"`
	S                *hexutil.Big      `json:"s"`

	// deposit-tx only
	SourceHash *common.Hash `json:"sourceHash,omitempty"`
	Mint       *hexutil.Big `json:"mint,omitempty"`
}

// newRPCTransaction returns a transaction that will serialize to the RPC
// representation, with the given location metadata set (if available).
func newRPCTransaction(tx *types.Transaction, blockHash common.Hash, blockNumber uint64, blockTime uint64, index uint64, baseFee *big.Int, config *params.ChainConfig, receipt *types.Receipt) *RPCTransaction {
	signer := types.MakeSigner(config, new(big.Int).SetUint64(blockNumber), blockTime)
	from, _ := types.Sender(signer, tx)
	v, r, s := tx.RawSignatureValues()
	result := &RPCTransaction{
		Type:     hexutil.Uint64(tx.Type()),
		From:     from,
		Gas:      hexutil.Uint64(tx.Gas()),
		GasPrice: (*hexutil.Big)(tx.GasPrice()),
		Hash:     tx.Hash(),
		Input:    hexutil.Bytes(tx.Data()),
		Nonce:    hexutil.Uint64(tx.Nonce()),
		To:       tx.To(),
		Value:    (*hexutil.Big)(tx.Value()),
		V:        (*hexutil.Big)(v),
		R:        (*hexutil.Big)(r),
		S:        (*hexutil.Big)(s),
	}
	if blockHash != (common.Hash{}) {
		result.BlockHash = &blockHash
		result.BlockNumber = (*hexutil.Big)(new(big.Int).SetUint64(blockNumber))
		result.TransactionIndex = (*hexutil.Uint64)(&index)
	}
	switch tx.Type() {
	case types.DepositTxType:
		srcHash := tx.SourceHash()
		result.SourceHash = &srcHash
		result.Mint = (*hexutil.Big)(tx.Mint())
		if receipt != nil && receipt.DepositNonce != nil {
			result.Nonce = hexutil.Uint64(*receipt.DepositNonce)
		}
	case types.LegacyTxType:
		if v.Sign() == 0 && r.Sign() == 0 && s.Sign() == 0 { // pre-bedrock relayed tx does not have a signature
			result.ChainID = (*hexutil.Big)(new(big.Int).Set(config.ChainID))
			break
		}
		// if a legacy transaction has an EIP-155 chain id, include it explicitly
		if id := tx.ChainId(); id.Sign() != 0 {
			result.ChainID = (*hexutil.Big)(id)
		}
	case types.AccessListTxType:
		al := tx.AccessList()
		result.Accesses = &al
		result.ChainID = (*hexutil.Big)(tx.ChainId())
	case types.DynamicFeeTxType:
		al := tx.AccessList()
		result.Accesses = &al
		result.ChainID = (*hexutil.Big)(tx.ChainId())
		result.GasFeeCap = (*hexutil.Big)(tx.GasFeeCap())
		result.GasTipCap = (*hexutil.Big)(tx.GasTipCap())
		// if the transaction has been mined, compute the effective gas price
		if baseFee != nil && blockHash != (common.Hash{}) {
			// price = min(tip, gasFeeCap - baseFee) + baseFee
			price := math.BigMin(new(big.Int).Add(tx.GasTipCap(), baseFee), tx.GasFeeCap())
			result.GasPrice = (*hexutil.Big)(price)
		} else {
			result.GasPrice = (*hexutil.Big)(tx.GasFeeCap())
		}
	}
	return result
}

// NewRPCPendingTransaction returns a pending transaction that will serialize to the RPC representation
func NewRPCPendingTransaction(tx *types.Transaction, current *types.Header, config *params.ChainConfig) *RPCTransaction {
	var (
		baseFee     *big.Int
		blockNumber = uint64(0)
		blockTime   = uint64(0)
	)
	if current != nil {
		baseFee = misc.CalcBaseFee(config, current)
		blockNumber = current.Number.Uint64()
		blockTime = current.Time
	}
	return newRPCTransaction(tx, common.Hash{}, blockNumber, blockTime, 0, baseFee, config, nil)
}

// newRPCTransactionFromBlockIndex returns a transaction that will serialize to the RPC representation.
func newRPCTransactionFromBlockIndex(ctx context.Context, b *types.Block, index uint64, config *params.ChainConfig, backend Backend) *RPCTransaction {
	txs := b.Transactions()
	if index >= uint64(len(txs)) {
		return nil
	}
	tx := txs[index]
	rcpt := depositTxReceipt(ctx, b.Hash(), index, backend, tx)
	return newRPCTransaction(tx, b.Hash(), b.NumberU64(), b.Time(), index, b.BaseFee(), config, rcpt)
}

func depositTxReceipt(ctx context.Context, blockHash common.Hash, index uint64, backend Backend, tx *types.Transaction) *types.Receipt {
	if tx.Type() != types.DepositTxType {
		return nil
	}
	receipts, err := backend.GetReceipts(ctx, blockHash)
	if err != nil {
		return nil
	}
	if index >= uint64(len(receipts)) {
		return nil
	}
	return receipts[index]
}

// newRPCRawTransactionFromBlockIndex returns the bytes of a transaction given a block and a transaction index.
func newRPCRawTransactionFromBlockIndex(b *types.Block, index uint64) hexutil.Bytes {
	txs := b.Transactions()
	if index >= uint64(len(txs)) {
		return nil
	}
	blob, _ := txs[index].MarshalBinary()
	return blob
}

// accessListResult returns an optional accesslist
// It's the result of the `debug_createAccessList` RPC call.
// It contains an error if the transaction itself failed.
type accessListResult struct {
	Accesslist *types.AccessList `json:"accessList"`
	Error      string            `json:"error,omitempty"`
	GasUsed    hexutil.Uint64    `json:"gasUsed"`
}

// CreateAccessList creates an EIP-2930 type AccessList for the given transaction.
// Reexec and BlockNrOrHash can be specified to create the accessList on top of a certain state.
func (s *BlockChainAPI) CreateAccessList(ctx context.Context, args TransactionArgs, blockNrOrHash *rpc.BlockNumberOrHash) (*accessListResult, error) {
	bNrOrHash := rpc.BlockNumberOrHashWithNumber(rpc.PendingBlockNumber)
	if blockNrOrHash != nil {
		bNrOrHash = *blockNrOrHash
	}
	acl, gasUsed, vmerr, err := AccessList(ctx, s.b, bNrOrHash, args)
	if err != nil {
		return nil, err
	}
	result := &accessListResult{Accesslist: &acl, GasUsed: hexutil.Uint64(gasUsed)}
	if vmerr != nil {
		result.Error = vmerr.Error()
	}
	return result, nil
}

// AccessList creates an access list for the given transaction.
// If the accesslist creation fails an error is returned.
// If the transaction itself fails, an vmErr is returned.
func AccessList(ctx context.Context, b Backend, blockNrOrHash rpc.BlockNumberOrHash, args TransactionArgs) (acl types.AccessList, gasUsed uint64, vmErr error, err error) {
	// Retrieve the execution context
	db, header, err := b.StateAndHeaderByNumberOrHash(ctx, blockNrOrHash)
	if db == nil || err != nil {
		return nil, 0, nil, err
	}
	// If the gas amount is not set, default to RPC gas cap.
	if args.Gas == nil {
		tmp := hexutil.Uint64(b.RPCGasCap())
		args.Gas = &tmp
	}

	// Ensure any missing fields are filled, extract the recipient and input data
	if err := args.setDefaults(ctx, b); err != nil {
		return nil, 0, nil, err
	}
	var to common.Address
	if args.To != nil {
		to = *args.To
	} else {
		to = crypto.CreateAddress(args.from(), uint64(*args.Nonce))
	}
	isPostMerge := header.Difficulty.Cmp(common.Big0) == 0
	// Retrieve the precompiles since they don't need to be added to the access list
	precompiles := vm.ActivePrecompiles(b.ChainConfig().Rules(header.Number, isPostMerge, header.Time))

	// Create an initial tracer
	prevTracer := vm.NewAccessListTracer(nil, args.from(), to, precompiles)
	if args.AccessList != nil {
		prevTracer = vm.NewAccessListTracer(*args.AccessList, args.from(), to, precompiles)
	}
	for {
		// Retrieve the current access list to expand
		accessList := prevTracer.AccessList()
		log.Trace("Creating access list", "input", accessList)

		// Copy the original db so we don't modify it
		statedb := db.Copy()
		// Set the accesslist to the last al
		args.AccessList = &accessList
		msg, err := args.ToMessage(b.RPCGasCap(), header.BaseFee)
		if err != nil {
			return nil, 0, nil, err
		}

		// Apply the transaction with the access list tracer
		tracer := vm.NewAccessListTracer(accessList, args.from(), to, precompiles)
		config := vm.Config{Tracer: tracer, NoBaseFee: true}
		vmenv, _ := b.GetEVM(ctx, msg, statedb, header, &config, nil)
		res, err := core.ApplyMessage(vmenv, msg, new(core.GasPool).AddGas(msg.GasLimit))
		if err != nil {
			return nil, 0, nil, fmt.Errorf("failed to apply transaction: %v err: %v", args.toTransaction().Hash(), err)
		}
		if tracer.Equal(prevTracer) {
			return accessList, res.UsedGas, res.Err, nil
		}
		prevTracer = tracer
	}
}

// TransactionAPI exposes methods for reading and creating transaction data.
type TransactionAPI struct {
	b         Backend
	nonceLock *AddrLocker
	signer    types.Signer
}

// NewTransactionAPI creates a new RPC service with methods for interacting with transactions.
func NewTransactionAPI(b Backend, nonceLock *AddrLocker) *TransactionAPI {
	// The signer used by the API should always be the 'latest' known one because we expect
	// signers to be backwards-compatible with old transactions.
	signer := types.LatestSigner(b.ChainConfig())
	return &TransactionAPI{b, nonceLock, signer}
}

// GetBlockTransactionCountByNumber returns the number of transactions in the block with the given block number.
func (s *TransactionAPI) GetBlockTransactionCountByNumber(ctx context.Context, blockNr rpc.BlockNumber) *hexutil.Uint {
	if block, _ := s.b.BlockByNumber(ctx, blockNr); block != nil {
		n := hexutil.Uint(len(block.Transactions()))
		return &n
	}
	return nil
}

// GetBlockTransactionCountByHash returns the number of transactions in the block with the given hash.
func (s *TransactionAPI) GetBlockTransactionCountByHash(ctx context.Context, blockHash common.Hash) *hexutil.Uint {
	if block, _ := s.b.BlockByHash(ctx, blockHash); block != nil {
		n := hexutil.Uint(len(block.Transactions()))
		return &n
	}
	return nil
}

// GetTransactionByBlockNumberAndIndex returns the transaction for the given block number and index.
func (s *TransactionAPI) GetTransactionByBlockNumberAndIndex(ctx context.Context, blockNr rpc.BlockNumber, index hexutil.Uint) *RPCTransaction {
	if block, _ := s.b.BlockByNumber(ctx, blockNr); block != nil {
		return newRPCTransactionFromBlockIndex(ctx, block, uint64(index), s.b.ChainConfig(), s.b)
	}
	return nil
}

// GetTransactionByBlockHashAndIndex returns the transaction for the given block hash and index.
func (s *TransactionAPI) GetTransactionByBlockHashAndIndex(ctx context.Context, blockHash common.Hash, index hexutil.Uint) *RPCTransaction {
	if block, _ := s.b.BlockByHash(ctx, blockHash); block != nil {
		return newRPCTransactionFromBlockIndex(ctx, block, uint64(index), s.b.ChainConfig(), s.b)
	}
	return nil
}

// GetRawTransactionByBlockNumberAndIndex returns the bytes of the transaction for the given block number and index.
func (s *TransactionAPI) GetRawTransactionByBlockNumberAndIndex(ctx context.Context, blockNr rpc.BlockNumber, index hexutil.Uint) hexutil.Bytes {
	if block, _ := s.b.BlockByNumber(ctx, blockNr); block != nil {
		return newRPCRawTransactionFromBlockIndex(block, uint64(index))
	}
	return nil
}

// GetRawTransactionByBlockHashAndIndex returns the bytes of the transaction for the given block hash and index.
func (s *TransactionAPI) GetRawTransactionByBlockHashAndIndex(ctx context.Context, blockHash common.Hash, index hexutil.Uint) hexutil.Bytes {
	if block, _ := s.b.BlockByHash(ctx, blockHash); block != nil {
		return newRPCRawTransactionFromBlockIndex(block, uint64(index))
	}
	return nil
}

// GetTransactionCount returns the number of transactions the given address has sent for the given block number
func (s *TransactionAPI) GetTransactionCount(ctx context.Context, address common.Address, blockNrOrHash rpc.BlockNumberOrHash) (*hexutil.Uint64, error) {
	// Ask transaction pool for the nonce which includes pending transactions
	if blockNr, ok := blockNrOrHash.Number(); ok && blockNr == rpc.PendingBlockNumber {
		nonce, err := s.b.GetPoolNonce(ctx, address)
		if err != nil {
			return nil, err
		}
		return (*hexutil.Uint64)(&nonce), nil
	}
	// Resolve block number and use its state to ask for the nonce
	state, _, err := s.b.StateAndHeaderByNumberOrHash(ctx, blockNrOrHash)
	if state == nil || err != nil {
		return nil, err
	}
	nonce := state.GetNonce(address)
	return (*hexutil.Uint64)(&nonce), state.Error()
}

// GetTransactionByHash returns the transaction for the given hash
func (s *TransactionAPI) GetTransactionByHash(ctx context.Context, hash common.Hash) (*RPCTransaction, error) {
	// Try to return an already finalized transaction
	tx, blockHash, blockNumber, index, err := s.b.GetTransaction(ctx, hash)
	if err != nil {
		return nil, err
	}
	if tx != nil {
		header, err := s.b.HeaderByHash(ctx, blockHash)
		if err != nil {
			return nil, err
		}
		rcpt := depositTxReceipt(ctx, blockHash, index, s.b, tx)
		return newRPCTransaction(tx, blockHash, blockNumber, header.Time, index, header.BaseFee, s.b.ChainConfig(), rcpt), nil
	}
	// No finalized transaction, try to retrieve it from the pool
	if tx := s.b.GetPoolTransaction(hash); tx != nil {
		return NewRPCPendingTransaction(tx, s.b.CurrentHeader(), s.b.ChainConfig()), nil
	}

	// Transaction unknown, return as such
	return nil, nil
}

// GetRawTransactionByHash returns the bytes of the transaction for the given hash.
func (s *TransactionAPI) GetRawTransactionByHash(ctx context.Context, hash common.Hash) (hexutil.Bytes, error) {
	// Retrieve a finalized transaction, or a pooled otherwise
	tx, _, _, _, err := s.b.GetTransaction(ctx, hash)
	if err != nil {
		return nil, err
	}
	if tx == nil {
		if tx = s.b.GetPoolTransaction(hash); tx == nil {
			// Transaction not found anywhere, abort
			return nil, nil
		}
	}
	// Serialize to RLP and return
	return tx.MarshalBinary()
}

// GetTransactionReceipt returns the transaction receipt for the given transaction hash.
func (s *TransactionAPI) GetTransactionReceipt(ctx context.Context, hash common.Hash) (map[string]interface{}, error) {
	tx, blockHash, blockNumber, index, err := s.b.GetTransaction(ctx, hash)
	if err != nil {
		// When the transaction doesn't exist, the RPC method should return JSON null
		// as per specification.
		return nil, nil
	}
	header, err := s.b.HeaderByHash(ctx, blockHash)
	if err != nil {
		return nil, err
	}
	receipts, err := s.b.GetReceipts(ctx, blockHash)
	if err != nil {
		return nil, err
	}
	if uint64(len(receipts)) <= index {
		return nil, nil
	}
	receipt := receipts[index]

	// Derive the sender.
	signer := types.MakeSigner(s.b.ChainConfig(), header.Number, header.Time)
	from, _ := types.Sender(signer, tx)

	fields := map[string]interface{}{
		"blockHash":         blockHash,
		"blockNumber":       hexutil.Uint64(blockNumber),
		"transactionHash":   hash,
		"transactionIndex":  hexutil.Uint64(index),
		"from":              from,
		"to":                tx.To(),
		"gasUsed":           hexutil.Uint64(receipt.GasUsed),
		"cumulativeGasUsed": hexutil.Uint64(receipt.CumulativeGasUsed),
		"contractAddress":   nil,
		"logs":              receipt.Logs,
		"logsBloom":         receipt.Bloom,
		"type":              hexutil.Uint(tx.Type()),
		"effectiveGasPrice": (*hexutil.Big)(receipt.EffectiveGasPrice),
	}

	if s.b.ChainConfig().Kroma != nil {
		if tx.IsDepositTx() {
			fields["depositNonce"] = hexutil.Uint64(*receipt.DepositNonce)
		} else {
			fields["l1GasPrice"] = (*hexutil.Big)(receipt.L1GasPrice)
			fields["l1GasUsed"] = (*hexutil.Big)(receipt.L1GasUsed)
			fields["l1Fee"] = (*hexutil.Big)(receipt.L1Fee)
			fields["l1FeeScalar"] = receipt.FeeScalar.String()
		}
	}

	// Assign receipt status or post state.
	if len(receipt.PostState) > 0 {
		fields["root"] = hexutil.Bytes(receipt.PostState)
	} else {
		fields["status"] = hexutil.Uint(receipt.Status)
	}
	if receipt.Logs == nil {
		fields["logs"] = []*types.Log{}
	}

	// If the ContractAddress is 20 0x0 bytes, assume it is not a contract creation
	if receipt.ContractAddress != (common.Address{}) {
		fields["contractAddress"] = receipt.ContractAddress
	}
	return fields, nil
}

// sign is a helper function that signs a transaction with the private key of the given address.
func (s *TransactionAPI) sign(addr common.Address, tx *types.Transaction) (*types.Transaction, error) {
	// Look up the wallet containing the requested signer
	account := accounts.Account{Address: addr}

	wallet, err := s.b.AccountManager().Find(account)
	if err != nil {
		return nil, err
	}
	// Request the wallet to sign the transaction
	return wallet.SignTx(account, tx, s.b.ChainConfig().ChainID)
}

// SubmitTransaction is a helper function that submits tx to txPool and logs a message.
func SubmitTransaction(ctx context.Context, b Backend, tx *types.Transaction) (common.Hash, error) {
	// If the transaction fee cap is already specified, ensure the
	// fee of the given transaction is _reasonable_.
	if err := checkTxFee(tx.GasPrice(), tx.Gas(), b.RPCTxFeeCap()); err != nil {
		return common.Hash{}, err
	}
	if !b.UnprotectedAllowed() && !tx.Protected() {
		// Ensure only eip155 signed transactions are submitted if EIP155Required is set.
		return common.Hash{}, errors.New("only replay-protected (EIP-155) transactions allowed over RPC")
	}
	if err := b.SendTx(ctx, tx); err != nil {
		return common.Hash{}, err
	}
	// Print a log with full tx details for manual investigations and interventions
	head := b.CurrentBlock()
	signer := types.MakeSigner(b.ChainConfig(), head.Number, head.Time)
	from, err := types.Sender(signer, tx)
	if err != nil {
		return common.Hash{}, err
	}

	if tx.To() == nil {
		addr := crypto.CreateAddress(from, tx.Nonce())
		log.Info("Submitted contract creation", "hash", tx.Hash().Hex(), "from", from, "nonce", tx.Nonce(), "contract", addr.Hex(), "value", tx.Value())
	} else {
		log.Info("Submitted transaction", "hash", tx.Hash().Hex(), "from", from, "nonce", tx.Nonce(), "recipient", tx.To(), "value", tx.Value())
	}
	return tx.Hash(), nil
}

// SendTransaction creates a transaction for the given argument, sign it and submit it to the
// transaction pool.
func (s *TransactionAPI) SendTransaction(ctx context.Context, args TransactionArgs) (common.Hash, error) {
	// Look up the wallet containing the requested signer
	account := accounts.Account{Address: args.from()}

	wallet, err := s.b.AccountManager().Find(account)
	if err != nil {
		return common.Hash{}, err
	}

	if args.Nonce == nil {
		// Hold the mutex around signing to prevent concurrent assignment of
		// the same nonce to multiple accounts.
		s.nonceLock.LockAddr(args.from())
		defer s.nonceLock.UnlockAddr(args.from())
	}

	// Set some sanity defaults and terminate on failure
	if err := args.setDefaults(ctx, s.b); err != nil {
		return common.Hash{}, err
	}
	// Assemble the transaction and sign with the wallet
	tx := args.toTransaction()

	signed, err := wallet.SignTx(account, tx, s.b.ChainConfig().ChainID)
	if err != nil {
		return common.Hash{}, err
	}
	return SubmitTransaction(ctx, s.b, signed)
}

// FillTransaction fills the defaults (nonce, gas, gasPrice or 1559 fields)
// on a given unsigned transaction, and returns it to the caller for further
// processing (signing + broadcast).
func (s *TransactionAPI) FillTransaction(ctx context.Context, args TransactionArgs) (*SignTransactionResult, error) {
	// Set some sanity defaults and terminate on failure
	if err := args.setDefaults(ctx, s.b); err != nil {
		return nil, err
	}
	// Assemble the transaction and obtain rlp
	tx := args.toTransaction()
	data, err := tx.MarshalBinary()
	if err != nil {
		return nil, err
	}
	return &SignTransactionResult{data, tx}, nil
}

// SendRawTransaction will add the signed transaction to the transaction pool.
// The sender is responsible for signing the transaction and using the correct nonce.
func (s *TransactionAPI) SendRawTransaction(ctx context.Context, input hexutil.Bytes) (common.Hash, error) {
	tx := new(types.Transaction)
	if err := tx.UnmarshalBinary(input); err != nil {
		return common.Hash{}, err
	}
	return SubmitTransaction(ctx, s.b, tx)
}

// Sign calculates an ECDSA signature for:
// keccak256("\x19Ethereum Signed Message:\n" + len(message) + message).
//
// Note, the produced signature conforms to the secp256k1 curve R, S and V values,
// where the V value will be 27 or 28 for legacy reasons.
//
// The account associated with addr must be unlocked.
//
// https://github.com/ethereum/wiki/wiki/JSON-RPC#eth_sign
func (s *TransactionAPI) Sign(addr common.Address, data hexutil.Bytes) (hexutil.Bytes, error) {
	// Look up the wallet containing the requested signer
	account := accounts.Account{Address: addr}

	wallet, err := s.b.AccountManager().Find(account)
	if err != nil {
		return nil, err
	}
	// Sign the requested hash with the wallet
	signature, err := wallet.SignText(account, data)
	if err == nil {
		signature[64] += 27 // Transform V from 0/1 to 27/28 according to the yellow paper
	}
	return signature, err
}

// SignTransactionResult represents a RLP encoded signed transaction.
type SignTransactionResult struct {
	Raw hexutil.Bytes      `json:"raw"`
	Tx  *types.Transaction `json:"tx"`
}

// SignTransaction will sign the given transaction with the from account.
// The node needs to have the private key of the account corresponding with
// the given from address and it needs to be unlocked.
func (s *TransactionAPI) SignTransaction(ctx context.Context, args TransactionArgs) (*SignTransactionResult, error) {
	if args.Gas == nil {
		return nil, errors.New("gas not specified")
	}
	if args.GasPrice == nil && (args.MaxPriorityFeePerGas == nil || args.MaxFeePerGas == nil) {
		return nil, errors.New("missing gasPrice or maxFeePerGas/maxPriorityFeePerGas")
	}
	if args.Nonce == nil {
		return nil, errors.New("nonce not specified")
	}
	if err := args.setDefaults(ctx, s.b); err != nil {
		return nil, err
	}
	// Before actually sign the transaction, ensure the transaction fee is reasonable.
	tx := args.toTransaction()
	if err := checkTxFee(tx.GasPrice(), tx.Gas(), s.b.RPCTxFeeCap()); err != nil {
		return nil, err
	}
	signed, err := s.sign(args.from(), tx)
	if err != nil {
		return nil, err
	}
	data, err := signed.MarshalBinary()
	if err != nil {
		return nil, err
	}
	return &SignTransactionResult{data, signed}, nil
}

// PendingTransactions returns the transactions that are in the transaction pool
// and have a from address that is one of the accounts this node manages.
func (s *TransactionAPI) PendingTransactions() ([]*RPCTransaction, error) {
	pending, err := s.b.GetPoolTransactions()
	if err != nil {
		return nil, err
	}
	accounts := make(map[common.Address]struct{})
	for _, wallet := range s.b.AccountManager().Wallets() {
		for _, account := range wallet.Accounts() {
			accounts[account.Address] = struct{}{}
		}
	}
	curHeader := s.b.CurrentHeader()
	transactions := make([]*RPCTransaction, 0, len(pending))
	for _, tx := range pending {
		from, _ := types.Sender(s.signer, tx)
		if _, exists := accounts[from]; exists {
			transactions = append(transactions, NewRPCPendingTransaction(tx, curHeader, s.b.ChainConfig()))
		}
	}
	return transactions, nil
}

// Resend accepts an existing transaction and a new gas price and limit. It will remove
// the given transaction from the pool and reinsert it with the new gas price and limit.
func (s *TransactionAPI) Resend(ctx context.Context, sendArgs TransactionArgs, gasPrice *hexutil.Big, gasLimit *hexutil.Uint64) (common.Hash, error) {
	if sendArgs.Nonce == nil {
		return common.Hash{}, errors.New("missing transaction nonce in transaction spec")
	}
	if err := sendArgs.setDefaults(ctx, s.b); err != nil {
		return common.Hash{}, err
	}
	matchTx := sendArgs.toTransaction()

	// Before replacing the old transaction, ensure the _new_ transaction fee is reasonable.
	var price = matchTx.GasPrice()
	if gasPrice != nil {
		price = gasPrice.ToInt()
	}
	var gas = matchTx.Gas()
	if gasLimit != nil {
		gas = uint64(*gasLimit)
	}
	if err := checkTxFee(price, gas, s.b.RPCTxFeeCap()); err != nil {
		return common.Hash{}, err
	}
	// Iterate the pending list for replacement
	pending, err := s.b.GetPoolTransactions()
	if err != nil {
		return common.Hash{}, err
	}
	for _, p := range pending {
		wantSigHash := s.signer.Hash(matchTx)
		pFrom, err := types.Sender(s.signer, p)
		if err == nil && pFrom == sendArgs.from() && s.signer.Hash(p) == wantSigHash {
			// Match. Re-sign and send the transaction.
			if gasPrice != nil && (*big.Int)(gasPrice).Sign() != 0 {
				sendArgs.GasPrice = gasPrice
			}
			if gasLimit != nil && *gasLimit != 0 {
				sendArgs.Gas = gasLimit
			}
			signedTx, err := s.sign(sendArgs.from(), sendArgs.toTransaction())
			if err != nil {
				return common.Hash{}, err
			}
			if err = s.b.SendTx(ctx, signedTx); err != nil {
				return common.Hash{}, err
			}
			return signedTx.Hash(), nil
		}
	}
	return common.Hash{}, fmt.Errorf("transaction %#x not found", matchTx.Hash())
}

// DebugAPI is the collection of Ethereum APIs exposed over the debugging
// namespace.
type DebugAPI struct {
	b Backend
}

// NewDebugAPI creates a new instance of DebugAPI.
func NewDebugAPI(b Backend) *DebugAPI {
	return &DebugAPI{b: b}
}

// GetRawHeader retrieves the RLP encoding for a single header.
func (api *DebugAPI) GetRawHeader(ctx context.Context, blockNrOrHash rpc.BlockNumberOrHash) (hexutil.Bytes, error) {
	var hash common.Hash
	if h, ok := blockNrOrHash.Hash(); ok {
		hash = h
	} else {
		block, err := api.b.BlockByNumberOrHash(ctx, blockNrOrHash)
		if err != nil {
			return nil, err
		}
		hash = block.Hash()
	}
	header, _ := api.b.HeaderByHash(ctx, hash)
	if header == nil {
		return nil, fmt.Errorf("header #%d not found", hash)
	}
	return rlp.EncodeToBytes(header)
}

// GetRawBlock retrieves the RLP encoded for a single block.
func (api *DebugAPI) GetRawBlock(ctx context.Context, blockNrOrHash rpc.BlockNumberOrHash) (hexutil.Bytes, error) {
	var hash common.Hash
	if h, ok := blockNrOrHash.Hash(); ok {
		hash = h
	} else {
		block, err := api.b.BlockByNumberOrHash(ctx, blockNrOrHash)
		if err != nil {
			return nil, err
		}
		hash = block.Hash()
	}
	block, _ := api.b.BlockByHash(ctx, hash)
	if block == nil {
		return nil, fmt.Errorf("block #%d not found", hash)
	}
	return rlp.EncodeToBytes(block)
}

// GetRawReceipts retrieves the binary-encoded receipts of a single block.
func (api *DebugAPI) GetRawReceipts(ctx context.Context, blockNrOrHash rpc.BlockNumberOrHash) ([]hexutil.Bytes, error) {
	var hash common.Hash
	if h, ok := blockNrOrHash.Hash(); ok {
		hash = h
	} else {
		block, err := api.b.BlockByNumberOrHash(ctx, blockNrOrHash)
		if err != nil {
			return nil, err
		}
		hash = block.Hash()
	}
	receipts, err := api.b.GetReceipts(ctx, hash)
	if err != nil {
		return nil, err
	}
	result := make([]hexutil.Bytes, len(receipts))
	for i, receipt := range receipts {
		b, err := receipt.MarshalBinary()
		if err != nil {
			return nil, err
		}
		result[i] = b
	}
	return result, nil
}

// GetRawTransaction returns the bytes of the transaction for the given hash.
func (s *DebugAPI) GetRawTransaction(ctx context.Context, hash common.Hash) (hexutil.Bytes, error) {
	// Retrieve a finalized transaction, or a pooled otherwise
	tx, _, _, _, err := s.b.GetTransaction(ctx, hash)
	if err != nil {
		return nil, err
	}
	if tx == nil {
		if tx = s.b.GetPoolTransaction(hash); tx == nil {
			// Transaction not found anywhere, abort
			return nil, nil
		}
	}
	return tx.MarshalBinary()
}

// PrintBlock retrieves a block and returns its pretty printed form.
func (api *DebugAPI) PrintBlock(ctx context.Context, number uint64) (string, error) {
	block, _ := api.b.BlockByNumber(ctx, rpc.BlockNumber(number))
	if block == nil {
		return "", fmt.Errorf("block #%d not found", number)
	}
	return spew.Sdump(block), nil
}

// ChaindbProperty returns leveldb properties of the key-value database.
func (api *DebugAPI) ChaindbProperty(property string) (string, error) {
	if property == "" {
		property = "leveldb.stats"
	} else if !strings.HasPrefix(property, "leveldb.") {
		property = "leveldb." + property
	}
	return api.b.ChainDb().Stat(property)
}

// ChaindbCompact flattens the entire key-value database into a single level,
// removing all unused slots and merging all keys.
func (api *DebugAPI) ChaindbCompact() error {
	for b := byte(0); b < 255; b++ {
		log.Info("Compacting chain database", "range", fmt.Sprintf("0x%0.2X-0x%0.2X", b, b+1))
		if err := api.b.ChainDb().Compact([]byte{b}, []byte{b + 1}); err != nil {
			log.Error("Database compaction failed", "err", err)
			return err
		}
	}
	return nil
}

// SetHead rewinds the head of the blockchain to a previous block.
func (api *DebugAPI) SetHead(number hexutil.Uint64) {
	api.b.SetHead(uint64(number))
}

// NetAPI offers network related RPC methods
type NetAPI struct {
	net            *p2p.Server
	networkVersion uint64
}

// NewNetAPI creates a new net API instance.
func NewNetAPI(net *p2p.Server, networkVersion uint64) *NetAPI {
	return &NetAPI{net, networkVersion}
}

// Listening returns an indication if the node is listening for network connections.
func (s *NetAPI) Listening() bool {
	return true // always listening
}

// PeerCount returns the number of connected peers
func (s *NetAPI) PeerCount() hexutil.Uint {
	return hexutil.Uint(s.net.PeerCount())
}

// Version returns the current ethereum protocol version.
func (s *NetAPI) Version() string {
	return fmt.Sprintf("%d", s.networkVersion)
}

// checkTxFee is an internal function used to check whether the fee of
// the given transaction is _reasonable_(under the cap).
func checkTxFee(gasPrice *big.Int, gas uint64, cap float64) error {
	// Short circuit if there is no cap for transaction fee at all.
	if cap == 0 {
		return nil
	}
	feeEth := new(big.Float).Quo(new(big.Float).SetInt(new(big.Int).Mul(gasPrice, new(big.Int).SetUint64(gas))), new(big.Float).SetInt(big.NewInt(params.Ether)))
	feeFloat, _ := feeEth.Float64()
	if feeFloat > cap {
		return fmt.Errorf("tx fee (%.2f ether) exceeds the configured cap (%.2f ether)", feeFloat, cap)
	}
	return nil
}

// toHexSlice creates a slice of hex-strings based on []byte.
func toHexSlice(b [][]byte) []string {
	r := make([]string, len(b))
	for i := range b {
		r[i] = hexutil.Encode(b[i])
	}
	return r
}<|MERGE_RESOLUTION|>--- conflicted
+++ resolved
@@ -25,8 +25,11 @@
 	"strings"
 	"time"
 
+	"github.com/ethereum/go-ethereum"
+
 	"github.com/davecgh/go-spew/spew"
-	"github.com/ethereum/go-ethereum"
+	"github.com/tyler-smith/go-bip39"
+
 	"github.com/ethereum/go-ethereum/accounts"
 	"github.com/ethereum/go-ethereum/accounts/abi"
 	"github.com/ethereum/go-ethereum/accounts/keystore"
@@ -46,7 +49,6 @@
 	"github.com/ethereum/go-ethereum/params"
 	"github.com/ethereum/go-ethereum/rlp"
 	"github.com/ethereum/go-ethereum/rpc"
-	"github.com/tyler-smith/go-bip39"
 )
 
 var ErrHeaderNotFound = fmt.Errorf("header %w", ethereum.NotFound)
@@ -1088,31 +1090,8 @@
 //
 // Note, this function doesn't make and changes in the state/blockchain and is
 // useful to execute and retrieve values.
-<<<<<<< HEAD
-func (s *BlockChainAPI) Call(ctx context.Context, args TransactionArgs, blockNrOrHash rpc.BlockNumberOrHash, overrides *StateOverride) (hexutil.Bytes, error) {
-	result, err := DoCall(ctx, s.b, args, blockNrOrHash, overrides, s.b.RPCEVMTimeout(), s.b.RPCGasCap())
-=======
 func (s *BlockChainAPI) Call(ctx context.Context, args TransactionArgs, blockNrOrHash rpc.BlockNumberOrHash, overrides *StateOverride, blockOverrides *BlockOverrides) (hexutil.Bytes, error) {
-	header, err := headerByNumberOrHash(ctx, s.b, blockNrOrHash)
-	if err != nil {
-		return nil, err
-	}
-
-	if s.b.ChainConfig().IsOptimismPreBedrock(header.Number) {
-		if s.b.HistoricalRPCService() != nil {
-			var res hexutil.Bytes
-			err := s.b.HistoricalRPCService().CallContext(ctx, &res, "eth_call", args, blockNrOrHash, overrides)
-			if err != nil {
-				return nil, fmt.Errorf("historical backend error: %w", err)
-			}
-			return res, nil
-		} else {
-			return nil, rpc.ErrNoHistoricalFallback
-		}
-	}
-
 	result, err := DoCall(ctx, s.b, args, blockNrOrHash, overrides, blockOverrides, s.b.RPCEVMTimeout(), s.b.RPCGasCap())
->>>>>>> b9c6d36a
 	if err != nil {
 		return nil, err
 	}
