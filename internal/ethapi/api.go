// Copyright 2015 The go-ethereum Authors
// This file is part of the go-ethereum library.
//
// The go-ethereum library is free software: you can redistribute it and/or modify
// it under the terms of the GNU Lesser General Public License as published by
// the Free Software Foundation, either version 3 of the License, or
// (at your option) any later version.
//
// The go-ethereum library is distributed in the hope that it will be useful,
// but WITHOUT ANY WARRANTY; without even the implied warranty of
// MERCHANTABILITY or FITNESS FOR A PARTICULAR PURPOSE. See the
// GNU Lesser General Public License for more details.
//
// You should have received a copy of the GNU Lesser General Public License
// along with the go-ethereum library. If not, see <http://www.gnu.org/licenses/>.

package ethapi

import (
	"context"
	"encoding/hex"
	"errors"
	"fmt"
	"math/big"
	"strings"
	"time"

	"github.com/davecgh/go-spew/spew"
	"github.com/tyler-smith/go-bip39"

	"github.com/ethereum/go-ethereum"
	"github.com/ethereum/go-ethereum/accounts"
	"github.com/ethereum/go-ethereum/accounts/abi"
	"github.com/ethereum/go-ethereum/accounts/keystore"
	"github.com/ethereum/go-ethereum/accounts/scwallet"
	"github.com/ethereum/go-ethereum/common"
	"github.com/ethereum/go-ethereum/common/hexutil"
	"github.com/ethereum/go-ethereum/common/math"
	"github.com/ethereum/go-ethereum/consensus/ethash"
	"github.com/ethereum/go-ethereum/consensus/misc"
	"github.com/ethereum/go-ethereum/core"
	"github.com/ethereum/go-ethereum/core/state"
	"github.com/ethereum/go-ethereum/core/types"
	"github.com/ethereum/go-ethereum/core/vm"
	"github.com/ethereum/go-ethereum/crypto"
	"github.com/ethereum/go-ethereum/log"
	"github.com/ethereum/go-ethereum/p2p"
	"github.com/ethereum/go-ethereum/params"
	"github.com/ethereum/go-ethereum/rlp"
	"github.com/ethereum/go-ethereum/rpc"
)

var ErrHeaderNotFound = fmt.Errorf("header %w", ethereum.NotFound)

// EthereumAPI provides an API to access Ethereum related information.
type EthereumAPI struct {
	b Backend
}

// NewEthereumAPI creates a new Ethereum protocol API.
func NewEthereumAPI(b Backend) *EthereumAPI {
	return &EthereumAPI{b}
}

// GasPrice returns a suggestion for a gas price for legacy transactions.
func (s *EthereumAPI) GasPrice(ctx context.Context) (*hexutil.Big, error) {
	tipcap, err := s.b.SuggestGasTipCap(ctx)
	if err != nil {
		return nil, err
	}
	if head := s.b.CurrentHeader(); head.BaseFee != nil {
		tipcap.Add(tipcap, head.BaseFee)
	}
	return (*hexutil.Big)(tipcap), err
}

// MaxPriorityFeePerGas returns a suggestion for a gas tip cap for dynamic fee transactions.
func (s *EthereumAPI) MaxPriorityFeePerGas(ctx context.Context) (*hexutil.Big, error) {
	tipcap, err := s.b.SuggestGasTipCap(ctx)
	if err != nil {
		return nil, err
	}
	return (*hexutil.Big)(tipcap), err
}

type feeHistoryResult struct {
	OldestBlock  *hexutil.Big     `json:"oldestBlock"`
	Reward       [][]*hexutil.Big `json:"reward,omitempty"`
	BaseFee      []*hexutil.Big   `json:"baseFeePerGas,omitempty"`
	GasUsedRatio []float64        `json:"gasUsedRatio"`
}

// FeeHistory returns the fee market history.
func (s *EthereumAPI) FeeHistory(ctx context.Context, blockCount math.HexOrDecimal64, lastBlock rpc.BlockNumber, rewardPercentiles []float64) (*feeHistoryResult, error) {
	oldest, reward, baseFee, gasUsed, err := s.b.FeeHistory(ctx, uint64(blockCount), lastBlock, rewardPercentiles)
	if err != nil {
		return nil, err
	}
	results := &feeHistoryResult{
		OldestBlock:  (*hexutil.Big)(oldest),
		GasUsedRatio: gasUsed,
	}
	if reward != nil {
		results.Reward = make([][]*hexutil.Big, len(reward))
		for i, w := range reward {
			results.Reward[i] = make([]*hexutil.Big, len(w))
			for j, v := range w {
				results.Reward[i][j] = (*hexutil.Big)(v)
			}
		}
	}
	if baseFee != nil {
		results.BaseFee = make([]*hexutil.Big, len(baseFee))
		for i, v := range baseFee {
			results.BaseFee[i] = (*hexutil.Big)(v)
		}
	}
	return results, nil
}

// Syncing returns false in case the node is currently not syncing with the network. It can be up to date or has not
// yet received the latest block headers from its pears. In case it is synchronizing:
// - startingBlock: block number this node started to synchronise from
// - currentBlock:  block number this node is currently importing
// - highestBlock:  block number of the highest block header this node has received from peers
// - pulledStates:  number of state entries processed until now
// - knownStates:   number of known state entries that still need to be pulled
func (s *EthereumAPI) Syncing() (interface{}, error) {
	progress := s.b.SyncProgress()

	// Return not syncing if the synchronisation already completed
	if progress.CurrentBlock >= progress.HighestBlock {
		return false, nil
	}
	// Otherwise gather the block sync stats
	return map[string]interface{}{
		"startingBlock":       hexutil.Uint64(progress.StartingBlock),
		"currentBlock":        hexutil.Uint64(progress.CurrentBlock),
		"highestBlock":        hexutil.Uint64(progress.HighestBlock),
		"syncedAccounts":      hexutil.Uint64(progress.SyncedAccounts),
		"syncedAccountBytes":  hexutil.Uint64(progress.SyncedAccountBytes),
		"syncedBytecodes":     hexutil.Uint64(progress.SyncedBytecodes),
		"syncedBytecodeBytes": hexutil.Uint64(progress.SyncedBytecodeBytes),
		"syncedStorage":       hexutil.Uint64(progress.SyncedStorage),
		"syncedStorageBytes":  hexutil.Uint64(progress.SyncedStorageBytes),
		"healedTrienodes":     hexutil.Uint64(progress.HealedTrienodes),
		"healedTrienodeBytes": hexutil.Uint64(progress.HealedTrienodeBytes),
		"healedBytecodes":     hexutil.Uint64(progress.HealedBytecodes),
		"healedBytecodeBytes": hexutil.Uint64(progress.HealedBytecodeBytes),
		"healingTrienodes":    hexutil.Uint64(progress.HealingTrienodes),
		"healingBytecode":     hexutil.Uint64(progress.HealingBytecode),
	}, nil
}

// TxPoolAPI offers and API for the transaction pool. It only operates on data that is non confidential.
type TxPoolAPI struct {
	b Backend
}

// NewTxPoolAPI creates a new tx pool service that gives information about the transaction pool.
func NewTxPoolAPI(b Backend) *TxPoolAPI {
	return &TxPoolAPI{b}
}

// Content returns the transactions contained within the transaction pool.
func (s *TxPoolAPI) Content() map[string]map[string]map[string]*RPCTransaction {
	content := map[string]map[string]map[string]*RPCTransaction{
		"pending": make(map[string]map[string]*RPCTransaction),
		"queued":  make(map[string]map[string]*RPCTransaction),
	}
	pending, queue := s.b.TxPoolContent()
	curHeader := s.b.CurrentHeader()
	// Flatten the pending transactions
	for account, txs := range pending {
		dump := make(map[string]*RPCTransaction)
		for _, tx := range txs {
			dump[fmt.Sprintf("%d", tx.Nonce())] = NewRPCPendingTransaction(tx, curHeader, s.b.ChainConfig())
		}
		content["pending"][account.Hex()] = dump
	}
	// Flatten the queued transactions
	for account, txs := range queue {
		dump := make(map[string]*RPCTransaction)
		for _, tx := range txs {
			dump[fmt.Sprintf("%d", tx.Nonce())] = NewRPCPendingTransaction(tx, curHeader, s.b.ChainConfig())
		}
		content["queued"][account.Hex()] = dump
	}
	return content
}

// ContentFrom returns the transactions contained within the transaction pool.
func (s *TxPoolAPI) ContentFrom(addr common.Address) map[string]map[string]*RPCTransaction {
	content := make(map[string]map[string]*RPCTransaction, 2)
	pending, queue := s.b.TxPoolContentFrom(addr)
	curHeader := s.b.CurrentHeader()

	// Build the pending transactions
	dump := make(map[string]*RPCTransaction, len(pending))
	for _, tx := range pending {
		dump[fmt.Sprintf("%d", tx.Nonce())] = NewRPCPendingTransaction(tx, curHeader, s.b.ChainConfig())
	}
	content["pending"] = dump

	// Build the queued transactions
	dump = make(map[string]*RPCTransaction, len(queue))
	for _, tx := range queue {
		dump[fmt.Sprintf("%d", tx.Nonce())] = NewRPCPendingTransaction(tx, curHeader, s.b.ChainConfig())
	}
	content["queued"] = dump

	return content
}

// Status returns the number of pending and queued transaction in the pool.
func (s *TxPoolAPI) Status() map[string]hexutil.Uint {
	pending, queue := s.b.Stats()
	return map[string]hexutil.Uint{
		"pending": hexutil.Uint(pending),
		"queued":  hexutil.Uint(queue),
	}
}

// Inspect retrieves the content of the transaction pool and flattens it into an
// easily inspectable list.
func (s *TxPoolAPI) Inspect() map[string]map[string]map[string]string {
	content := map[string]map[string]map[string]string{
		"pending": make(map[string]map[string]string),
		"queued":  make(map[string]map[string]string),
	}
	pending, queue := s.b.TxPoolContent()

	// Define a formatter to flatten a transaction into a string
	var format = func(tx *types.Transaction) string {
		if to := tx.To(); to != nil {
			return fmt.Sprintf("%s: %v wei + %v gas × %v wei", tx.To().Hex(), tx.Value(), tx.Gas(), tx.GasPrice())
		}
		return fmt.Sprintf("contract creation: %v wei + %v gas × %v wei", tx.Value(), tx.Gas(), tx.GasPrice())
	}
	// Flatten the pending transactions
	for account, txs := range pending {
		dump := make(map[string]string)
		for _, tx := range txs {
			dump[fmt.Sprintf("%d", tx.Nonce())] = format(tx)
		}
		content["pending"][account.Hex()] = dump
	}
	// Flatten the queued transactions
	for account, txs := range queue {
		dump := make(map[string]string)
		for _, tx := range txs {
			dump[fmt.Sprintf("%d", tx.Nonce())] = format(tx)
		}
		content["queued"][account.Hex()] = dump
	}
	return content
}

// EthereumAccountAPI provides an API to access accounts managed by this node.
// It offers only methods that can retrieve accounts.
type EthereumAccountAPI struct {
	am *accounts.Manager
}

// NewEthereumAccountAPI creates a new EthereumAccountAPI.
func NewEthereumAccountAPI(am *accounts.Manager) *EthereumAccountAPI {
	return &EthereumAccountAPI{am: am}
}

// Accounts returns the collection of accounts this node manages.
func (s *EthereumAccountAPI) Accounts() []common.Address {
	return s.am.Accounts()
}

// PersonalAccountAPI provides an API to access accounts managed by this node.
// It offers methods to create, (un)lock en list accounts. Some methods accept
// passwords and are therefore considered private by default.
type PersonalAccountAPI struct {
	am        *accounts.Manager
	nonceLock *AddrLocker
	b         Backend
}

// NewPersonalAccountAPI create a new PersonalAccountAPI.
func NewPersonalAccountAPI(b Backend, nonceLock *AddrLocker) *PersonalAccountAPI {
	return &PersonalAccountAPI{
		am:        b.AccountManager(),
		nonceLock: nonceLock,
		b:         b,
	}
}

// ListAccounts will return a list of addresses for accounts this node manages.
func (s *PersonalAccountAPI) ListAccounts() []common.Address {
	return s.am.Accounts()
}

// rawWallet is a JSON representation of an accounts.Wallet interface, with its
// data contents extracted into plain fields.
type rawWallet struct {
	URL      string             `json:"url"`
	Status   string             `json:"status"`
	Failure  string             `json:"failure,omitempty"`
	Accounts []accounts.Account `json:"accounts,omitempty"`
}

// ListWallets will return a list of wallets this node manages.
func (s *PersonalAccountAPI) ListWallets() []rawWallet {
	wallets := make([]rawWallet, 0) // return [] instead of nil if empty
	for _, wallet := range s.am.Wallets() {
		status, failure := wallet.Status()

		raw := rawWallet{
			URL:      wallet.URL().String(),
			Status:   status,
			Accounts: wallet.Accounts(),
		}
		if failure != nil {
			raw.Failure = failure.Error()
		}
		wallets = append(wallets, raw)
	}
	return wallets
}

// OpenWallet initiates a hardware wallet opening procedure, establishing a USB
// connection and attempting to authenticate via the provided passphrase. Note,
// the method may return an extra challenge requiring a second open (e.g. the
// Trezor PIN matrix challenge).
func (s *PersonalAccountAPI) OpenWallet(url string, passphrase *string) error {
	wallet, err := s.am.Wallet(url)
	if err != nil {
		return err
	}
	pass := ""
	if passphrase != nil {
		pass = *passphrase
	}
	return wallet.Open(pass)
}

// DeriveAccount requests a HD wallet to derive a new account, optionally pinning
// it for later reuse.
func (s *PersonalAccountAPI) DeriveAccount(url string, path string, pin *bool) (accounts.Account, error) {
	wallet, err := s.am.Wallet(url)
	if err != nil {
		return accounts.Account{}, err
	}
	derivPath, err := accounts.ParseDerivationPath(path)
	if err != nil {
		return accounts.Account{}, err
	}
	if pin == nil {
		pin = new(bool)
	}
	return wallet.Derive(derivPath, *pin)
}

// NewAccount will create a new account and returns the address for the new account.
func (s *PersonalAccountAPI) NewAccount(password string) (common.Address, error) {
	ks, err := fetchKeystore(s.am)
	if err != nil {
		return common.Address{}, err
	}
	acc, err := ks.NewAccount(password)
	if err == nil {
		log.Info("Your new key was generated", "address", acc.Address)
		log.Warn("Please backup your key file!", "path", acc.URL.Path)
		log.Warn("Please remember your password!")
		return acc.Address, nil
	}
	return common.Address{}, err
}

// fetchKeystore retrieves the encrypted keystore from the account manager.
func fetchKeystore(am *accounts.Manager) (*keystore.KeyStore, error) {
	if ks := am.Backends(keystore.KeyStoreType); len(ks) > 0 {
		return ks[0].(*keystore.KeyStore), nil
	}
	return nil, errors.New("local keystore not used")
}

// ImportRawKey stores the given hex encoded ECDSA key into the key directory,
// encrypting it with the passphrase.
func (s *PersonalAccountAPI) ImportRawKey(privkey string, password string) (common.Address, error) {
	key, err := crypto.HexToECDSA(privkey)
	if err != nil {
		return common.Address{}, err
	}
	ks, err := fetchKeystore(s.am)
	if err != nil {
		return common.Address{}, err
	}
	acc, err := ks.ImportECDSA(key, password)
	return acc.Address, err
}

// UnlockAccount will unlock the account associated with the given address with
// the given password for duration seconds. If duration is nil it will use a
// default of 300 seconds. It returns an indication if the account was unlocked.
func (s *PersonalAccountAPI) UnlockAccount(ctx context.Context, addr common.Address, password string, duration *uint64) (bool, error) {
	// When the API is exposed by external RPC(http, ws etc), unless the user
	// explicitly specifies to allow the insecure account unlocking, otherwise
	// it is disabled.
	if s.b.ExtRPCEnabled() && !s.b.AccountManager().Config().InsecureUnlockAllowed {
		return false, errors.New("account unlock with HTTP access is forbidden")
	}

	const max = uint64(time.Duration(math.MaxInt64) / time.Second)
	var d time.Duration
	if duration == nil {
		d = 300 * time.Second
	} else if *duration > max {
		return false, errors.New("unlock duration too large")
	} else {
		d = time.Duration(*duration) * time.Second
	}
	ks, err := fetchKeystore(s.am)
	if err != nil {
		return false, err
	}
	err = ks.TimedUnlock(accounts.Account{Address: addr}, password, d)
	if err != nil {
		log.Warn("Failed account unlock attempt", "address", addr, "err", err)
	}
	return err == nil, err
}

// LockAccount will lock the account associated with the given address when it's unlocked.
func (s *PersonalAccountAPI) LockAccount(addr common.Address) bool {
	if ks, err := fetchKeystore(s.am); err == nil {
		return ks.Lock(addr) == nil
	}
	return false
}

// signTransaction sets defaults and signs the given transaction
// NOTE: the caller needs to ensure that the nonceLock is held, if applicable,
// and release it after the transaction has been submitted to the tx pool
func (s *PersonalAccountAPI) signTransaction(ctx context.Context, args *TransactionArgs, passwd string) (*types.Transaction, error) {
	// Look up the wallet containing the requested signer
	account := accounts.Account{Address: args.from()}
	wallet, err := s.am.Find(account)
	if err != nil {
		return nil, err
	}
	// Set some sanity defaults and terminate on failure
	if err := args.setDefaults(ctx, s.b); err != nil {
		return nil, err
	}
	// Assemble the transaction and sign with the wallet
	tx := args.toTransaction()

	return wallet.SignTxWithPassphrase(account, passwd, tx, s.b.ChainConfig().ChainID)
}

// SendTransaction will create a transaction from the given arguments and
// tries to sign it with the key associated with args.From. If the given
// passwd isn't able to decrypt the key it fails.
func (s *PersonalAccountAPI) SendTransaction(ctx context.Context, args TransactionArgs, passwd string) (common.Hash, error) {
	if args.Nonce == nil {
		// Hold the mutex around signing to prevent concurrent assignment of
		// the same nonce to multiple accounts.
		s.nonceLock.LockAddr(args.from())
		defer s.nonceLock.UnlockAddr(args.from())
	}
	signed, err := s.signTransaction(ctx, &args, passwd)
	if err != nil {
		log.Warn("Failed transaction send attempt", "from", args.from(), "to", args.To, "value", args.Value.ToInt(), "err", err)
		return common.Hash{}, err
	}
	return SubmitTransaction(ctx, s.b, signed)
}

// SignTransaction will create a transaction from the given arguments and
// tries to sign it with the key associated with args.From. If the given passwd isn't
// able to decrypt the key it fails. The transaction is returned in RLP-form, not broadcast
// to other nodes
func (s *PersonalAccountAPI) SignTransaction(ctx context.Context, args TransactionArgs, passwd string) (*SignTransactionResult, error) {
	// No need to obtain the noncelock mutex, since we won't be sending this
	// tx into the transaction pool, but right back to the user
	if args.From == nil {
		return nil, fmt.Errorf("sender not specified")
	}
	if args.Gas == nil {
		return nil, fmt.Errorf("gas not specified")
	}
	if args.GasPrice == nil && (args.MaxFeePerGas == nil || args.MaxPriorityFeePerGas == nil) {
		return nil, fmt.Errorf("missing gasPrice or maxFeePerGas/maxPriorityFeePerGas")
	}
	if args.Nonce == nil {
		return nil, fmt.Errorf("nonce not specified")
	}
	// Before actually signing the transaction, ensure the transaction fee is reasonable.
	tx := args.toTransaction()
	if err := checkTxFee(tx.GasPrice(), tx.Gas(), s.b.RPCTxFeeCap()); err != nil {
		return nil, err
	}
	signed, err := s.signTransaction(ctx, &args, passwd)
	if err != nil {
		log.Warn("Failed transaction sign attempt", "from", args.from(), "to", args.To, "value", args.Value.ToInt(), "err", err)
		return nil, err
	}
	data, err := signed.MarshalBinary()
	if err != nil {
		return nil, err
	}
	return &SignTransactionResult{data, signed}, nil
}

// Sign calculates an Ethereum ECDSA signature for:
// keccak256("\x19Ethereum Signed Message:\n" + len(message) + message))
//
// Note, the produced signature conforms to the secp256k1 curve R, S and V values,
// where the V value will be 27 or 28 for legacy reasons.
//
// The key used to calculate the signature is decrypted with the given password.
//
// https://github.com/ethereum/go-ethereum/wiki/Management-APIs#personal_sign
func (s *PersonalAccountAPI) Sign(ctx context.Context, data hexutil.Bytes, addr common.Address, passwd string) (hexutil.Bytes, error) {
	// Look up the wallet containing the requested signer
	account := accounts.Account{Address: addr}

	wallet, err := s.b.AccountManager().Find(account)
	if err != nil {
		return nil, err
	}
	// Assemble sign the data with the wallet
	signature, err := wallet.SignTextWithPassphrase(account, passwd, data)
	if err != nil {
		log.Warn("Failed data sign attempt", "address", addr, "err", err)
		return nil, err
	}
	signature[crypto.RecoveryIDOffset] += 27 // Transform V from 0/1 to 27/28 according to the yellow paper
	return signature, nil
}

// EcRecover returns the address for the account that was used to create the signature.
// Note, this function is compatible with eth_sign and personal_sign. As such it recovers
// the address of:
// hash = keccak256("\x19Ethereum Signed Message:\n"${message length}${message})
// addr = ecrecover(hash, signature)
//
// Note, the signature must conform to the secp256k1 curve R, S and V values, where
// the V value must be 27 or 28 for legacy reasons.
//
// https://github.com/ethereum/go-ethereum/wiki/Management-APIs#personal_ecRecover
func (s *PersonalAccountAPI) EcRecover(ctx context.Context, data, sig hexutil.Bytes) (common.Address, error) {
	if len(sig) != crypto.SignatureLength {
		return common.Address{}, fmt.Errorf("signature must be %d bytes long", crypto.SignatureLength)
	}
	if sig[crypto.RecoveryIDOffset] != 27 && sig[crypto.RecoveryIDOffset] != 28 {
		return common.Address{}, fmt.Errorf("invalid Ethereum signature (V is not 27 or 28)")
	}
	sig[crypto.RecoveryIDOffset] -= 27 // Transform yellow paper V from 27/28 to 0/1

	rpk, err := crypto.SigToPub(accounts.TextHash(data), sig)
	if err != nil {
		return common.Address{}, err
	}
	return crypto.PubkeyToAddress(*rpk), nil
}

// InitializeWallet initializes a new wallet at the provided URL, by generating and returning a new private key.
func (s *PersonalAccountAPI) InitializeWallet(ctx context.Context, url string) (string, error) {
	wallet, err := s.am.Wallet(url)
	if err != nil {
		return "", err
	}

	entropy, err := bip39.NewEntropy(256)
	if err != nil {
		return "", err
	}

	mnemonic, err := bip39.NewMnemonic(entropy)
	if err != nil {
		return "", err
	}

	seed := bip39.NewSeed(mnemonic, "")

	switch wallet := wallet.(type) {
	case *scwallet.Wallet:
		return mnemonic, wallet.Initialize(seed)
	default:
		return "", fmt.Errorf("specified wallet does not support initialization")
	}
}

// Unpair deletes a pairing between wallet and geth.
func (s *PersonalAccountAPI) Unpair(ctx context.Context, url string, pin string) error {
	wallet, err := s.am.Wallet(url)
	if err != nil {
		return err
	}

	switch wallet := wallet.(type) {
	case *scwallet.Wallet:
		return wallet.Unpair([]byte(pin))
	default:
		return fmt.Errorf("specified wallet does not support pairing")
	}
}

// BlockChainAPI provides an API to access Ethereum blockchain data.
type BlockChainAPI struct {
	b Backend
}

// NewBlockChainAPI creates a new Ethereum blockchain API.
func NewBlockChainAPI(b Backend) *BlockChainAPI {
	return &BlockChainAPI{b}
}

// ChainId is the EIP-155 replay-protection chain id for the current Ethereum chain config.
//
// Note, this method does not conform to EIP-695 because the configured chain ID is always
// returned, regardless of the current head block. We used to return an error when the chain
// wasn't synced up to a block where EIP-155 is enabled, but this behavior caused issues
// in CL clients.
func (api *BlockChainAPI) ChainId() *hexutil.Big {
	return (*hexutil.Big)(api.b.ChainConfig().ChainID)
}

// BlockNumber returns the block number of the chain head.
func (s *BlockChainAPI) BlockNumber() hexutil.Uint64 {
	header, _ := s.b.HeaderByNumber(context.Background(), rpc.LatestBlockNumber) // latest header should always be available
	return hexutil.Uint64(header.Number.Uint64())
}

// GetBalance returns the amount of wei for the given address in the state of the
// given block number. The rpc.LatestBlockNumber and rpc.PendingBlockNumber meta
// block numbers are also allowed.
func (s *BlockChainAPI) GetBalance(ctx context.Context, address common.Address, blockNrOrHash rpc.BlockNumberOrHash) (*hexutil.Big, error) {
	state, _, err := s.b.StateAndHeaderByNumberOrHash(ctx, blockNrOrHash)
	if state == nil || err != nil {
		return nil, err
	}
	return (*hexutil.Big)(state.GetBalance(address)), state.Error()
}

// Result structs for GetProof
type AccountResult struct {
	Address      common.Address  `json:"address"`
	AccountProof []string        `json:"accountProof"`
	Balance      *hexutil.Big    `json:"balance"`
	CodeHash     common.Hash     `json:"codeHash"`
	Nonce        hexutil.Uint64  `json:"nonce"`
	StorageHash  common.Hash     `json:"storageHash"`
	StorageProof []StorageResult `json:"storageProof"`
}

type StorageResult struct {
	Key   string       `json:"key"`
	Value *hexutil.Big `json:"value"`
	Proof []string     `json:"proof"`
}

// GetProof returns the Merkle-proof for a given account and optionally some storage keys.
func (s *BlockChainAPI) GetProof(ctx context.Context, address common.Address, storageKeys []string, blockNrOrHash rpc.BlockNumberOrHash) (*AccountResult, error) {
	state, _, err := s.b.StateAndHeaderByNumberOrHash(ctx, blockNrOrHash)
	if state == nil || err != nil {
		return nil, err
	}
	storageTrie, err := state.StorageTrie(address)
	if err != nil {
		return nil, err
	}
	// [Scroll: START]
	var storageHash common.Hash
	if !s.b.ChainConfig().Zktrie {
		storageHash = types.EmptyMPTRootHash
	}
	// [Scroll: END]
	codeHash := state.GetCodeHash(address)
	storageProof := make([]StorageResult, len(storageKeys))

	// if we have a storageTrie, (which means the account exists), we can update the storagehash
	if storageTrie != nil {
		storageHash = storageTrie.Hash()
	} else {
		// no storageTrie means the account does not exist, so the codeHash is the hash of an empty bytearray.
		codeHash = types.EmptyCodeHash
	}

	// create the proof for the storageKeys
	for i, hexKey := range storageKeys {
		key, err := decodeHash(hexKey)
		if err != nil {
			return nil, err
		}
		if storageTrie != nil {
			proof, storageError := state.GetStorageProof(address, key)
			if storageError != nil {
				return nil, storageError
			}
			storageProof[i] = StorageResult{hexKey, (*hexutil.Big)(state.GetState(address, key).Big()), toHexSlice(proof)}
		} else {
			storageProof[i] = StorageResult{hexKey, &hexutil.Big{}, []string{}}
		}
	}

	// create the accountProof
	accountProof, proofErr := state.GetProof(address)
	if proofErr != nil {
		return nil, proofErr
	}

	return &AccountResult{
		Address:      address,
		AccountProof: toHexSlice(accountProof),
		Balance:      (*hexutil.Big)(state.GetBalance(address)),
		CodeHash:     codeHash,
		Nonce:        hexutil.Uint64(state.GetNonce(address)),
		StorageHash:  storageHash,
		StorageProof: storageProof,
	}, state.Error()
}

// decodeHash parses a hex-encoded 32-byte hash. The input may optionally
// be prefixed by 0x and can have an byte length up to 32.
func decodeHash(s string) (common.Hash, error) {
	if strings.HasPrefix(s, "0x") || strings.HasPrefix(s, "0X") {
		s = s[2:]
	}
	if (len(s) & 1) > 0 {
		s = "0" + s
	}
	b, err := hex.DecodeString(s)
	if err != nil {
		return common.Hash{}, fmt.Errorf("hex string invalid")
	}
	if len(b) > 32 {
		return common.Hash{}, fmt.Errorf("hex string too long, want at most 32 bytes")
	}
	return common.BytesToHash(b), nil
}

// GetHeaderByNumber returns the requested canonical block header.
// * When blockNr is -1 the chain head is returned.
// * When blockNr is -2 the pending chain head is returned.
func (s *BlockChainAPI) GetHeaderByNumber(ctx context.Context, number rpc.BlockNumber) (map[string]interface{}, error) {
	header, err := s.b.HeaderByNumber(ctx, number)
	if header != nil && err == nil {
		response := s.rpcMarshalHeader(ctx, header)
		if number == rpc.PendingBlockNumber && s.b.ChainConfig().Optimism == nil { // don't remove info if optimism
			// Pending header need to nil out a few fields
			for _, field := range []string{"hash", "nonce", "miner"} {
				response[field] = nil
			}
		}
		return response, err
	}
	return nil, err
}

// GetHeaderByHash returns the requested header by hash.
func (s *BlockChainAPI) GetHeaderByHash(ctx context.Context, hash common.Hash) map[string]interface{} {
	header, _ := s.b.HeaderByHash(ctx, hash)
	if header != nil {
		return s.rpcMarshalHeader(ctx, header)
	}
	return nil
}

// GetBlockByNumber returns the requested canonical block.
//   - When blockNr is -1 the chain head is returned.
//   - When blockNr is -2 the pending chain head is returned.
//   - When fullTx is true all transactions in the block are returned, otherwise
//     only the transaction hash is returned.
func (s *BlockChainAPI) GetBlockByNumber(ctx context.Context, number rpc.BlockNumber, fullTx bool) (map[string]interface{}, error) {
	block, err := s.b.BlockByNumber(ctx, number)
	if block != nil && err == nil {
		response, err := s.rpcMarshalBlock(ctx, block, true, fullTx)
		if err == nil && number == rpc.PendingBlockNumber && s.b.ChainConfig().Optimism == nil { // don't remove info if optimism
			// Pending blocks need to nil out a few fields
			for _, field := range []string{"hash", "nonce", "miner"} {
				response[field] = nil
			}
		}
		return response, err
	}
	return nil, err
}

// GetBlockByHash returns the requested block. When fullTx is true all transactions in the block are returned in full
// detail, otherwise only the transaction hash is returned.
func (s *BlockChainAPI) GetBlockByHash(ctx context.Context, hash common.Hash, fullTx bool) (map[string]interface{}, error) {
	block, err := s.b.BlockByHash(ctx, hash)
	if block != nil {
		return s.rpcMarshalBlock(ctx, block, true, fullTx)
	}
	return nil, err
}

// GetUncleByBlockNumberAndIndex returns the uncle block for the given block hash and index.
func (s *BlockChainAPI) GetUncleByBlockNumberAndIndex(ctx context.Context, blockNr rpc.BlockNumber, index hexutil.Uint) (map[string]interface{}, error) {
	block, err := s.b.BlockByNumber(ctx, blockNr)
	if block != nil {
		uncles := block.Uncles()
		if index >= hexutil.Uint(len(uncles)) {
			log.Debug("Requested uncle not found", "number", blockNr, "hash", block.Hash(), "index", index)
			return nil, nil
		}
		block = types.NewBlockWithHeader(uncles[index])
		return s.rpcMarshalBlock(ctx, block, false, false)
	}
	return nil, err
}

// GetUncleByBlockHashAndIndex returns the uncle block for the given block hash and index.
func (s *BlockChainAPI) GetUncleByBlockHashAndIndex(ctx context.Context, blockHash common.Hash, index hexutil.Uint) (map[string]interface{}, error) {
	block, err := s.b.BlockByHash(ctx, blockHash)
	if block != nil {
		uncles := block.Uncles()
		if index >= hexutil.Uint(len(uncles)) {
			log.Debug("Requested uncle not found", "number", block.Number(), "hash", blockHash, "index", index)
			return nil, nil
		}
		block = types.NewBlockWithHeader(uncles[index])
		return s.rpcMarshalBlock(ctx, block, false, false)
	}
	return nil, err
}

// GetUncleCountByBlockNumber returns number of uncles in the block for the given block number
func (s *BlockChainAPI) GetUncleCountByBlockNumber(ctx context.Context, blockNr rpc.BlockNumber) *hexutil.Uint {
	if block, _ := s.b.BlockByNumber(ctx, blockNr); block != nil {
		n := hexutil.Uint(len(block.Uncles()))
		return &n
	}
	return nil
}

// GetUncleCountByBlockHash returns number of uncles in the block for the given block hash
func (s *BlockChainAPI) GetUncleCountByBlockHash(ctx context.Context, blockHash common.Hash) *hexutil.Uint {
	if block, _ := s.b.BlockByHash(ctx, blockHash); block != nil {
		n := hexutil.Uint(len(block.Uncles()))
		return &n
	}
	return nil
}

// GetCode returns the code stored at the given address in the state for the given block number.
func (s *BlockChainAPI) GetCode(ctx context.Context, address common.Address, blockNrOrHash rpc.BlockNumberOrHash) (hexutil.Bytes, error) {
	state, _, err := s.b.StateAndHeaderByNumberOrHash(ctx, blockNrOrHash)
	if state == nil || err != nil {
		return nil, err
	}
	code := state.GetCode(address)
	return code, state.Error()
}

// GetStorageAt returns the storage from the state at the given address, key and
// block number. The rpc.LatestBlockNumber and rpc.PendingBlockNumber meta block
// numbers are also allowed.
func (s *BlockChainAPI) GetStorageAt(ctx context.Context, address common.Address, hexKey string, blockNrOrHash rpc.BlockNumberOrHash) (hexutil.Bytes, error) {
	state, _, err := s.b.StateAndHeaderByNumberOrHash(ctx, blockNrOrHash)
	if state == nil || err != nil {
		return nil, err
	}
	key, err := decodeHash(hexKey)
	if err != nil {
		return nil, fmt.Errorf("unable to decode storage key: %s", err)
	}
	res := state.GetState(address, key)
	return res[:], state.Error()
}

// OverrideAccount indicates the overriding fields of account during the execution
// of a message call.
// Note, state and stateDiff can't be specified at the same time. If state is
// set, message execution will only use the data in the given state. Otherwise
// if statDiff is set, all diff will be applied first and then execute the call
// message.
type OverrideAccount struct {
	Nonce     *hexutil.Uint64              `json:"nonce"`
	Code      *hexutil.Bytes               `json:"code"`
	Balance   **hexutil.Big                `json:"balance"`
	State     *map[common.Hash]common.Hash `json:"state"`
	StateDiff *map[common.Hash]common.Hash `json:"stateDiff"`
}

// StateOverride is the collection of overridden accounts.
type StateOverride map[common.Address]OverrideAccount

// Apply overrides the fields of specified accounts into the given state.
func (diff *StateOverride) Apply(state *state.StateDB) error {
	if diff == nil {
		return nil
	}
	for addr, account := range *diff {
		// Override account nonce.
		if account.Nonce != nil {
			state.SetNonce(addr, uint64(*account.Nonce))
		}
		// Override account(contract) code.
		if account.Code != nil {
			state.SetCode(addr, *account.Code)
		}
		// Override account balance.
		if account.Balance != nil {
			state.SetBalance(addr, (*big.Int)(*account.Balance))
		}
		if account.State != nil && account.StateDiff != nil {
			return fmt.Errorf("account %s has both 'state' and 'stateDiff'", addr.Hex())
		}
		// Replace entire state if caller requires.
		if account.State != nil {
			state.SetStorage(addr, *account.State)
		}
		// Apply state diff into specified accounts.
		if account.StateDiff != nil {
			for key, value := range *account.StateDiff {
				state.SetState(addr, key, value)
			}
		}
	}
	// Now finalize the changes. Finalize is normally performed between transactions.
	// By using finalize, the overrides are semantically behaving as
	// if they were created in a transaction just before the tracing occur.
	state.Finalise(false)
	return nil
}

// BlockOverrides is a set of header fields to override.
type BlockOverrides struct {
	Number     *hexutil.Big
	Difficulty *hexutil.Big
	Time       *hexutil.Uint64
	GasLimit   *hexutil.Uint64
	Coinbase   *common.Address
	Random     *common.Hash
	BaseFee    *hexutil.Big
}

// Apply overrides the given header fields into the given block context.
func (diff *BlockOverrides) Apply(blockCtx *vm.BlockContext) {
	if diff == nil {
		return
	}
	if diff.Number != nil {
		blockCtx.BlockNumber = diff.Number.ToInt()
	}
	if diff.Difficulty != nil {
		blockCtx.Difficulty = diff.Difficulty.ToInt()
	}
	if diff.Time != nil {
		blockCtx.Time = uint64(*diff.Time)
	}
	if diff.GasLimit != nil {
		blockCtx.GasLimit = uint64(*diff.GasLimit)
	}
	if diff.Coinbase != nil {
		blockCtx.Coinbase = *diff.Coinbase
	}
	if diff.Random != nil {
		blockCtx.Random = diff.Random
	}
	if diff.BaseFee != nil {
		blockCtx.BaseFee = diff.BaseFee.ToInt()
	}
}

func DoCall(ctx context.Context, b Backend, args TransactionArgs, blockNrOrHash rpc.BlockNumberOrHash, overrides *StateOverride, timeout time.Duration, globalGasCap uint64) (*core.ExecutionResult, error) {
	defer func(start time.Time) { log.Debug("Executing EVM call finished", "runtime", time.Since(start)) }(time.Now())

	state, header, err := b.StateAndHeaderByNumberOrHash(ctx, blockNrOrHash)
	if state == nil || err != nil {
		return nil, err
	}
	if err := overrides.Apply(state); err != nil {
		return nil, err
	}
	// Setup context so it may be cancelled the call has completed
	// or, in case of unmetered gas, setup a context with a timeout.
	var cancel context.CancelFunc
	if timeout > 0 {
		ctx, cancel = context.WithTimeout(ctx, timeout)
	} else {
		ctx, cancel = context.WithCancel(ctx)
	}
	// Make sure the context is cancelled when the call has completed
	// this makes sure resources are cleaned up.
	defer cancel()

	// Get a new instance of the EVM.
	msg, err := args.ToMessage(globalGasCap, header.BaseFee)
	if err != nil {
		return nil, err
	}
	evm, vmError, err := b.GetEVM(ctx, msg, state, header, &vm.Config{NoBaseFee: true})
	if err != nil {
		return nil, err
	}
	// Wait for the context to be done and cancel the evm. Even if the
	// EVM has finished, cancelling may be done (repeatedly)
	go func() {
		<-ctx.Done()
		evm.Cancel()
	}()

	// Execute the message.
	gp := new(core.GasPool).AddGas(math.MaxUint64)
	result, err := core.ApplyMessage(evm, msg, gp)
	if err := vmError(); err != nil {
		return nil, err
	}

	// If the timer caused an abort, return an appropriate error message
	if evm.Cancelled() {
		return nil, fmt.Errorf("execution aborted (timeout = %v)", timeout)
	}
	if err != nil {
		return result, fmt.Errorf("err: %w (supplied gas %d)", err, msg.GasLimit)
	}
	return result, nil
}

func newRevertError(result *core.ExecutionResult) *revertError {
	reason, errUnpack := abi.UnpackRevert(result.Revert())
	err := errors.New("execution reverted")
	if errUnpack == nil {
		err = fmt.Errorf("execution reverted: %v", reason)
	}
	return &revertError{
		error:  err,
		reason: hexutil.Encode(result.Revert()),
	}
}

// revertError is an API error that encompasses an EVM revertal with JSON error
// code and a binary data blob.
type revertError struct {
	error
	reason string // revert reason hex encoded
}

// ErrorCode returns the JSON error code for a revertal.
// See: https://github.com/ethereum/wiki/wiki/JSON-RPC-Error-Codes-Improvement-Proposal
func (e *revertError) ErrorCode() int {
	return 3
}

// ErrorData returns the hex encoded revert reason.
func (e *revertError) ErrorData() interface{} {
	return e.reason
}

// Call executes the given transaction on the state for the given block number.
//
// Additionally, the caller can specify a batch of contract for fields overriding.
//
// Note, this function doesn't make and changes in the state/blockchain and is
// useful to execute and retrieve values.
func (s *BlockChainAPI) Call(ctx context.Context, args TransactionArgs, blockNrOrHash rpc.BlockNumberOrHash, overrides *StateOverride) (hexutil.Bytes, error) {
	result, err := DoCall(ctx, s.b, args, blockNrOrHash, overrides, s.b.RPCEVMTimeout(), s.b.RPCGasCap())
	if err != nil {
		return nil, err
	}
	// If the result contains a revert reason, try to unpack and return it.
	if len(result.Revert()) > 0 {
		return nil, newRevertError(result)
	}
	return result.Return(), result.Err
}

func DoEstimateGas(ctx context.Context, b Backend, args TransactionArgs, blockNrOrHash rpc.BlockNumberOrHash, gasCap uint64) (hexutil.Uint64, error) {
	// Binary search the gas requirement, as it may be higher than the amount used
	var (
		lo  uint64 = params.TxGas - 1
		hi  uint64
		cap uint64
	)
	// Use zero address if sender unspecified.
	if args.From == nil {
		args.From = new(common.Address)
	}
	// Determine the highest gas limit can be used during the estimation.
	if args.Gas != nil && uint64(*args.Gas) >= params.TxGas {
		hi = uint64(*args.Gas)
	} else {
		// Retrieve the block to act as the gas ceiling
		block, err := b.BlockByNumberOrHash(ctx, blockNrOrHash)
		if err != nil {
			return 0, err
		}
		if block == nil {
			return 0, errors.New("block not found")
		}
		hi = block.GasLimit()
	}
	// Normalize the max fee per gas the call is willing to spend.
	var feeCap *big.Int
	if args.GasPrice != nil && (args.MaxFeePerGas != nil || args.MaxPriorityFeePerGas != nil) {
		return 0, errors.New("both gasPrice and (maxFeePerGas or maxPriorityFeePerGas) specified")
	} else if args.GasPrice != nil {
		feeCap = args.GasPrice.ToInt()
	} else if args.MaxFeePerGas != nil {
		feeCap = args.MaxFeePerGas.ToInt()
	} else {
		feeCap = common.Big0
	}
	// Recap the highest gas limit with account's available balance.
	if feeCap.BitLen() != 0 {
		state, _, err := b.StateAndHeaderByNumberOrHash(ctx, blockNrOrHash)
		if err != nil {
			return 0, err
		}
		balance := state.GetBalance(*args.From) // from can't be nil
		available := new(big.Int).Set(balance)
		if args.Value != nil {
			if args.Value.ToInt().Cmp(available) >= 0 {
				return 0, core.ErrInsufficientFundsForTransfer
			}
			available.Sub(available, args.Value.ToInt())
		}
		allowance := new(big.Int).Div(available, feeCap)

		// If the allowance is larger than maximum uint64, skip checking
		if allowance.IsUint64() && hi > allowance.Uint64() {
			transfer := args.Value
			if transfer == nil {
				transfer = new(hexutil.Big)
			}
			log.Warn("Gas estimation capped by limited funds", "original", hi, "balance", balance,
				"sent", transfer.ToInt(), "maxFeePerGas", feeCap, "fundable", allowance)
			hi = allowance.Uint64()
		}
	}
	// Recap the highest gas allowance with specified gascap.
	if gasCap != 0 && hi > gasCap {
		log.Warn("Caller gas above allowance, capping", "requested", hi, "cap", gasCap)
		hi = gasCap
	}
	cap = hi

	// Create a helper to check if a gas allowance results in an executable transaction
	executable := func(gas uint64) (bool, *core.ExecutionResult, error) {
		args.Gas = (*hexutil.Uint64)(&gas)

		result, err := DoCall(ctx, b, args, blockNrOrHash, nil, 0, gasCap)
		if err != nil {
			if errors.Is(err, core.ErrIntrinsicGas) {
				return true, nil, nil // Special case, raise gas limit
			}
			return true, nil, err // Bail out
		}
		return result.Failed(), result, nil
	}
	// Execute the binary search and hone in on an executable gas limit
	for lo+1 < hi {
		mid := (hi + lo) / 2
		failed, _, err := executable(mid)

		// If the error is not nil(consensus error), it means the provided message
		// call or transaction will never be accepted no matter how much gas it is
		// assigned. Return the error directly, don't struggle any more.
		if err != nil {
			return 0, err
		}
		if failed {
			lo = mid
		} else {
			hi = mid
		}
	}
	// Reject the transaction as invalid if it still fails at the highest allowance
	if hi == cap {
		failed, result, err := executable(hi)
		if err != nil {
			return 0, err
		}
		if failed {
			if result != nil && result.Err != vm.ErrOutOfGas {
				if len(result.Revert()) > 0 {
					return 0, newRevertError(result)
				}
				return 0, result.Err
			}
			// Otherwise, the specified gas cap is too low
			return 0, fmt.Errorf("gas required exceeds allowance (%d)", cap)
		}
	}
	return hexutil.Uint64(hi), nil
}

// EstimateGas returns an estimate of the amount of gas needed to execute the
// given transaction against the current pending block.
func (s *BlockChainAPI) EstimateGas(ctx context.Context, args TransactionArgs, blockNrOrHash *rpc.BlockNumberOrHash) (hexutil.Uint64, error) {
	bNrOrHash := rpc.BlockNumberOrHashWithNumber(rpc.PendingBlockNumber)
	if blockNrOrHash != nil {
		bNrOrHash = *blockNrOrHash
	}

	res, err := DoEstimateGas(ctx, s.b, args, bNrOrHash, s.b.RPCGasCap())
	if err != nil {
		return 0, err
	}

	return res, err
}

// RPCMarshalHeader converts the given header to the RPC output .
func RPCMarshalHeader(head *types.Header) map[string]interface{} {
	result := map[string]interface{}{
		"number":           (*hexutil.Big)(head.Number),
		"hash":             head.Hash(),
		"parentHash":       head.ParentHash,
		"nonce":            head.Nonce,
		"mixHash":          head.MixDigest,
		"sha3Uncles":       head.UncleHash,
		"logsBloom":        head.Bloom,
		"stateRoot":        head.Root,
		"miner":            head.Coinbase,
		"difficulty":       (*hexutil.Big)(head.Difficulty),
		"extraData":        hexutil.Bytes(head.Extra),
		"size":             hexutil.Uint64(head.Size()),
		"gasLimit":         hexutil.Uint64(head.GasLimit),
		"gasUsed":          hexutil.Uint64(head.GasUsed),
		"timestamp":        hexutil.Uint64(head.Time),
		"transactionsRoot": head.TxHash,
		"receiptsRoot":     head.ReceiptHash,
	}

	if head.BaseFee != nil {
		result["baseFeePerGas"] = (*hexutil.Big)(head.BaseFee)
	}

	if head.WithdrawalsHash != nil {
		result["withdrawalsRoot"] = head.WithdrawalsHash
	}

	return result
}

// RPCMarshalBlock converts the given block to the RPC output which depends on fullTx. If inclTx is true transactions are
// returned. When fullTx is true the returned block contains full transaction details, otherwise it will only contain
// transaction hashes.
func RPCMarshalBlock(ctx context.Context, block *types.Block, inclTx bool, fullTx bool, backend Backend) (map[string]interface{}, error) {
	fields := RPCMarshalHeader(block.Header())
	fields["size"] = hexutil.Uint64(block.Size())

	if inclTx {
		formatTx := func(tx *types.Transaction) (interface{}, error) {
			return tx.Hash(), nil
		}
		if fullTx {
			formatTx = func(tx *types.Transaction) (interface{}, error) {
				return newRPCTransactionFromBlockHash(ctx, block, tx.Hash(), backend), nil
			}
		}
		txs := block.Transactions()
		transactions := make([]interface{}, len(txs))
		var err error
		for i, tx := range txs {
			if transactions[i], err = formatTx(tx); err != nil {
				return nil, err
			}
		}
		fields["transactions"] = transactions
	}
	uncles := block.Uncles()
	uncleHashes := make([]common.Hash, len(uncles))
	for i, uncle := range uncles {
		uncleHashes[i] = uncle.Hash()
	}
	fields["uncles"] = uncleHashes
	if block.Header().WithdrawalsHash != nil {
		fields["withdrawals"] = block.Withdrawals()
	}
	return fields, nil
}

// rpcMarshalHeader uses the generalized output filler, then adds the total difficulty field, which requires
// a `BlockchainAPI`.
func (s *BlockChainAPI) rpcMarshalHeader(ctx context.Context, header *types.Header) map[string]interface{} {
	fields := RPCMarshalHeader(header)
	fields["totalDifficulty"] = (*hexutil.Big)(s.b.GetTd(ctx, header.Hash()))
	return fields
}

// rpcMarshalBlock uses the generalized output filler, then adds the total difficulty field, which requires
// a `BlockchainAPI`.
func (s *BlockChainAPI) rpcMarshalBlock(ctx context.Context, b *types.Block, inclTx bool, fullTx bool) (map[string]interface{}, error) {
	fields, err := RPCMarshalBlock(ctx, b, inclTx, fullTx, s.b)
	if err != nil {
		return nil, err
	}
	if inclTx {
		fields["totalDifficulty"] = (*hexutil.Big)(s.b.GetTd(ctx, b.Hash()))
	}
	return fields, err
}

// RPCTransaction represents a transaction that will serialize to the RPC representation of a transaction
type RPCTransaction struct {
	BlockHash        *common.Hash      `json:"blockHash"`
	BlockNumber      *hexutil.Big      `json:"blockNumber"`
	From             common.Address    `json:"from"`
	Gas              hexutil.Uint64    `json:"gas"`
	GasPrice         *hexutil.Big      `json:"gasPrice"`
	GasFeeCap        *hexutil.Big      `json:"maxFeePerGas,omitempty"`
	GasTipCap        *hexutil.Big      `json:"maxPriorityFeePerGas,omitempty"`
	Hash             common.Hash       `json:"hash"`
	Input            hexutil.Bytes     `json:"input"`
	Nonce            hexutil.Uint64    `json:"nonce"`
	To               *common.Address   `json:"to"`
	TransactionIndex *hexutil.Uint64   `json:"transactionIndex"`
	Value            *hexutil.Big      `json:"value"`
	Type             hexutil.Uint64    `json:"type"`
	Accesses         *types.AccessList `json:"accessList,omitempty"`
	ChainID          *hexutil.Big      `json:"chainId,omitempty"`
	V                *hexutil.Big      `json:"v"`
	R                *hexutil.Big      `json:"r"`
	S                *hexutil.Big      `json:"s"`

	// deposit-tx only
	SourceHash *common.Hash `json:"sourceHash,omitempty"`
	Mint       *hexutil.Big `json:"mint,omitempty"`
}

// newRPCTransaction returns a transaction that will serialize to the RPC
// representation, with the given location metadata set (if available).
func newRPCTransaction(tx *types.Transaction, blockHash common.Hash, blockNumber uint64, index uint64, baseFee *big.Int, config *params.ChainConfig, receipt *types.Receipt) *RPCTransaction {
	signer := types.MakeSigner(config, new(big.Int).SetUint64(blockNumber))
	from, _ := types.Sender(signer, tx)
	v, r, s := tx.RawSignatureValues()
	result := &RPCTransaction{
		Type:     hexutil.Uint64(tx.Type()),
		From:     from,
		Gas:      hexutil.Uint64(tx.Gas()),
		GasPrice: (*hexutil.Big)(tx.GasPrice()),
		Hash:     tx.Hash(),
		Input:    hexutil.Bytes(tx.Data()),
		Nonce:    hexutil.Uint64(tx.Nonce()),
		To:       tx.To(),
		Value:    (*hexutil.Big)(tx.Value()),
		V:        (*hexutil.Big)(v),
		R:        (*hexutil.Big)(r),
		S:        (*hexutil.Big)(s),
	}
	if blockHash != (common.Hash{}) {
		result.BlockHash = &blockHash
		result.BlockNumber = (*hexutil.Big)(new(big.Int).SetUint64(blockNumber))
		result.TransactionIndex = (*hexutil.Uint64)(&index)
	}
	switch tx.Type() {
	case types.DepositTxType:
		srcHash := tx.SourceHash()
		result.SourceHash = &srcHash
		result.Mint = (*hexutil.Big)(tx.Mint())
		if receipt != nil && receipt.DepositNonce != nil {
			result.Nonce = hexutil.Uint64(*receipt.DepositNonce)
		}
	case types.LegacyTxType:
		if v.Sign() == 0 && r.Sign() == 0 && s.Sign() == 0 { // pre-bedrock relayed tx does not have a signature
			result.ChainID = (*hexutil.Big)(new(big.Int).Set(config.ChainID))
			break
		}
		// if a legacy transaction has an EIP-155 chain id, include it explicitly
		if id := tx.ChainId(); id.Sign() != 0 {
			result.ChainID = (*hexutil.Big)(id)
		}
	case types.AccessListTxType:
		al := tx.AccessList()
		result.Accesses = &al
		result.ChainID = (*hexutil.Big)(tx.ChainId())
	case types.DynamicFeeTxType:
		al := tx.AccessList()
		result.Accesses = &al
		result.ChainID = (*hexutil.Big)(tx.ChainId())
		result.GasFeeCap = (*hexutil.Big)(tx.GasFeeCap())
		result.GasTipCap = (*hexutil.Big)(tx.GasTipCap())
		// if the transaction has been mined, compute the effective gas price
		if baseFee != nil && blockHash != (common.Hash{}) {
			// price = min(tip, gasFeeCap - baseFee) + baseFee
			price := math.BigMin(new(big.Int).Add(tx.GasTipCap(), baseFee), tx.GasFeeCap())
			result.GasPrice = (*hexutil.Big)(price)
		} else {
			result.GasPrice = (*hexutil.Big)(tx.GasFeeCap())
		}
	}
	return result
}

// NewRPCPendingTransaction returns a pending transaction that will serialize to the RPC representation
func NewRPCPendingTransaction(tx *types.Transaction, current *types.Header, config *params.ChainConfig) *RPCTransaction {
	var baseFee *big.Int
	blockNumber := uint64(0)
	if current != nil {
		baseFee = misc.CalcBaseFee(config, current)
		blockNumber = current.Number.Uint64()
	}
	return newRPCTransaction(tx, common.Hash{}, blockNumber, 0, baseFee, config, nil)
}

// newRPCTransactionFromBlockIndex returns a transaction that will serialize to the RPC representation.
func newRPCTransactionFromBlockIndex(ctx context.Context, b *types.Block, index uint64, backend Backend) *RPCTransaction {
	txs := b.Transactions()
	if index >= uint64(len(txs)) {
		return nil
	}
	tx := txs[index]
	rcpt := depositTxReceipt(ctx, b.Hash(), index, backend, tx)
	return newRPCTransaction(tx, b.Hash(), b.NumberU64(), index, b.BaseFee(), backend.ChainConfig(), rcpt)
}

func depositTxReceipt(ctx context.Context, blockHash common.Hash, index uint64, backend Backend, tx *types.Transaction) *types.Receipt {
	if tx.Type() != types.DepositTxType {
		return nil
	}
	receipts, err := backend.GetReceipts(ctx, blockHash)
	if err != nil {
		return nil
	}
	if index >= uint64(len(receipts)) {
		return nil
	}
	return receipts[index]
}

// newRPCRawTransactionFromBlockIndex returns the bytes of a transaction given a block and a transaction index.
func newRPCRawTransactionFromBlockIndex(b *types.Block, index uint64) hexutil.Bytes {
	txs := b.Transactions()
	if index >= uint64(len(txs)) {
		return nil
	}
	blob, _ := txs[index].MarshalBinary()
	return blob
}

// newRPCTransactionFromBlockHash returns a transaction that will serialize to the RPC representation.
func newRPCTransactionFromBlockHash(ctx context.Context, b *types.Block, hash common.Hash, backend Backend) *RPCTransaction {
	for idx, tx := range b.Transactions() {
		if tx.Hash() == hash {
			return newRPCTransactionFromBlockIndex(ctx, b, uint64(idx), backend)
		}
	}
	return nil
}

// accessListResult returns an optional accesslist
// Its the result of the `debug_createAccessList` RPC call.
// It contains an error if the transaction itself failed.
type accessListResult struct {
	Accesslist *types.AccessList `json:"accessList"`
	Error      string            `json:"error,omitempty"`
	GasUsed    hexutil.Uint64    `json:"gasUsed"`
}

// CreateAccessList creates a EIP-2930 type AccessList for the given transaction.
// Reexec and BlockNrOrHash can be specified to create the accessList on top of a certain state.
func (s *BlockChainAPI) CreateAccessList(ctx context.Context, args TransactionArgs, blockNrOrHash *rpc.BlockNumberOrHash) (*accessListResult, error) {
	bNrOrHash := rpc.BlockNumberOrHashWithNumber(rpc.PendingBlockNumber)
	if blockNrOrHash != nil {
		bNrOrHash = *blockNrOrHash
	}
	acl, gasUsed, vmerr, err := AccessList(ctx, s.b, bNrOrHash, args)
	if err != nil {
		return nil, err
	}
	result := &accessListResult{Accesslist: &acl, GasUsed: hexutil.Uint64(gasUsed)}
	if vmerr != nil {
		result.Error = vmerr.Error()
	}
	return result, nil
}

// AccessList creates an access list for the given transaction.
// If the accesslist creation fails an error is returned.
// If the transaction itself fails, an vmErr is returned.
func AccessList(ctx context.Context, b Backend, blockNrOrHash rpc.BlockNumberOrHash, args TransactionArgs) (acl types.AccessList, gasUsed uint64, vmErr error, err error) {
	// Retrieve the execution context
	db, header, err := b.StateAndHeaderByNumberOrHash(ctx, blockNrOrHash)
	if db == nil || err != nil {
		return nil, 0, nil, err
	}
	// If the gas amount is not set, default to RPC gas cap.
	if args.Gas == nil {
		tmp := hexutil.Uint64(b.RPCGasCap())
		args.Gas = &tmp
	}

	// Ensure any missing fields are filled, extract the recipient and input data
	if err := args.setDefaults(ctx, b); err != nil {
		return nil, 0, nil, err
	}
	var to common.Address
	if args.To != nil {
		to = *args.To
	} else {
		to = crypto.CreateAddress(args.from(), uint64(*args.Nonce))
	}
	isPostMerge := header.Difficulty.Cmp(common.Big0) == 0
	// Retrieve the precompiles since they don't need to be added to the access list
	precompiles := vm.ActivePrecompiles(b.ChainConfig().Rules(header.Number, isPostMerge, header.Time))

	// Create an initial tracer
	prevTracer := vm.NewAccessListTracer(nil, args.from(), to, precompiles)
	if args.AccessList != nil {
		prevTracer = vm.NewAccessListTracer(*args.AccessList, args.from(), to, precompiles)
	}
	for {
		// Retrieve the current access list to expand
		accessList := prevTracer.AccessList()
		log.Trace("Creating access list", "input", accessList)

		// Copy the original db so we don't modify it
		statedb := db.Copy()
		// Set the accesslist to the last al
		args.AccessList = &accessList
		msg, err := args.ToMessage(b.RPCGasCap(), header.BaseFee)
		if err != nil {
			return nil, 0, nil, err
		}

		// Apply the transaction with the access list tracer
<<<<<<< HEAD
		tracer := vm.NewAccessListTracer(accessList, args.from(), to, precompiles)
		config := vm.Config{Tracer: tracer, Debug: true, NoBaseFee: true}
=======
		tracer := logger.NewAccessListTracer(accessList, args.from(), to, precompiles)
		config := vm.Config{Tracer: tracer, NoBaseFee: true}
>>>>>>> b5fecf58
		vmenv, _, err := b.GetEVM(ctx, msg, statedb, header, &config)
		if err != nil {
			return nil, 0, nil, err
		}
		res, err := core.ApplyMessage(vmenv, msg, new(core.GasPool).AddGas(msg.GasLimit))
		if err != nil {
			return nil, 0, nil, fmt.Errorf("failed to apply transaction: %v err: %v", args.toTransaction().Hash(), err)
		}
		if tracer.Equal(prevTracer) {
			return accessList, res.UsedGas, res.Err, nil
		}
		prevTracer = tracer
	}
}

// TransactionAPI exposes methods for reading and creating transaction data.
type TransactionAPI struct {
	b         Backend
	nonceLock *AddrLocker
	signer    types.Signer
}

// NewTransactionAPI creates a new RPC service with methods for interacting with transactions.
func NewTransactionAPI(b Backend, nonceLock *AddrLocker) *TransactionAPI {
	// The signer used by the API should always be the 'latest' known one because we expect
	// signers to be backwards-compatible with old transactions.
	signer := types.LatestSigner(b.ChainConfig())
	return &TransactionAPI{b, nonceLock, signer}
}

// GetBlockTransactionCountByNumber returns the number of transactions in the block with the given block number.
func (s *TransactionAPI) GetBlockTransactionCountByNumber(ctx context.Context, blockNr rpc.BlockNumber) *hexutil.Uint {
	if block, _ := s.b.BlockByNumber(ctx, blockNr); block != nil {
		n := hexutil.Uint(len(block.Transactions()))
		return &n
	}
	return nil
}

// GetBlockTransactionCountByHash returns the number of transactions in the block with the given hash.
func (s *TransactionAPI) GetBlockTransactionCountByHash(ctx context.Context, blockHash common.Hash) *hexutil.Uint {
	if block, _ := s.b.BlockByHash(ctx, blockHash); block != nil {
		n := hexutil.Uint(len(block.Transactions()))
		return &n
	}
	return nil
}

// GetTransactionByBlockNumberAndIndex returns the transaction for the given block number and index.
func (s *TransactionAPI) GetTransactionByBlockNumberAndIndex(ctx context.Context, blockNr rpc.BlockNumber, index hexutil.Uint) *RPCTransaction {
	if block, _ := s.b.BlockByNumber(ctx, blockNr); block != nil {
		return newRPCTransactionFromBlockIndex(ctx, block, uint64(index), s.b)
	}
	return nil
}

// GetTransactionByBlockHashAndIndex returns the transaction for the given block hash and index.
func (s *TransactionAPI) GetTransactionByBlockHashAndIndex(ctx context.Context, blockHash common.Hash, index hexutil.Uint) *RPCTransaction {
	if block, _ := s.b.BlockByHash(ctx, blockHash); block != nil {
		return newRPCTransactionFromBlockIndex(ctx, block, uint64(index), s.b)
	}
	return nil
}

// GetRawTransactionByBlockNumberAndIndex returns the bytes of the transaction for the given block number and index.
func (s *TransactionAPI) GetRawTransactionByBlockNumberAndIndex(ctx context.Context, blockNr rpc.BlockNumber, index hexutil.Uint) hexutil.Bytes {
	if block, _ := s.b.BlockByNumber(ctx, blockNr); block != nil {
		return newRPCRawTransactionFromBlockIndex(block, uint64(index))
	}
	return nil
}

// GetRawTransactionByBlockHashAndIndex returns the bytes of the transaction for the given block hash and index.
func (s *TransactionAPI) GetRawTransactionByBlockHashAndIndex(ctx context.Context, blockHash common.Hash, index hexutil.Uint) hexutil.Bytes {
	if block, _ := s.b.BlockByHash(ctx, blockHash); block != nil {
		return newRPCRawTransactionFromBlockIndex(block, uint64(index))
	}
	return nil
}

// GetTransactionCount returns the number of transactions the given address has sent for the given block number
func (s *TransactionAPI) GetTransactionCount(ctx context.Context, address common.Address, blockNrOrHash rpc.BlockNumberOrHash) (*hexutil.Uint64, error) {
	// Ask transaction pool for the nonce which includes pending transactions
	if blockNr, ok := blockNrOrHash.Number(); ok && blockNr == rpc.PendingBlockNumber {
		nonce, err := s.b.GetPoolNonce(ctx, address)
		if err != nil {
			return nil, err
		}
		return (*hexutil.Uint64)(&nonce), nil
	}
	// Resolve block number and use its state to ask for the nonce
	state, _, err := s.b.StateAndHeaderByNumberOrHash(ctx, blockNrOrHash)
	if state == nil || err != nil {
		return nil, err
	}
	nonce := state.GetNonce(address)
	return (*hexutil.Uint64)(&nonce), state.Error()
}

// GetTransactionByHash returns the transaction for the given hash
func (s *TransactionAPI) GetTransactionByHash(ctx context.Context, hash common.Hash) (*RPCTransaction, error) {
	// Try to return an already finalized transaction
	tx, blockHash, blockNumber, index, err := s.b.GetTransaction(ctx, hash)
	if err != nil {
		return nil, err
	}
	if tx != nil {
		header, err := s.b.HeaderByHash(ctx, blockHash)
		if err != nil {
			return nil, err
		}
		rcpt := depositTxReceipt(ctx, blockHash, index, s.b, tx)
		return newRPCTransaction(tx, blockHash, blockNumber, index, header.BaseFee, s.b.ChainConfig(), rcpt), nil
	}
	// No finalized transaction, try to retrieve it from the pool
	if tx := s.b.GetPoolTransaction(hash); tx != nil {
		return NewRPCPendingTransaction(tx, s.b.CurrentHeader(), s.b.ChainConfig()), nil
	}

	// Transaction unknown, return as such
	return nil, nil
}

// GetRawTransactionByHash returns the bytes of the transaction for the given hash.
func (s *TransactionAPI) GetRawTransactionByHash(ctx context.Context, hash common.Hash) (hexutil.Bytes, error) {
	// Retrieve a finalized transaction, or a pooled otherwise
	tx, _, _, _, err := s.b.GetTransaction(ctx, hash)
	if err != nil {
		return nil, err
	}
	if tx == nil {
		if tx = s.b.GetPoolTransaction(hash); tx == nil {
			// Transaction not found anywhere, abort
			return nil, nil
		}
	}
	// Serialize to RLP and return
	return tx.MarshalBinary()
}

// GetTransactionReceipt returns the transaction receipt for the given transaction hash.
func (s *TransactionAPI) GetTransactionReceipt(ctx context.Context, hash common.Hash) (map[string]interface{}, error) {
	tx, blockHash, blockNumber, index, err := s.b.GetTransaction(ctx, hash)
	if err != nil {
		// When the transaction doesn't exist, the RPC method should return JSON null
		// as per specification.
		return nil, nil
	}

	receipts, err := s.b.GetReceipts(ctx, blockHash)
	if err != nil {
		return nil, err
	}
	if uint64(len(receipts)) <= index {
		return nil, nil
	}
	receipt := receipts[index]

	// Derive the sender.
	bigblock := new(big.Int).SetUint64(blockNumber)
	signer := types.MakeSigner(s.b.ChainConfig(), bigblock)
	from, _ := types.Sender(signer, tx)

	fields := map[string]interface{}{
		"blockHash":         blockHash,
		"blockNumber":       hexutil.Uint64(blockNumber),
		"transactionHash":   hash,
		"transactionIndex":  hexutil.Uint64(index),
		"from":              from,
		"to":                tx.To(),
		"gasUsed":           hexutil.Uint64(receipt.GasUsed),
		"cumulativeGasUsed": hexutil.Uint64(receipt.CumulativeGasUsed),
		"contractAddress":   nil,
		"logs":              receipt.Logs,
		"logsBloom":         receipt.Bloom,
		"type":              hexutil.Uint(tx.Type()),
		"effectiveGasPrice": (*hexutil.Big)(receipt.EffectiveGasPrice),
	}

	if s.b.ChainConfig().Kroma != nil {
		if tx.IsDepositTx() {
			fields["depositNonce"] = hexutil.Uint64(*receipt.DepositNonce)
		} else {
			fields["l1GasPrice"] = (*hexutil.Big)(receipt.L1GasPrice)
			fields["l1GasUsed"] = (*hexutil.Big)(receipt.L1GasUsed)
			fields["l1Fee"] = (*hexutil.Big)(receipt.L1Fee)
			fields["l1FeeScalar"] = receipt.FeeScalar.String()
		}
	}

	// Assign receipt status or post state.
	if len(receipt.PostState) > 0 {
		fields["root"] = hexutil.Bytes(receipt.PostState)
	} else {
		fields["status"] = hexutil.Uint(receipt.Status)
	}
	if receipt.Logs == nil {
		fields["logs"] = []*types.Log{}
	}

	// If the ContractAddress is 20 0x0 bytes, assume it is not a contract creation
	if receipt.ContractAddress != (common.Address{}) {
		fields["contractAddress"] = receipt.ContractAddress
	}
	return fields, nil
}

// sign is a helper function that signs a transaction with the private key of the given address.
func (s *TransactionAPI) sign(addr common.Address, tx *types.Transaction) (*types.Transaction, error) {
	// Look up the wallet containing the requested signer
	account := accounts.Account{Address: addr}

	wallet, err := s.b.AccountManager().Find(account)
	if err != nil {
		return nil, err
	}
	// Request the wallet to sign the transaction
	return wallet.SignTx(account, tx, s.b.ChainConfig().ChainID)
}

// SubmitTransaction is a helper function that submits tx to txPool and logs a message.
func SubmitTransaction(ctx context.Context, b Backend, tx *types.Transaction) (common.Hash, error) {
	// If the transaction fee cap is already specified, ensure the
	// fee of the given transaction is _reasonable_.
	if err := checkTxFee(tx.GasPrice(), tx.Gas(), b.RPCTxFeeCap()); err != nil {
		return common.Hash{}, err
	}
	if !b.UnprotectedAllowed() && !tx.Protected() {
		// Ensure only eip155 signed transactions are submitted if EIP155Required is set.
		return common.Hash{}, errors.New("only replay-protected (EIP-155) transactions allowed over RPC")
	}
	if err := b.SendTx(ctx, tx); err != nil {
		return common.Hash{}, err
	}
	// Print a log with full tx details for manual investigations and interventions
	signer := types.MakeSigner(b.ChainConfig(), b.CurrentBlock().Number)
	from, err := types.Sender(signer, tx)
	if err != nil {
		return common.Hash{}, err
	}

	if tx.To() == nil {
		addr := crypto.CreateAddress(from, tx.Nonce())
		log.Info("Submitted contract creation", "hash", tx.Hash().Hex(), "from", from, "nonce", tx.Nonce(), "contract", addr.Hex(), "value", tx.Value())
	} else {
		log.Info("Submitted transaction", "hash", tx.Hash().Hex(), "from", from, "nonce", tx.Nonce(), "recipient", tx.To(), "value", tx.Value())
	}
	return tx.Hash(), nil
}

// SendTransaction creates a transaction for the given argument, sign it and submit it to the
// transaction pool.
func (s *TransactionAPI) SendTransaction(ctx context.Context, args TransactionArgs) (common.Hash, error) {
	// Look up the wallet containing the requested signer
	account := accounts.Account{Address: args.from()}

	wallet, err := s.b.AccountManager().Find(account)
	if err != nil {
		return common.Hash{}, err
	}

	if args.Nonce == nil {
		// Hold the mutex around signing to prevent concurrent assignment of
		// the same nonce to multiple accounts.
		s.nonceLock.LockAddr(args.from())
		defer s.nonceLock.UnlockAddr(args.from())
	}

	// Set some sanity defaults and terminate on failure
	if err := args.setDefaults(ctx, s.b); err != nil {
		return common.Hash{}, err
	}
	// Assemble the transaction and sign with the wallet
	tx := args.toTransaction()

	signed, err := wallet.SignTx(account, tx, s.b.ChainConfig().ChainID)
	if err != nil {
		return common.Hash{}, err
	}
	return SubmitTransaction(ctx, s.b, signed)
}

// FillTransaction fills the defaults (nonce, gas, gasPrice or 1559 fields)
// on a given unsigned transaction, and returns it to the caller for further
// processing (signing + broadcast).
func (s *TransactionAPI) FillTransaction(ctx context.Context, args TransactionArgs) (*SignTransactionResult, error) {
	// Set some sanity defaults and terminate on failure
	if err := args.setDefaults(ctx, s.b); err != nil {
		return nil, err
	}
	// Assemble the transaction and obtain rlp
	tx := args.toTransaction()
	data, err := tx.MarshalBinary()
	if err != nil {
		return nil, err
	}
	return &SignTransactionResult{data, tx}, nil
}

// SendRawTransaction will add the signed transaction to the transaction pool.
// The sender is responsible for signing the transaction and using the correct nonce.
func (s *TransactionAPI) SendRawTransaction(ctx context.Context, input hexutil.Bytes) (common.Hash, error) {
	tx := new(types.Transaction)
	if err := tx.UnmarshalBinary(input); err != nil {
		return common.Hash{}, err
	}
	return SubmitTransaction(ctx, s.b, tx)
}

// Sign calculates an ECDSA signature for:
// keccak256("\x19Ethereum Signed Message:\n" + len(message) + message).
//
// Note, the produced signature conforms to the secp256k1 curve R, S and V values,
// where the V value will be 27 or 28 for legacy reasons.
//
// The account associated with addr must be unlocked.
//
// https://github.com/ethereum/wiki/wiki/JSON-RPC#eth_sign
func (s *TransactionAPI) Sign(addr common.Address, data hexutil.Bytes) (hexutil.Bytes, error) {
	// Look up the wallet containing the requested signer
	account := accounts.Account{Address: addr}

	wallet, err := s.b.AccountManager().Find(account)
	if err != nil {
		return nil, err
	}
	// Sign the requested hash with the wallet
	signature, err := wallet.SignText(account, data)
	if err == nil {
		signature[64] += 27 // Transform V from 0/1 to 27/28 according to the yellow paper
	}
	return signature, err
}

// SignTransactionResult represents a RLP encoded signed transaction.
type SignTransactionResult struct {
	Raw hexutil.Bytes      `json:"raw"`
	Tx  *types.Transaction `json:"tx"`
}

// SignTransaction will sign the given transaction with the from account.
// The node needs to have the private key of the account corresponding with
// the given from address and it needs to be unlocked.
func (s *TransactionAPI) SignTransaction(ctx context.Context, args TransactionArgs) (*SignTransactionResult, error) {
	if args.Gas == nil {
		return nil, fmt.Errorf("gas not specified")
	}
	if args.GasPrice == nil && (args.MaxPriorityFeePerGas == nil || args.MaxFeePerGas == nil) {
		return nil, fmt.Errorf("missing gasPrice or maxFeePerGas/maxPriorityFeePerGas")
	}
	if args.Nonce == nil {
		return nil, fmt.Errorf("nonce not specified")
	}
	if err := args.setDefaults(ctx, s.b); err != nil {
		return nil, err
	}
	// Before actually sign the transaction, ensure the transaction fee is reasonable.
	tx := args.toTransaction()
	if err := checkTxFee(tx.GasPrice(), tx.Gas(), s.b.RPCTxFeeCap()); err != nil {
		return nil, err
	}
	signed, err := s.sign(args.from(), tx)
	if err != nil {
		return nil, err
	}
	data, err := signed.MarshalBinary()
	if err != nil {
		return nil, err
	}
	return &SignTransactionResult{data, signed}, nil
}

// PendingTransactions returns the transactions that are in the transaction pool
// and have a from address that is one of the accounts this node manages.
func (s *TransactionAPI) PendingTransactions() ([]*RPCTransaction, error) {
	pending, err := s.b.GetPoolTransactions()
	if err != nil {
		return nil, err
	}
	accounts := make(map[common.Address]struct{})
	for _, wallet := range s.b.AccountManager().Wallets() {
		for _, account := range wallet.Accounts() {
			accounts[account.Address] = struct{}{}
		}
	}
	curHeader := s.b.CurrentHeader()
	transactions := make([]*RPCTransaction, 0, len(pending))
	for _, tx := range pending {
		from, _ := types.Sender(s.signer, tx)
		if _, exists := accounts[from]; exists {
			transactions = append(transactions, NewRPCPendingTransaction(tx, curHeader, s.b.ChainConfig()))
		}
	}
	return transactions, nil
}

// Resend accepts an existing transaction and a new gas price and limit. It will remove
// the given transaction from the pool and reinsert it with the new gas price and limit.
func (s *TransactionAPI) Resend(ctx context.Context, sendArgs TransactionArgs, gasPrice *hexutil.Big, gasLimit *hexutil.Uint64) (common.Hash, error) {
	if sendArgs.Nonce == nil {
		return common.Hash{}, fmt.Errorf("missing transaction nonce in transaction spec")
	}
	if err := sendArgs.setDefaults(ctx, s.b); err != nil {
		return common.Hash{}, err
	}
	matchTx := sendArgs.toTransaction()

	// Before replacing the old transaction, ensure the _new_ transaction fee is reasonable.
	var price = matchTx.GasPrice()
	if gasPrice != nil {
		price = gasPrice.ToInt()
	}
	var gas = matchTx.Gas()
	if gasLimit != nil {
		gas = uint64(*gasLimit)
	}
	if err := checkTxFee(price, gas, s.b.RPCTxFeeCap()); err != nil {
		return common.Hash{}, err
	}
	// Iterate the pending list for replacement
	pending, err := s.b.GetPoolTransactions()
	if err != nil {
		return common.Hash{}, err
	}
	for _, p := range pending {
		wantSigHash := s.signer.Hash(matchTx)
		pFrom, err := types.Sender(s.signer, p)
		if err == nil && pFrom == sendArgs.from() && s.signer.Hash(p) == wantSigHash {
			// Match. Re-sign and send the transaction.
			if gasPrice != nil && (*big.Int)(gasPrice).Sign() != 0 {
				sendArgs.GasPrice = gasPrice
			}
			if gasLimit != nil && *gasLimit != 0 {
				sendArgs.Gas = gasLimit
			}
			signedTx, err := s.sign(sendArgs.from(), sendArgs.toTransaction())
			if err != nil {
				return common.Hash{}, err
			}
			if err = s.b.SendTx(ctx, signedTx); err != nil {
				return common.Hash{}, err
			}
			return signedTx.Hash(), nil
		}
	}
	return common.Hash{}, fmt.Errorf("transaction %#x not found", matchTx.Hash())
}

// DebugAPI is the collection of Ethereum APIs exposed over the debugging
// namespace.
type DebugAPI struct {
	b Backend
}

// NewDebugAPI creates a new instance of DebugAPI.
func NewDebugAPI(b Backend) *DebugAPI {
	return &DebugAPI{b: b}
}

// GetRawHeader retrieves the RLP encoding for a single header.
func (api *DebugAPI) GetRawHeader(ctx context.Context, blockNrOrHash rpc.BlockNumberOrHash) (hexutil.Bytes, error) {
	var hash common.Hash
	if h, ok := blockNrOrHash.Hash(); ok {
		hash = h
	} else {
		block, err := api.b.BlockByNumberOrHash(ctx, blockNrOrHash)
		if err != nil {
			return nil, err
		}
		hash = block.Hash()
	}
	header, _ := api.b.HeaderByHash(ctx, hash)
	if header == nil {
		return nil, fmt.Errorf("header #%d not found", hash)
	}
	return rlp.EncodeToBytes(header)
}

// GetRawBlock retrieves the RLP encoded for a single block.
func (api *DebugAPI) GetRawBlock(ctx context.Context, blockNrOrHash rpc.BlockNumberOrHash) (hexutil.Bytes, error) {
	var hash common.Hash
	if h, ok := blockNrOrHash.Hash(); ok {
		hash = h
	} else {
		block, err := api.b.BlockByNumberOrHash(ctx, blockNrOrHash)
		if err != nil {
			return nil, err
		}
		hash = block.Hash()
	}
	block, _ := api.b.BlockByHash(ctx, hash)
	if block == nil {
		return nil, fmt.Errorf("block #%d not found", hash)
	}
	return rlp.EncodeToBytes(block)
}

// GetRawReceipts retrieves the binary-encoded receipts of a single block.
func (api *DebugAPI) GetRawReceipts(ctx context.Context, blockNrOrHash rpc.BlockNumberOrHash) ([]hexutil.Bytes, error) {
	var hash common.Hash
	if h, ok := blockNrOrHash.Hash(); ok {
		hash = h
	} else {
		block, err := api.b.BlockByNumberOrHash(ctx, blockNrOrHash)
		if err != nil {
			return nil, err
		}
		hash = block.Hash()
	}
	receipts, err := api.b.GetReceipts(ctx, hash)
	if err != nil {
		return nil, err
	}
	result := make([]hexutil.Bytes, len(receipts))
	for i, receipt := range receipts {
		b, err := receipt.MarshalBinary()
		if err != nil {
			return nil, err
		}
		result[i] = b
	}
	return result, nil
}

// GetRawTransaction returns the bytes of the transaction for the given hash.
func (s *DebugAPI) GetRawTransaction(ctx context.Context, hash common.Hash) (hexutil.Bytes, error) {
	// Retrieve a finalized transaction, or a pooled otherwise
	tx, _, _, _, err := s.b.GetTransaction(ctx, hash)
	if err != nil {
		return nil, err
	}
	if tx == nil {
		if tx = s.b.GetPoolTransaction(hash); tx == nil {
			// Transaction not found anywhere, abort
			return nil, nil
		}
	}
	return tx.MarshalBinary()
}

// PrintBlock retrieves a block and returns its pretty printed form.
func (api *DebugAPI) PrintBlock(ctx context.Context, number uint64) (string, error) {
	block, _ := api.b.BlockByNumber(ctx, rpc.BlockNumber(number))
	if block == nil {
		return "", fmt.Errorf("block #%d not found", number)
	}
	return spew.Sdump(block), nil
}

// SeedHash retrieves the seed hash of a block.
func (api *DebugAPI) SeedHash(ctx context.Context, number uint64) (string, error) {
	block, _ := api.b.BlockByNumber(ctx, rpc.BlockNumber(number))
	if block == nil {
		return "", fmt.Errorf("block #%d not found", number)
	}
	return fmt.Sprintf("%#x", ethash.SeedHash(number)), nil
}

// ChaindbProperty returns leveldb properties of the key-value database.
func (api *DebugAPI) ChaindbProperty(property string) (string, error) {
	if property == "" {
		property = "leveldb.stats"
	} else if !strings.HasPrefix(property, "leveldb.") {
		property = "leveldb." + property
	}
	return api.b.ChainDb().Stat(property)
}

// ChaindbCompact flattens the entire key-value database into a single level,
// removing all unused slots and merging all keys.
func (api *DebugAPI) ChaindbCompact() error {
	for b := byte(0); b < 255; b++ {
		log.Info("Compacting chain database", "range", fmt.Sprintf("0x%0.2X-0x%0.2X", b, b+1))
		if err := api.b.ChainDb().Compact([]byte{b}, []byte{b + 1}); err != nil {
			log.Error("Database compaction failed", "err", err)
			return err
		}
	}
	return nil
}

// SetHead rewinds the head of the blockchain to a previous block.
func (api *DebugAPI) SetHead(number hexutil.Uint64) {
	api.b.SetHead(uint64(number))
}

// NetAPI offers network related RPC methods
type NetAPI struct {
	net            *p2p.Server
	networkVersion uint64
}

// NewNetAPI creates a new net API instance.
func NewNetAPI(net *p2p.Server, networkVersion uint64) *NetAPI {
	return &NetAPI{net, networkVersion}
}

// Listening returns an indication if the node is listening for network connections.
func (s *NetAPI) Listening() bool {
	return true // always listening
}

// PeerCount returns the number of connected peers
func (s *NetAPI) PeerCount() hexutil.Uint {
	return hexutil.Uint(s.net.PeerCount())
}

// Version returns the current ethereum protocol version.
func (s *NetAPI) Version() string {
	return fmt.Sprintf("%d", s.networkVersion)
}

// checkTxFee is an internal function used to check whether the fee of
// the given transaction is _reasonable_(under the cap).
func checkTxFee(gasPrice *big.Int, gas uint64, cap float64) error {
	// Short circuit if there is no cap for transaction fee at all.
	if cap == 0 {
		return nil
	}
	feeEth := new(big.Float).Quo(new(big.Float).SetInt(new(big.Int).Mul(gasPrice, new(big.Int).SetUint64(gas))), new(big.Float).SetInt(big.NewInt(params.Ether)))
	feeFloat, _ := feeEth.Float64()
	if feeFloat > cap {
		return fmt.Errorf("tx fee (%.2f ether) exceeds the configured cap (%.2f ether)", feeFloat, cap)
	}
	return nil
}

// toHexSlice creates a slice of hex-strings based on []byte.
func toHexSlice(b [][]byte) []string {
	r := make([]string, len(b))
	for i := range b {
		r[i] = hexutil.Encode(b[i])
	}
	return r
}<|MERGE_RESOLUTION|>--- conflicted
+++ resolved
@@ -26,8 +26,6 @@
 	"time"
 
 	"github.com/davecgh/go-spew/spew"
-	"github.com/tyler-smith/go-bip39"
-
 	"github.com/ethereum/go-ethereum"
 	"github.com/ethereum/go-ethereum/accounts"
 	"github.com/ethereum/go-ethereum/accounts/abi"
@@ -48,6 +46,7 @@
 	"github.com/ethereum/go-ethereum/params"
 	"github.com/ethereum/go-ethereum/rlp"
 	"github.com/ethereum/go-ethereum/rpc"
+	"github.com/tyler-smith/go-bip39"
 )
 
 var ErrHeaderNotFound = fmt.Errorf("header %w", ethereum.NotFound)
@@ -744,7 +743,7 @@
 	header, err := s.b.HeaderByNumber(ctx, number)
 	if header != nil && err == nil {
 		response := s.rpcMarshalHeader(ctx, header)
-		if number == rpc.PendingBlockNumber && s.b.ChainConfig().Optimism == nil { // don't remove info if optimism
+		if number == rpc.PendingBlockNumber && s.b.ChainConfig().Kroma == nil { // don't remove info if kroma
 			// Pending header need to nil out a few fields
 			for _, field := range []string{"hash", "nonce", "miner"} {
 				response[field] = nil
@@ -773,7 +772,7 @@
 	block, err := s.b.BlockByNumber(ctx, number)
 	if block != nil && err == nil {
 		response, err := s.rpcMarshalBlock(ctx, block, true, fullTx)
-		if err == nil && number == rpc.PendingBlockNumber && s.b.ChainConfig().Optimism == nil { // don't remove info if optimism
+		if err == nil && number == rpc.PendingBlockNumber && s.b.ChainConfig().Kroma == nil { // don't remove info if kroma
 			// Pending blocks need to nil out a few fields
 			for _, field := range []string{"hash", "nonce", "miner"} {
 				response[field] = nil
@@ -1517,13 +1516,8 @@
 		}
 
 		// Apply the transaction with the access list tracer
-<<<<<<< HEAD
 		tracer := vm.NewAccessListTracer(accessList, args.from(), to, precompiles)
-		config := vm.Config{Tracer: tracer, Debug: true, NoBaseFee: true}
-=======
-		tracer := logger.NewAccessListTracer(accessList, args.from(), to, precompiles)
 		config := vm.Config{Tracer: tracer, NoBaseFee: true}
->>>>>>> b5fecf58
 		vmenv, _, err := b.GetEVM(ctx, msg, statedb, header, &config)
 		if err != nil {
 			return nil, 0, nil, err
