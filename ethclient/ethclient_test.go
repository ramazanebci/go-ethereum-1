--- conflicted
+++ resolved
@@ -20,7 +20,6 @@
 	"bytes"
 	"context"
 	"errors"
-	"fmt"
 	"math/big"
 	"reflect"
 	"testing"
@@ -220,22 +219,7 @@
 		t.Fatalf("can't create new node: %v", err)
 	}
 	// Create Ethereum Service
-<<<<<<< HEAD
 	config := &ethconfig.Config{Genesis: genesis}
-	config.Ethash.PowMode = ethash.ModeFake
-=======
-	var actualGenesis *core.Genesis
-	if enableHistoricalState {
-		actualGenesis = genesisForHistorical
-	} else {
-		actualGenesis = genesis
-	}
-	config := &ethconfig.Config{Genesis: actualGenesis}
-	if enableHistoricalState {
-		config.RollupHistoricalRPC = histAddr
-		config.RollupHistoricalRPCTimeout = time.Second * 5
-	}
->>>>>>> b9c6d36a
 	ethservice, err := eth.New(n, config)
 	if err != nil {
 		t.Fatalf("can't create new ethereum service: %v", err)
