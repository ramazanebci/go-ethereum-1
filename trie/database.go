// Copyright 2022 The go-ethereum Authors
// This file is part of the go-ethereum library.
//
// The go-ethereum library is free software: you can redistribute it and/or modify
// it under the terms of the GNU Lesser General Public License as published by
// the Free Software Foundation, either version 3 of the License, or
// (at your option) any later version.
//
// The go-ethereum library is distributed in the hope that it will be useful,
// but WITHOUT ANY WARRANTY; without even the implied warranty of
// MERCHANTABILITY or FITNESS FOR A PARTICULAR PURPOSE. See the
// GNU Lesser General Public License for more details.
//
// You should have received a copy of the GNU Lesser General Public License
// along with the go-ethereum library. If not, see <http://www.gnu.org/licenses/>.

package trie

import (
	"errors"
	"math/big"

	"github.com/ethereum/go-ethereum/common"
	"github.com/ethereum/go-ethereum/core/types"
	"github.com/ethereum/go-ethereum/ethdb"
	"github.com/ethereum/go-ethereum/log"
	"github.com/ethereum/go-ethereum/trie/triedb/hashdb"
	"github.com/ethereum/go-ethereum/trie/triedb/pathdb"
	"github.com/ethereum/go-ethereum/trie/trienode"
	"github.com/ethereum/go-ethereum/trie/triestate"
)

// Config defines all necessary options for database.
type Config struct {
	Preimages bool           // Flag whether the preimage of node key is recorded
	IsVerkle  bool           // Flag whether the db is holding a verkle tree
	HashDB    *hashdb.Config // Configs for hash-based scheme
	PathDB    *pathdb.Config // Configs for experimental path-based scheme
	Zktrie    bool           // use zktrie

	ExperimentalZkTrie bool // use zktree
}

// HashDefaults represents a config for using hash-based scheme with
// default settings.
var HashDefaults = &Config{
	Preimages: false,
	HashDB:    hashdb.Defaults,
}

var ZkHashDefaults = &Config{
	Preimages: false,
	HashDB:    hashdb.Defaults,
	Zktrie:    true,
}

func GetHashDefaults(isZk bool) *Config {
	if isZk {
		return ZkHashDefaults
	}
	return HashDefaults
}

// backend defines the methods needed to access/update trie nodes in different
// state scheme.
type backend interface {
	// Scheme returns the identifier of used storage scheme.
	Scheme() string

	// Initialized returns an indicator if the state data is already initialized
	// according to the state scheme.
	Initialized(genesisRoot common.Hash) bool

	// Size returns the current storage size of the diff layers on top of the
	// disk layer and the storage size of the nodes cached in the disk layer.
	//
	// For hash scheme, there is no differentiation between diff layer nodes
	// and dirty disk layer nodes, so both are merged into the second return.
	Size() (common.StorageSize, common.StorageSize)

	// Update performs a state transition by committing dirty nodes contained
	// in the given set in order to update state from the specified parent to
	// the specified root.
	//
	// The passed in maps(nodes, states) will be retained to avoid copying
	// everything. Therefore, these maps must not be changed afterwards.
	Update(root common.Hash, parent common.Hash, block uint64, nodes *trienode.MergedNodeSet, states *triestate.Set) error

	// Commit writes all relevant trie nodes belonging to the specified state
	// to disk. Report specifies whether logs will be displayed in info level.
	Commit(root common.Hash, report bool) error

	// Close closes the trie database backend and releases all held resources.
	Close() error
}

// Database is the wrapper of the underlying backend which is shared by different
// types of node backend as an entrypoint. It's responsible for all interactions
// relevant with trie nodes and node preimages.
type Database struct {
	config    *Config        // Configuration for trie database
	diskdb    ethdb.Database // Persistent database to store the snapshot
	preimages *preimageStore // The store for caching preimages
	backend   backend        // The backend for managing trie nodes
}

func NewZkDatabase(diskdb ethdb.Database) *Database {
	return NewDatabase(diskdb, ZkHashDefaults)
}

// NewDatabase initializes the trie database with default settings, note
// the legacy hash-based scheme is used by default.
func NewDatabase(diskdb ethdb.Database, config *Config) *Database {
	// Sanitize the config and use the default one if it's not specified.
	if config == nil {
		config = HashDefaults
	}
	var preimages *preimageStore
	if config.Preimages {
		preimages = newPreimageStore(diskdb)
	}
	db := &Database{
		config:    config,
		diskdb:    diskdb,
		preimages: preimages,
	}
	if config.HashDB != nil && config.PathDB != nil {
		log.Crit("Both 'hash' and 'path' mode are configured")
	}
	if config.PathDB != nil {
		if config.Zktrie {
			log.Crit("pbss does not support in zktrie")
		} else {
			db.backend = pathdb.New(diskdb, config.PathDB)
		}
	} else {
		if config.Zktrie {
			db.backend = hashdb.NewZk(diskdb, config.HashDB)
		} else {
			db.backend = hashdb.New(diskdb, config.HashDB, mptResolver{})
		}
	}
	return db
}

// Reader returns a reader for accessing all trie nodes with provided state root.
// An error will be returned if the requested state is not available.
func (db *Database) Reader(blockRoot common.Hash) (Reader, error) {
	switch b := db.backend.(type) {
	case *hashdb.Database:
		return b.Reader(blockRoot)
	case *pathdb.Database:
		return b.Reader(blockRoot)
	case *hashdb.ZktrieDatabase:
		return b.Reader(blockRoot)
	}
	return nil, errors.New("unknown backend")
}

// Update performs a state transition by committing dirty nodes contained in the
// given set in order to update state from the specified parent to the specified
// root. The held pre-images accumulated up to this point will be flushed in case
// the size exceeds the threshold.
//
// The passed in maps(nodes, states) will be retained to avoid copying everything.
// Therefore, these maps must not be changed afterwards.
func (db *Database) Update(root common.Hash, parent common.Hash, block uint64, nodes *trienode.MergedNodeSet, states *triestate.Set) error {
	if db.preimages != nil {
		db.preimages.commit(false)
	}
	return db.backend.Update(root, parent, block, nodes, states)
}

// Commit iterates over all the children of a particular node, writes them out
// to disk. As a side effect, all pre-images accumulated up to this point are
// also written.
func (db *Database) Commit(root common.Hash, report bool) error {
	if db.preimages != nil {
		db.preimages.commit(true)
	}
	return db.backend.Commit(root, report)
}

// Size returns the storage size of diff layer nodes above the persistent disk
// layer, the dirty nodes buffered within the disk layer, and the size of cached
// preimages.
func (db *Database) Size() (common.StorageSize, common.StorageSize, common.StorageSize) {
	var (
		diffs, nodes common.StorageSize
		preimages    common.StorageSize
	)
	diffs, nodes = db.backend.Size()
	if db.preimages != nil {
		preimages = db.preimages.size()
	}
	return diffs, nodes, preimages
}

// Initialized returns an indicator if the state data is already initialized
// according to the state scheme.
func (db *Database) Initialized(genesisRoot common.Hash) bool {
	return db.backend.Initialized(genesisRoot)
}

// Scheme returns the node scheme used in the database.
func (db *Database) Scheme() string {
	return db.backend.Scheme()
}

// Close flushes the dangling preimages to disk and closes the trie database.
// It is meant to be called when closing the blockchain object, so that all
// resources held can be released correctly.
func (db *Database) Close() error {
	db.WritePreimages()
	return db.backend.Close()
}

// WritePreimages flushes all accumulated preimages to disk forcibly.
func (db *Database) WritePreimages() {
	if db.preimages != nil {
		db.preimages.commit(true)
	}
}

// Preimage retrieves a cached trie node pre-image from memory. If it cannot be
// found cached, the method queries the persistent database for the content.
func (db *Database) Preimage(hash common.Hash) []byte {
	if db.preimages == nil {
		return nil
	}
	return db.preimages.preimage(hash)
}

// Cap iteratively flushes old but still referenced trie nodes until the total
// memory usage goes below the given threshold. The held pre-images accumulated
// up to this point will be flushed in case the size exceeds the threshold.
//
// It's only supported by hash-based database and will return an error for others.
func (db *Database) Cap(limit common.StorageSize) error {
	hdb, ok := db.backend.(hashdb.NodeDatabase)
	if !ok {
		return errors.New("not supported")
	}
	if db.preimages != nil {
		db.preimages.commit(false)
	}
	return hdb.Cap(limit)
}

// Reference adds a new reference from a parent node to a child node. This function
// is used to add reference between internal trie node and external node(e.g. storage
// trie root), all internal trie nodes are referenced together by database itself.
//
// It's only supported by hash-based database and will return an error for others.
func (db *Database) Reference(root common.Hash, parent common.Hash) error {
	hdb, ok := db.backend.(hashdb.NodeDatabase)
	if !ok {
		return errors.New("not supported")
	}
	hdb.Reference(root, parent)
	return nil
}

// Dereference removes an existing reference from a root node. It's only
// supported by hash-based database and will return an error for others.
func (db *Database) Dereference(root common.Hash) error {
	hdb, ok := db.backend.(hashdb.NodeDatabase)
	if !ok {
		return errors.New("not supported")
	}
	hdb.Dereference(root)
	return nil
}

<<<<<<< HEAD
// Node retrieves the rlp-encoded node blob with provided node hash. It's
// only supported by hash-based database and will return an error for others.
// Note, this function should be deprecated once ETH66 is deprecated.
func (db *Database) Node(hash common.Hash) ([]byte, error) {
	hdb, ok := db.backend.(hashdb.NodeDatabase)
	if !ok {
		return nil, errors.New("not supported")
	}
	return hdb.Node(hash)
}

=======
>>>>>>> 70103aa6
// Recover rollbacks the database to a specified historical point. The state is
// supported as the rollback destination only if it's canonical state and the
// corresponding trie histories are existent. It's only supported by path-based
// database and will return an error for others.
func (db *Database) Recover(target common.Hash) error {
	pdb, ok := db.backend.(*pathdb.Database)
	if !ok {
		return errors.New("not supported")
	}
	return pdb.Recover(target, &trieLoader{db: db})
}

// Recoverable returns the indicator if the specified state is enabled to be
// recovered. It's only supported by path-based database and will return an
// error for others.
func (db *Database) Recoverable(root common.Hash) (bool, error) {
	pdb, ok := db.backend.(*pathdb.Database)
	if !ok {
		return false, errors.New("not supported")
	}
	return pdb.Recoverable(root), nil
}

// Disable deactivates the database and invalidates all available state layers
// as stale to prevent access to the persistent state, which is in the syncing
// stage.
//
// It's only supported by path-based database and will return an error for others.
func (db *Database) Disable() error {
	pdb, ok := db.backend.(*pathdb.Database)
	if !ok {
		return errors.New("not supported")
	}
	return pdb.Disable()
}

// Enable activates database and resets the state tree with the provided persistent
// state root once the state sync is finished.
func (db *Database) Enable(root common.Hash) error {
	pdb, ok := db.backend.(*pathdb.Database)
	if !ok {
		return errors.New("not supported")
	}
	return pdb.Enable(root)
}

// Journal commits an entire diff hierarchy to disk into a single journal entry.
// This is meant to be used during shutdown to persist the snapshot without
// flattening everything down (bad for reorgs). It's only supported by path-based
// database and will return an error for others.
func (db *Database) Journal(root common.Hash) error {
	pdb, ok := db.backend.(*pathdb.Database)
	if !ok {
		return errors.New("not supported")
	}
	return pdb.Journal(root)
}

// SetBufferSize sets the node buffer size to the provided value(in bytes).
// It's only supported by path-based database and will return an error for
// others.
func (db *Database) SetBufferSize(size int) error {
	pdb, ok := db.backend.(*pathdb.Database)
	if !ok {
		return errors.New("not supported")
	}
	return pdb.SetBufferSize(size)
}

<<<<<<< HEAD
func (db *Database) UpdatePreimage(preimage []byte, hashField *big.Int) {
	if _, ok := db.backend.(*hashdb.ZktrieDatabase); !ok {
		log.Error("non zkTrie database UpdatePreimage does not support ")
		return
	}
	if db.preimages != nil {
		// we must copy the input key
		preimages := make(map[common.Hash][]byte)
		preimages[common.BytesToHash(hashField.Bytes())] = common.CopyBytes(preimage)
		db.preimages.insertPreimage(preimages)
	}
}

func (db *Database) Put(k, v []byte) error {
	zdb, ok := db.backend.(*hashdb.ZktrieDatabase)
	if !ok {
		return errors.New("not supported")
	}
	return zdb.Put(k, v)
}

func (db *Database) Get(key []byte) ([]byte, error) {
	zdb, ok := db.backend.(*hashdb.ZktrieDatabase)
	if !ok {
		return nil, errors.New("not supported")
	}
	return zdb.Get(key)
}

func (db *Database) IsZk() bool          { return db.config.Zktrie }
func (db *Database) IsZkStateTrie() bool { return db.config.Zktrie && db.config.ExperimentalZkTrie }

func (db *Database) SetBackend(isZk bool) {
	if db.config.Zktrie == isZk {
		return
	}
	db.config = &Config{
		Preimages:          db.config.Preimages,
		HashDB:             db.config.HashDB,
		PathDB:             db.config.PathDB,
		Zktrie:             isZk,
		ExperimentalZkTrie: db.config.ExperimentalZkTrie,
	}
	if db.config.PathDB != nil {
		if isZk {
			log.Crit("pbss does not support in zktrie")
		} else {
			db.backend = pathdb.New(db.diskdb, db.config.PathDB)
		}
	} else {
		if isZk {
			db.backend = hashdb.NewZk(db.diskdb, db.config.HashDB)
		} else {
			db.backend = hashdb.New(db.diskdb, db.config.HashDB, mptResolver{})
		}
	}
}

func (db *Database) EmptyRoot() common.Hash {
	return types.GetEmptyRootHash(db.config != nil && db.config.Zktrie)
=======
// IsVerkle returns the indicator if the database is holding a verkle tree.
func (db *Database) IsVerkle() bool {
	return db.config.IsVerkle
>>>>>>> 70103aa6
}<|MERGE_RESOLUTION|>--- conflicted
+++ resolved
@@ -272,20 +272,6 @@
 	return nil
 }
 
-<<<<<<< HEAD
-// Node retrieves the rlp-encoded node blob with provided node hash. It's
-// only supported by hash-based database and will return an error for others.
-// Note, this function should be deprecated once ETH66 is deprecated.
-func (db *Database) Node(hash common.Hash) ([]byte, error) {
-	hdb, ok := db.backend.(hashdb.NodeDatabase)
-	if !ok {
-		return nil, errors.New("not supported")
-	}
-	return hdb.Node(hash)
-}
-
-=======
->>>>>>> 70103aa6
 // Recover rollbacks the database to a specified historical point. The state is
 // supported as the rollback destination only if it's canonical state and the
 // corresponding trie histories are existent. It's only supported by path-based
@@ -355,7 +341,11 @@
 	return pdb.SetBufferSize(size)
 }
 
-<<<<<<< HEAD
+// IsVerkle returns the indicator if the database is holding a verkle tree.
+func (db *Database) IsVerkle() bool {
+	return db.config.IsVerkle
+}
+
 func (db *Database) UpdatePreimage(preimage []byte, hashField *big.Int) {
 	if _, ok := db.backend.(*hashdb.ZktrieDatabase); !ok {
 		log.Error("non zkTrie database UpdatePreimage does not support ")
@@ -416,9 +406,4 @@
 
 func (db *Database) EmptyRoot() common.Hash {
 	return types.GetEmptyRootHash(db.config != nil && db.config.Zktrie)
-=======
-// IsVerkle returns the indicator if the database is holding a verkle tree.
-func (db *Database) IsVerkle() bool {
-	return db.config.IsVerkle
->>>>>>> 70103aa6
 }