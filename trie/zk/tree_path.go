--- conflicted
+++ resolved
@@ -1,10 +1,7 @@
 package zk
 
 import (
-<<<<<<< HEAD
 	"log"
-=======
->>>>>>> 42b8cd30
 	"math/big"
 
 	zkt "github.com/kroma-network/zktrie/types"
@@ -27,11 +24,7 @@
 func NewTreePathFromBig(key *big.Int, maxLevel int) TreePath {
 	result := make([]byte, maxLevel)
 	for i := 0; i < maxLevel; i++ {
-<<<<<<< HEAD
-		bit := new(big.Int).Mod(key, big.NewInt(2))
-=======
 		bit := new(big.Int).Mod(key, common.Big2)
->>>>>>> 42b8cd30
 		if bit.Uint64() == 1 {
 			result[maxLevel-1-i] = byte(bit.Int64())
 		}
@@ -92,7 +85,15 @@
 	return bytes
 }
 
-<<<<<<< HEAD
+func (p TreePath) ToBigInt() *big.Int {
+	result := new(big.Int)
+	lastIdx := len(p) - 1
+	for i, b := range p {
+		result.SetBit(result, lastIdx-i, uint(b))
+	}
+	return result
+}
+
 func (p TreePath) NextPath() TreePath {
 	for i := len(p) - 1; i >= 0; i-- {
 		if p[i] == 0x0 {
@@ -119,15 +120,4 @@
 		}
 	}
 	return p
-}
-
-=======
->>>>>>> 42b8cd30
-func (p TreePath) ToBigInt() *big.Int {
-	result := new(big.Int)
-	lastIdx := len(p) - 1
-	for i, b := range p {
-		result.SetBit(result, lastIdx-i, uint(b))
-	}
-	return result
 }