--- conflicted
+++ resolved
@@ -161,7 +161,6 @@
 			state := light.NewState(ctx, header, lc.Odr(), false)
 			// [Scroll: END]
 			state.SetBalance(bankAddr, math.MaxBig256)
-<<<<<<< HEAD
 			msg := &core.Message{
 				From:              bankAddr,
 				To:                &testContractAddr,
@@ -173,9 +172,6 @@
 				Data:              data,
 				SkipAccountChecks: true,
 			}
-=======
-			msg := callmsg{types.NewMessage(bankAddr, &testContractAddr, 0, new(big.Int), 100000, big.NewInt(params.InitialBaseFee), big.NewInt(params.InitialBaseFee), new(big.Int), data, nil, true)}
->>>>>>> e271703f
 			context := core.NewEVMBlockContext(header, lc, nil, config, state)
 			txContext := core.NewEVMTxContext(msg)
 			vmenv := vm.NewEVM(context, txContext, state, config, vm.Config{NoBaseFee: true})
