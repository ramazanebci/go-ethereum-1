// Copyright 2016 The go-ethereum Authors
// This file is part of the go-ethereum library.
//
// The go-ethereum library is free software: you can redistribute it and/or modify
// it under the terms of the GNU Lesser General Public License as published by
// the Free Software Foundation, either version 3 of the License, or
// (at your option) any later version.
//
// The go-ethereum library is distributed in the hope that it will be useful,
// but WITHOUT ANY WARRANTY; without even the implied warranty of
// MERCHANTABILITY or FITNESS FOR A PARTICULAR PURPOSE. See the
// GNU Lesser General Public License for more details.
//
// You should have received a copy of the GNU Lesser General Public License
// along with the go-ethereum library. If not, see <http://www.gnu.org/licenses/>.

//go:build none
// +build none

/*
The ci command is called from Continuous Integration scripts.

Usage: go run build/ci.go <command> <command flags/arguments>

Available commands are:

	install    [ -arch architecture ] [ -cc compiler ] [ packages... ]                          -- builds packages and executables
	test       [ -coverage ] [ packages... ]                                                    -- runs the tests
	lint                                                                                        -- runs certain pre-selected linters
	archive    [ -arch architecture ] [ -type zip|tar ] [ -signer key-envvar ] [ -signify key-envvar ] [ -upload dest ] -- archives build artifacts
	importkeys                                                                                  -- imports signing keys from env
	debsrc     [ -signer key-id ] [ -upload dest ]                                              -- creates a debian source package
	nsis                                                                                        -- creates a Windows NSIS installer
	purge      [ -store blobstore ] [ -days threshold ]                                         -- purges old archives from the blobstore

For all commands, -n prevents execution of external programs (dry run mode).
*/
package main

import (
	"bytes"
	"encoding/base64"
	"flag"
	"fmt"
	"log"
	"os"
	"os/exec"
	"path"
	"path/filepath"
	"runtime"
	"strconv"
	"strings"
	"time"

	"github.com/cespare/cp"
	"github.com/ethereum/go-ethereum/common"
	"github.com/ethereum/go-ethereum/crypto/signify"
	"github.com/ethereum/go-ethereum/internal/build"
	"github.com/ethereum/go-ethereum/params"
)

var (
	// Files that end up in the geth*.zip archive.
	gethArchiveFiles = []string{
		"COPYING",
		executablePath("geth"),
	}

	// Files that end up in the geth-alltools*.zip archive.
	allToolsArchiveFiles = []string{
		"COPYING",
		executablePath("abigen"),
		executablePath("bootnode"),
		executablePath("evm"),
		executablePath("geth"),
		executablePath("rlpdump"),
		executablePath("clef"),
	}

	// A debian package is created for all executables listed here.
	debExecutables = []debExecutable{
		{
			BinaryName:  "abigen",
			Description: "Source code generator to convert Ethereum contract definitions into easy to use, compile-time type-safe Go packages.",
		},
		{
			BinaryName:  "bootnode",
			Description: "Ethereum bootnode.",
		},
		{
			BinaryName:  "evm",
			Description: "Developer utility version of the EVM (Ethereum Virtual Machine) that is capable of running bytecode snippets within a configurable environment and execution mode.",
		},
		{
			BinaryName:  "geth",
			Description: "Ethereum CLI client.",
		},
		{
			BinaryName:  "rlpdump",
			Description: "Developer utility tool that prints RLP structures.",
		},
		{
			BinaryName:  "clef",
			Description: "Ethereum account management tool.",
		},
	}

	// A debian package is created for all executables listed here.
	debEthereum = debPackage{
		Name:        "ethereum",
		Version:     params.Version,
		Executables: debExecutables,
	}

	// Debian meta packages to build and push to Ubuntu PPA
	debPackages = []debPackage{
		debEthereum,
	}

	// Distros for which packages are created.
	// Note: vivid is unsupported because there is no golang-1.6 package for it.
	// Note: the following Ubuntu releases have been officially deprecated on Launchpad:
	//   wily, yakkety, zesty, artful, cosmic, disco, eoan, groovy, hirsuite, impish
	debDistroGoBoots = map[string]string{
		"trusty":  "golang-1.11", // EOL: 04/2024
		"xenial":  "golang-go",   // EOL: 04/2026
		"bionic":  "golang-go",   // EOL: 04/2028
		"focal":   "golang-go",   // EOL: 04/2030
		"jammy":   "golang-go",   // EOL: 04/2032
		"kinetic": "golang-go",   // EOL: 07/2023
		"lunar":   "golang-go",   // EOL: 01/2024
	}

	debGoBootPaths = map[string]string{
		"golang-1.11": "/usr/lib/go-1.11",
		"golang-go":   "/usr/lib/go",
	}

	// This is the version of Go that will be downloaded by
	//
	//     go run ci.go install -dlgo
	dlgoVersion = "1.20.2"

	// This is the version of Go that will be used to bootstrap the PPA builder.
	//
	// This version is fine to be old and full of security holes, we just use it
	// to build the latest Go. Don't change it. If it ever becomes insufficient,
	// we need to switch over to a recursive builder to jumpt across supported
	// versions.
	gobootVersion = "1.19.6"
)

var GOBIN, _ = filepath.Abs(filepath.Join("build", "bin"))

func executablePath(name string) string {
	if runtime.GOOS == "windows" {
		name += ".exe"
	}
	return filepath.Join(GOBIN, name)
}

func main() {
	log.SetFlags(log.Lshortfile)

	if !common.FileExist(filepath.Join("build", "ci.go")) {
		log.Fatal("this script must be run from the root of the repository")
	}
	if len(os.Args) < 2 {
		log.Fatal("need subcommand as first argument")
	}
	switch os.Args[1] {
	case "install":
		doInstall(os.Args[2:])
	case "test":
		doTest(os.Args[2:])
	case "lint":
		doLint(os.Args[2:])
	case "archive":
		doArchive(os.Args[2:])
	case "docker":
		doDocker(os.Args[2:])
	case "debsrc":
		doDebianSource(os.Args[2:])
	case "nsis":
		doWindowsInstaller(os.Args[2:])
	case "purge":
		doPurge(os.Args[2:])
	default:
		log.Fatal("unknown command ", os.Args[1])
	}
}

// Compiling

func doInstall(cmdline []string) {
	var (
		dlgo       = flag.Bool("dlgo", false, "Download Go and build with it")
		arch       = flag.String("arch", "", "Architecture to cross build for")
		cc         = flag.String("cc", "", "C compiler to cross build with")
		staticlink = flag.Bool("static", false, "Create statically-linked executable")
	)
	flag.CommandLine.Parse(cmdline)

	// Configure the toolchain.
	tc := build.GoToolchain{GOARCH: *arch, CC: *cc}
	if *dlgo {
		csdb := build.MustLoadChecksums("build/checksums.txt")
		tc.Root = build.DownloadGo(csdb, dlgoVersion)
	}

	// Disable CLI markdown doc generation in release builds.
	buildTags := []string{"urfave_cli_no_docs"}

	// Configure the build.
	env := build.Env()
	gobuild := tc.Go("build", buildFlags(env, *staticlink, buildTags)...)

	// arm64 CI builders are memory-constrained and can't handle concurrent builds,
	// better disable it. This check isn't the best, it should probably
	// check for something in env instead.
	if env.CI && runtime.GOARCH == "arm64" {
		gobuild.Args = append(gobuild.Args, "-p", "1")
	}

	// We use -trimpath to avoid leaking local paths into the built executables.
	gobuild.Args = append(gobuild.Args, "-trimpath")

	// Show packages during build.
	gobuild.Args = append(gobuild.Args, "-v")

	// Now we choose what we're even building.
	// Default: collect all 'main' packages in cmd/ and build those.
	packages := flag.Args()
	if len(packages) == 0 {
		packages = build.FindMainPackages("./cmd")
	}

	// Do the build!
	for _, pkg := range packages {
		args := make([]string, len(gobuild.Args))
		copy(args, gobuild.Args)
		args = append(args, "-o", executablePath(path.Base(pkg)))
		args = append(args, pkg)
		build.MustRun(&exec.Cmd{Path: gobuild.Path, Args: args, Env: gobuild.Env})
	}
}

// buildFlags returns the go tool flags for building.
func buildFlags(env build.Environment, staticLinking bool, buildTags []string) (flags []string) {
	var ld []string
	if env.Commit != "" {
		ld = append(ld, "-X", "github.com/ethereum/go-ethereum/internal/version.gitCommit="+env.Commit)
		ld = append(ld, "-X", "github.com/ethereum/go-ethereum/internal/version.gitDate="+env.Date)
	}
	// Strip DWARF on darwin. This used to be required for certain things,
	// and there is no downside to this, so we just keep doing it.
	if runtime.GOOS == "darwin" {
		ld = append(ld, "-s")
	}
	if runtime.GOOS == "linux" {
		// Enforce the stacksize to 8M, which is the case on most platforms apart from
		// alpine Linux.
		extld := []string{"-Wl,-z,stack-size=0x800000"}
		if staticLinking {
			extld = append(extld, "-static")
			// Under static linking, use of certain glibc features must be
			// disabled to avoid shared library dependencies.
			buildTags = append(buildTags, "osusergo", "netgo")
		}
		ld = append(ld, "-extldflags", "'"+strings.Join(extld, " ")+"'")
	}
	if len(ld) > 0 {
		flags = append(flags, "-ldflags", strings.Join(ld, " "))
	}
	if len(buildTags) > 0 {
		flags = append(flags, "-tags", strings.Join(buildTags, ","))
	}
	return flags
}

// Running The Tests
//
// "tests" also includes static analysis tools such as vet.

func doTest(cmdline []string) {
	var (
		dlgo     = flag.Bool("dlgo", false, "Download Go and build with it")
		arch     = flag.String("arch", "", "Run tests for given architecture")
		cc       = flag.String("cc", "", "Sets C compiler binary")
		coverage = flag.Bool("coverage", false, "Whether to record code coverage")
		verbose  = flag.Bool("v", false, "Whether to log verbosely")
		race     = flag.Bool("race", false, "Execute the race detector")
	)
	flag.CommandLine.Parse(cmdline)

	// Configure the toolchain.
	tc := build.GoToolchain{GOARCH: *arch, CC: *cc}
	if *dlgo {
		csdb := build.MustLoadChecksums("build/checksums.txt")
		tc.Root = build.DownloadGo(csdb, dlgoVersion)
	}
	gotest := tc.Go("test")

	// Test a single package at a time. CI builders are slow
	// and some tests run into timeouts under load.
	gotest.Args = append(gotest.Args, "-p", "1")
	if *coverage {
		gotest.Args = append(gotest.Args, "-covermode=atomic", "-cover")
	}
	if *verbose {
		gotest.Args = append(gotest.Args, "-v")
	}
	if *race {
		gotest.Args = append(gotest.Args, "-race")
	}

	packages := []string{"./..."}
	if len(flag.CommandLine.Args()) > 0 {
		packages = flag.CommandLine.Args()
	}
	gotest.Args = append(gotest.Args, packages...)
	build.MustRun(gotest)
}

// doLint runs golangci-lint on requested packages.
func doLint(cmdline []string) {
	var (
		cachedir = flag.String("cachedir", "./build/cache", "directory for caching golangci-lint binary.")
	)
	flag.CommandLine.Parse(cmdline)
	packages := []string{"./..."}
	if len(flag.CommandLine.Args()) > 0 {
		packages = flag.CommandLine.Args()
	}

	linter := downloadLinter(*cachedir)
	lflags := []string{"run", "--config", ".golangci.yml"}
	build.MustRunCommand(linter, append(lflags, packages...)...)
	fmt.Println("You have achieved perfection.")
}

// downloadLinter downloads and unpacks golangci-lint.
func downloadLinter(cachedir string) string {
	const version = "1.51.1"

	csdb := build.MustLoadChecksums("build/checksums.txt")
	arch := runtime.GOARCH
	ext := ".tar.gz"

	if runtime.GOOS == "windows" {
		ext = ".zip"
	}
	if arch == "arm" {
		arch += "v" + os.Getenv("GOARM")
	}
	base := fmt.Sprintf("golangci-lint-%s-%s-%s", version, runtime.GOOS, arch)
	url := fmt.Sprintf("https://github.com/golangci/golangci-lint/releases/download/v%s/%s%s", version, base, ext)
	archivePath := filepath.Join(cachedir, base+ext)
	if err := csdb.DownloadFile(url, archivePath); err != nil {
		log.Fatal(err)
	}
	if err := build.ExtractArchive(archivePath, cachedir); err != nil {
		log.Fatal(err)
	}
	return filepath.Join(cachedir, base, "golangci-lint")
}

// Release Packaging
func doArchive(cmdline []string) {
	var (
		arch    = flag.String("arch", runtime.GOARCH, "Architecture cross packaging")
		atype   = flag.String("type", "zip", "Type of archive to write (zip|tar)")
		signer  = flag.String("signer", "", `Environment variable holding the signing key (e.g. LINUX_SIGNING_KEY)`)
		signify = flag.String("signify", "", `Environment variable holding the signify key (e.g. LINUX_SIGNIFY_KEY)`)
		upload  = flag.String("upload", "", `Destination to upload the archives (usually "gethstore/builds")`)
		ext     string
	)
	flag.CommandLine.Parse(cmdline)
	switch *atype {
	case "zip":
		ext = ".zip"
	case "tar":
		ext = ".tar.gz"
	default:
		log.Fatal("unknown archive type: ", atype)
	}

	var (
		env      = build.Env()
		basegeth = archiveBasename(*arch, params.ArchiveVersion(env.Commit))
		geth     = "geth-" + basegeth + ext
		alltools = "geth-alltools-" + basegeth + ext
	)
	maybeSkipArchive(env)
	if err := build.WriteArchive(geth, gethArchiveFiles); err != nil {
		log.Fatal(err)
	}
	if err := build.WriteArchive(alltools, allToolsArchiveFiles); err != nil {
		log.Fatal(err)
	}
	for _, archive := range []string{geth, alltools} {
		if err := archiveUpload(archive, *upload, *signer, *signify); err != nil {
			log.Fatal(err)
		}
	}
}

func archiveBasename(arch string, archiveVersion string) string {
	platform := runtime.GOOS + "-" + arch
	if arch == "arm" {
		platform += os.Getenv("GOARM")
	}
	if arch == "android" {
		platform = "android-all"
	}
	if arch == "ios" {
		platform = "ios-all"
	}
	return platform + "-" + archiveVersion
}

func archiveUpload(archive string, blobstore string, signer string, signifyVar string) error {
	// If signing was requested, generate the signature files
	if signer != "" {
		key := getenvBase64(signer)
		if err := build.PGPSignFile(archive, archive+".asc", string(key)); err != nil {
			return err
		}
	}
	if signifyVar != "" {
		key := os.Getenv(signifyVar)
		untrustedComment := "verify with geth-release.pub"
		trustedComment := fmt.Sprintf("%s (%s)", archive, time.Now().UTC().Format(time.RFC1123))
		if err := signify.SignFile(archive, archive+".sig", key, untrustedComment, trustedComment); err != nil {
			return err
		}
	}
	// If uploading to Azure was requested, push the archive possibly with its signature
	if blobstore != "" {
		auth := build.AzureBlobstoreConfig{
			Account:   strings.Split(blobstore, "/")[0],
			Token:     os.Getenv("AZURE_BLOBSTORE_TOKEN"),
			Container: strings.SplitN(blobstore, "/", 2)[1],
		}
		if err := build.AzureBlobstoreUpload(archive, filepath.Base(archive), auth); err != nil {
			return err
		}
		if signer != "" {
			if err := build.AzureBlobstoreUpload(archive+".asc", filepath.Base(archive+".asc"), auth); err != nil {
				return err
			}
		}
		if signifyVar != "" {
			if err := build.AzureBlobstoreUpload(archive+".sig", filepath.Base(archive+".sig"), auth); err != nil {
				return err
			}
		}
	}
	return nil
}

// skips archiving for some build configurations.
func maybeSkipArchive(env build.Environment) {
	if env.IsPullRequest {
		log.Printf("skipping archive creation because this is a PR build")
		os.Exit(0)
	}
	if env.IsCronJob {
		log.Printf("skipping archive creation because this is a cron job")
		os.Exit(0)
	}
	if env.Branch != "master" && !strings.HasPrefix(env.Tag, "v1.") {
		log.Printf("skipping archive creation because branch %q, tag %q is not on the inclusion list", env.Branch, env.Tag)
		os.Exit(0)
	}
}

// Builds the docker images and optionally uploads them to Docker Hub.
func doDocker(cmdline []string) {
	var (
		image    = flag.Bool("image", false, `Whether to build and push an arch specific docker image`)
		manifest = flag.String("manifest", "", `Push a multi-arch docker image for the specified architectures (usually "amd64,arm64")`)
		upload   = flag.String("upload", "", `Where to upload the docker image (usually "ethereum/client-go")`)
	)
	flag.CommandLine.Parse(cmdline)

	// Skip building and pushing docker images for PR builds
	env := build.Env()
	maybeSkipArchive(env)

	// Retrieve the upload credentials and authenticate
	user := getenvBase64("DOCKER_HUB_USERNAME")
	pass := getenvBase64("DOCKER_HUB_PASSWORD")

	if len(user) > 0 && len(pass) > 0 {
		auther := exec.Command("docker", "login", "-u", string(user), "--password-stdin")
		auther.Stdin = bytes.NewReader(pass)
		build.MustRun(auther)
	}
	// Retrieve the version infos to build and push to the following paths:
	//  - ethereum/client-go:latest                            - Pushes to the master branch, Geth only
	//  - ethereum/client-go:stable                            - Version tag publish on GitHub, Geth only
	//  - ethereum/client-go:alltools-latest                   - Pushes to the master branch, Geth & tools
	//  - ethereum/client-go:alltools-stable                   - Version tag publish on GitHub, Geth & tools
	//  - ethereum/client-go:release-<major>.<minor>           - Version tag publish on GitHub, Geth only
	//  - ethereum/client-go:alltools-release-<major>.<minor>  - Version tag publish on GitHub, Geth & tools
	//  - ethereum/client-go:v<major>.<minor>.<patch>          - Version tag publish on GitHub, Geth only
	//  - ethereum/client-go:alltools-v<major>.<minor>.<patch> - Version tag publish on GitHub, Geth & tools
	var tags []string

	switch {
	case env.Branch == "master":
		tags = []string{"latest"}
	case strings.HasPrefix(env.Tag, "v1."):
<<<<<<< HEAD
		tags = []string{"stable", fmt.Sprintf("release-1.%d", params.OPVersionMinor), "v" + params.Version}
=======
		tags = []string{"stable", fmt.Sprintf("release-1.%d", params.KromaVersionMinor), "v" + params.Version}
>>>>>>> e271703f
	}
	// If architecture specific image builds are requested, build and push them
	if *image {
		build.MustRunCommand("docker", "build", "--build-arg", "COMMIT="+env.Commit, "--build-arg", "VERSION="+params.VersionWithMeta, "--build-arg", "BUILDNUM="+env.Buildnum, "--tag", fmt.Sprintf("%s:TAG", *upload), ".")
		build.MustRunCommand("docker", "build", "--build-arg", "COMMIT="+env.Commit, "--build-arg", "VERSION="+params.VersionWithMeta, "--build-arg", "BUILDNUM="+env.Buildnum, "--tag", fmt.Sprintf("%s:alltools-TAG", *upload), "-f", "Dockerfile.alltools", ".")

		// Tag and upload the images to Docker Hub
		for _, tag := range tags {
			gethImage := fmt.Sprintf("%s:%s-%s", *upload, tag, runtime.GOARCH)
			toolImage := fmt.Sprintf("%s:alltools-%s-%s", *upload, tag, runtime.GOARCH)

			// If the image already exists (non version tag), check the build
			// number to prevent overwriting a newer commit if concurrent builds
			// are running. This is still a tiny bit racey if two published are
			// done at the same time, but that's extremely unlikely even on the
			// master branch.
			for _, img := range []string{gethImage, toolImage} {
				if exec.Command("docker", "pull", img).Run() != nil {
					continue // Generally the only failure is a missing image, which is good
				}
				buildnum, err := exec.Command("docker", "inspect", "--format", "{{index .Config.Labels \"buildnum\"}}", img).CombinedOutput()
				if err != nil {
					log.Fatalf("Failed to inspect container: %v\nOutput: %s", err, string(buildnum))
				}
				buildnum = bytes.TrimSpace(buildnum)

				if len(buildnum) > 0 && len(env.Buildnum) > 0 {
					oldnum, err := strconv.Atoi(string(buildnum))
					if err != nil {
						log.Fatalf("Failed to parse old image build number: %v", err)
					}
					newnum, err := strconv.Atoi(env.Buildnum)
					if err != nil {
						log.Fatalf("Failed to parse current build number: %v", err)
					}
					if oldnum > newnum {
						log.Fatalf("Current build number %d not newer than existing %d", newnum, oldnum)
					} else {
						log.Printf("Updating %s from build %d to %d", img, oldnum, newnum)
					}
				}
			}
			build.MustRunCommand("docker", "image", "tag", fmt.Sprintf("%s:TAG", *upload), gethImage)
			build.MustRunCommand("docker", "image", "tag", fmt.Sprintf("%s:alltools-TAG", *upload), toolImage)
			build.MustRunCommand("docker", "push", gethImage)
			build.MustRunCommand("docker", "push", toolImage)
		}
	}
	// If multi-arch image manifest push is requested, assemble it
	if len(*manifest) != 0 {
		// Since different architectures are pushed by different builders, wait
		// until all required images are updated.
		var mismatch bool
		for i := 0; i < 2; i++ { // 2 attempts, second is race check
			mismatch = false // hope there's no mismatch now

			for _, tag := range tags {
				for _, arch := range strings.Split(*manifest, ",") {
					gethImage := fmt.Sprintf("%s:%s-%s", *upload, tag, arch)
					toolImage := fmt.Sprintf("%s:alltools-%s-%s", *upload, tag, arch)

					for _, img := range []string{gethImage, toolImage} {
						if out, err := exec.Command("docker", "pull", img).CombinedOutput(); err != nil {
							log.Printf("Required image %s unavailable: %v\nOutput: %s", img, err, out)
							mismatch = true
							break
						}
						buildnum, err := exec.Command("docker", "inspect", "--format", "{{index .Config.Labels \"buildnum\"}}", img).CombinedOutput()
						if err != nil {
							log.Fatalf("Failed to inspect container: %v\nOutput: %s", err, string(buildnum))
						}
						buildnum = bytes.TrimSpace(buildnum)

						if string(buildnum) != env.Buildnum {
							log.Printf("Build number mismatch on %s: want %s, have %s", img, env.Buildnum, buildnum)
							mismatch = true
							break
						}
					}
					if mismatch {
						break
					}
				}
				if mismatch {
					break
				}
			}
			if mismatch {
				// Build numbers mismatching, retry in a short time to
				// avoid concurrent fails in both publisher images. If
				// however the retry failed too, it means the concurrent
				// builder is still crunching, let that do the publish.
				if i == 0 {
					time.Sleep(30 * time.Second)
				}
				continue
			}
			break
		}
		if mismatch {
			log.Println("Relinquishing publish to other builder")
			return
		}
		// Assemble and push the Geth manifest image
		for _, tag := range tags {
			gethImage := fmt.Sprintf("%s:%s", *upload, tag)

			var gethSubImages []string
			for _, arch := range strings.Split(*manifest, ",") {
				gethSubImages = append(gethSubImages, gethImage+"-"+arch)
			}
			build.MustRunCommand("docker", append([]string{"manifest", "create", gethImage}, gethSubImages...)...)
			build.MustRunCommand("docker", "manifest", "push", gethImage)
		}
		// Assemble and push the alltools manifest image
		for _, tag := range tags {
			toolImage := fmt.Sprintf("%s:alltools-%s", *upload, tag)

			var toolSubImages []string
			for _, arch := range strings.Split(*manifest, ",") {
				toolSubImages = append(toolSubImages, toolImage+"-"+arch)
			}
			build.MustRunCommand("docker", append([]string{"manifest", "create", toolImage}, toolSubImages...)...)
			build.MustRunCommand("docker", "manifest", "push", toolImage)
		}
	}
}

// Debian Packaging
func doDebianSource(cmdline []string) {
	var (
		cachedir = flag.String("cachedir", "./build/cache", `Filesystem path to cache the downloaded Go bundles at`)
		signer   = flag.String("signer", "", `Signing key name, also used as package author`)
		upload   = flag.String("upload", "", `Where to upload the source package (usually "ethereum/ethereum")`)
		sshUser  = flag.String("sftp-user", "", `Username for SFTP upload (usually "geth-ci")`)
		workdir  = flag.String("workdir", "", `Output directory for packages (uses temp dir if unset)`)
		now      = time.Now()
	)
	flag.CommandLine.Parse(cmdline)
	*workdir = makeWorkdir(*workdir)
	env := build.Env()
	tc := new(build.GoToolchain)
	maybeSkipArchive(env)

	// Import the signing key.
	if key := getenvBase64("PPA_SIGNING_KEY"); len(key) > 0 {
		gpg := exec.Command("gpg", "--import")
		gpg.Stdin = bytes.NewReader(key)
		build.MustRun(gpg)
	}
	// Download and verify the Go source packages.
	var (
		gobootbundle = downloadGoBootstrapSources(*cachedir)
		gobundle     = downloadGoSources(*cachedir)
	)
	// Download all the dependencies needed to build the sources and run the ci script
	srcdepfetch := tc.Go("mod", "download")
	srcdepfetch.Env = append(srcdepfetch.Env, "GOPATH="+filepath.Join(*workdir, "modgopath"))
	build.MustRun(srcdepfetch)

	cidepfetch := tc.Go("run", "./build/ci.go")
	cidepfetch.Env = append(cidepfetch.Env, "GOPATH="+filepath.Join(*workdir, "modgopath"))
	cidepfetch.Run() // Command fails, don't care, we only need the deps to start it

	// Create Debian packages and upload them.
	for _, pkg := range debPackages {
		for distro, goboot := range debDistroGoBoots {
			// Prepare the debian package with the go-ethereum sources.
			meta := newDebMetadata(distro, goboot, *signer, env, now, pkg.Name, pkg.Version, pkg.Executables)
			pkgdir := stageDebianSource(*workdir, meta)

			// Add bootstrapper Go source code
			if err := build.ExtractArchive(gobootbundle, pkgdir); err != nil {
				log.Fatalf("Failed to extract bootstrapper Go sources: %v", err)
			}
			if err := os.Rename(filepath.Join(pkgdir, "go"), filepath.Join(pkgdir, ".goboot")); err != nil {
				log.Fatalf("Failed to rename bootstrapper Go source folder: %v", err)
			}
			// Add builder Go source code
			if err := build.ExtractArchive(gobundle, pkgdir); err != nil {
				log.Fatalf("Failed to extract builder Go sources: %v", err)
			}
			if err := os.Rename(filepath.Join(pkgdir, "go"), filepath.Join(pkgdir, ".go")); err != nil {
				log.Fatalf("Failed to rename builder Go source folder: %v", err)
			}
			// Add all dependency modules in compressed form
			os.MkdirAll(filepath.Join(pkgdir, ".mod", "cache"), 0755)
			if err := cp.CopyAll(filepath.Join(pkgdir, ".mod", "cache", "download"), filepath.Join(*workdir, "modgopath", "pkg", "mod", "cache", "download")); err != nil {
				log.Fatalf("Failed to copy Go module dependencies: %v", err)
			}
			// Run the packaging and upload to the PPA
			debuild := exec.Command("debuild", "-S", "-sa", "-us", "-uc", "-d", "-Zxz", "-nc")
			debuild.Dir = pkgdir
			build.MustRun(debuild)

			var (
				basename  = fmt.Sprintf("%s_%s", meta.Name(), meta.VersionString())
				source    = filepath.Join(*workdir, basename+".tar.xz")
				dsc       = filepath.Join(*workdir, basename+".dsc")
				changes   = filepath.Join(*workdir, basename+"_source.changes")
				buildinfo = filepath.Join(*workdir, basename+"_source.buildinfo")
			)
			if *signer != "" {
				build.MustRunCommand("debsign", changes)
			}
			if *upload != "" {
				ppaUpload(*workdir, *upload, *sshUser, []string{source, dsc, changes, buildinfo})
			}
		}
	}
}

// downloadGoBootstrapSources downloads the Go source tarball that will be used
// to bootstrap the builder Go.
func downloadGoBootstrapSources(cachedir string) string {
	csdb := build.MustLoadChecksums("build/checksums.txt")
	file := fmt.Sprintf("go%s.src.tar.gz", gobootVersion)
	url := "https://dl.google.com/go/" + file
	dst := filepath.Join(cachedir, file)
	if err := csdb.DownloadFile(url, dst); err != nil {
		log.Fatal(err)
	}
	return dst
}

// downloadGoSources downloads the Go source tarball.
func downloadGoSources(cachedir string) string {
	csdb := build.MustLoadChecksums("build/checksums.txt")
	file := fmt.Sprintf("go%s.src.tar.gz", dlgoVersion)
	url := "https://dl.google.com/go/" + file
	dst := filepath.Join(cachedir, file)
	if err := csdb.DownloadFile(url, dst); err != nil {
		log.Fatal(err)
	}
	return dst
}

func ppaUpload(workdir, ppa, sshUser string, files []string) {
	p := strings.Split(ppa, "/")
	if len(p) != 2 {
		log.Fatal("-upload PPA name must contain single /")
	}
	if sshUser == "" {
		sshUser = p[0]
	}
	incomingDir := fmt.Sprintf("~%s/ubuntu/%s", p[0], p[1])
	// Create the SSH identity file if it doesn't exist.
	var idfile string
	if sshkey := getenvBase64("PPA_SSH_KEY"); len(sshkey) > 0 {
		idfile = filepath.Join(workdir, "sshkey")
		if !common.FileExist(idfile) {
			os.WriteFile(idfile, sshkey, 0600)
		}
	}
	// Upload
	dest := sshUser + "@ppa.launchpad.net"
	if err := build.UploadSFTP(idfile, dest, incomingDir, files); err != nil {
		log.Fatal(err)
	}
}

func getenvBase64(variable string) []byte {
	dec, err := base64.StdEncoding.DecodeString(os.Getenv(variable))
	if err != nil {
		log.Fatal("invalid base64 " + variable)
	}
	return []byte(dec)
}

func makeWorkdir(wdflag string) string {
	var err error
	if wdflag != "" {
		err = os.MkdirAll(wdflag, 0744)
	} else {
		wdflag, err = os.MkdirTemp("", "geth-build-")
	}
	if err != nil {
		log.Fatal(err)
	}
	return wdflag
}

func isUnstableBuild(env build.Environment) bool {
	if env.Tag != "" {
		return false
	}
	return true
}

type debPackage struct {
	Name        string          // the name of the Debian package to produce, e.g. "ethereum"
	Version     string          // the clean version of the debPackage, e.g. 1.8.12, without any metadata
	Executables []debExecutable // executables to be included in the package
}

type debMetadata struct {
	Env           build.Environment
	GoBootPackage string
	GoBootPath    string

	PackageName string

	// go-ethereum version being built. Note that this
	// is not the debian package version. The package version
	// is constructed by VersionString.
	Version string

	Author       string // "name <email>", also selects signing key
	Distro, Time string
	Executables  []debExecutable
}

type debExecutable struct {
	PackageName string
	BinaryName  string
	Description string
}

// Package returns the name of the package if present, or
// fallbacks to BinaryName
func (d debExecutable) Package() string {
	if d.PackageName != "" {
		return d.PackageName
	}
	return d.BinaryName
}

func newDebMetadata(distro, goboot, author string, env build.Environment, t time.Time, name string, version string, exes []debExecutable) debMetadata {
	if author == "" {
		// No signing key, use default author.
		author = "Ethereum Builds <fjl@ethereum.org>"
	}
	return debMetadata{
		GoBootPackage: goboot,
		GoBootPath:    debGoBootPaths[goboot],
		PackageName:   name,
		Env:           env,
		Author:        author,
		Distro:        distro,
		Version:       version,
		Time:          t.Format(time.RFC1123Z),
		Executables:   exes,
	}
}

// Name returns the name of the metapackage that depends
// on all executable packages.
func (meta debMetadata) Name() string {
	if isUnstableBuild(meta.Env) {
		return meta.PackageName + "-unstable"
	}
	return meta.PackageName
}

// VersionString returns the debian version of the packages.
func (meta debMetadata) VersionString() string {
	vsn := meta.Version
	if meta.Env.Buildnum != "" {
		vsn += "+build" + meta.Env.Buildnum
	}
	if meta.Distro != "" {
		vsn += "+" + meta.Distro
	}
	return vsn
}

// ExeList returns the list of all executable packages.
func (meta debMetadata) ExeList() string {
	names := make([]string, len(meta.Executables))
	for i, e := range meta.Executables {
		names[i] = meta.ExeName(e)
	}
	return strings.Join(names, ", ")
}

// ExeName returns the package name of an executable package.
func (meta debMetadata) ExeName(exe debExecutable) string {
	if isUnstableBuild(meta.Env) {
		return exe.Package() + "-unstable"
	}
	return exe.Package()
}

// ExeConflicts returns the content of the Conflicts field
// for executable packages.
func (meta debMetadata) ExeConflicts(exe debExecutable) string {
	if isUnstableBuild(meta.Env) {
		// Set up the conflicts list so that the *-unstable packages
		// cannot be installed alongside the regular version.
		//
		// https://www.debian.org/doc/debian-policy/ch-relationships.html
		// is very explicit about Conflicts: and says that Breaks: should
		// be preferred and the conflicting files should be handled via
		// alternates. We might do this eventually but using a conflict is
		// easier now.
		return "ethereum, " + exe.Package()
	}
	return ""
}

func stageDebianSource(tmpdir string, meta debMetadata) (pkgdir string) {
	pkg := meta.Name() + "-" + meta.VersionString()
	pkgdir = filepath.Join(tmpdir, pkg)
	if err := os.Mkdir(pkgdir, 0755); err != nil {
		log.Fatal(err)
	}
	// Copy the source code.
	build.MustRunCommand("git", "checkout-index", "-a", "--prefix", pkgdir+string(filepath.Separator))

	// Put the debian build files in place.
	debian := filepath.Join(pkgdir, "debian")
	build.Render("build/deb/"+meta.PackageName+"/deb.rules", filepath.Join(debian, "rules"), 0755, meta)
	build.Render("build/deb/"+meta.PackageName+"/deb.changelog", filepath.Join(debian, "changelog"), 0644, meta)
	build.Render("build/deb/"+meta.PackageName+"/deb.control", filepath.Join(debian, "control"), 0644, meta)
	build.Render("build/deb/"+meta.PackageName+"/deb.copyright", filepath.Join(debian, "copyright"), 0644, meta)
	build.RenderString("8\n", filepath.Join(debian, "compat"), 0644, meta)
	build.RenderString("3.0 (native)\n", filepath.Join(debian, "source/format"), 0644, meta)
	for _, exe := range meta.Executables {
		install := filepath.Join(debian, meta.ExeName(exe)+".install")
		docs := filepath.Join(debian, meta.ExeName(exe)+".docs")
		build.Render("build/deb/"+meta.PackageName+"/deb.install", install, 0644, exe)
		build.Render("build/deb/"+meta.PackageName+"/deb.docs", docs, 0644, exe)
	}
	return pkgdir
}

// Windows installer
func doWindowsInstaller(cmdline []string) {
	// Parse the flags and make skip installer generation on PRs
	var (
		arch    = flag.String("arch", runtime.GOARCH, "Architecture for cross build packaging")
		signer  = flag.String("signer", "", `Environment variable holding the signing key (e.g. WINDOWS_SIGNING_KEY)`)
		signify = flag.String("signify key", "", `Environment variable holding the signify signing key (e.g. WINDOWS_SIGNIFY_KEY)`)
		upload  = flag.String("upload", "", `Destination to upload the archives (usually "gethstore/builds")`)
		workdir = flag.String("workdir", "", `Output directory for packages (uses temp dir if unset)`)
	)
	flag.CommandLine.Parse(cmdline)
	*workdir = makeWorkdir(*workdir)
	env := build.Env()
	maybeSkipArchive(env)

	// Aggregate binaries that are included in the installer
	var (
		devTools []string
		allTools []string
		gethTool string
	)
	for _, file := range allToolsArchiveFiles {
		if file == "COPYING" { // license, copied later
			continue
		}
		allTools = append(allTools, filepath.Base(file))
		if filepath.Base(file) == "geth.exe" {
			gethTool = file
		} else {
			devTools = append(devTools, file)
		}
	}

	// Render NSIS scripts: Installer NSIS contains two installer sections,
	// first section contains the geth binary, second section holds the dev tools.
	templateData := map[string]interface{}{
		"License":  "COPYING",
		"Geth":     gethTool,
		"DevTools": devTools,
	}
	build.Render("build/nsis.geth.nsi", filepath.Join(*workdir, "geth.nsi"), 0644, nil)
	build.Render("build/nsis.install.nsh", filepath.Join(*workdir, "install.nsh"), 0644, templateData)
	build.Render("build/nsis.uninstall.nsh", filepath.Join(*workdir, "uninstall.nsh"), 0644, allTools)
	build.Render("build/nsis.pathupdate.nsh", filepath.Join(*workdir, "PathUpdate.nsh"), 0644, nil)
	build.Render("build/nsis.envvarupdate.nsh", filepath.Join(*workdir, "EnvVarUpdate.nsh"), 0644, nil)
	if err := cp.CopyFile(filepath.Join(*workdir, "SimpleFC.dll"), "build/nsis.simplefc.dll"); err != nil {
		log.Fatalf("Failed to copy SimpleFC.dll: %v", err)
	}
	if err := cp.CopyFile(filepath.Join(*workdir, "COPYING"), "COPYING"); err != nil {
		log.Fatalf("Failed to copy copyright note: %v", err)
	}
	// Build the installer. This assumes that all the needed files have been previously
	// built (don't mix building and packaging to keep cross compilation complexity to a
	// minimum).
	version := strings.Split(params.Version, ".")
	if env.Commit != "" {
		version[2] += "-" + env.Commit[:8]
	}
	installer, err := filepath.Abs("geth-" + archiveBasename(*arch, params.ArchiveVersion(env.Commit)) + ".exe")
	if err != nil {
		log.Fatalf("Failed to convert installer file path: %v", err)
	}
	build.MustRunCommand("makensis.exe",
		"/DOUTPUTFILE="+installer,
		"/DMAJORVERSION="+version[0],
		"/DMINORVERSION="+version[1],
		"/DBUILDVERSION="+version[2],
		"/DARCH="+*arch,
		filepath.Join(*workdir, "geth.nsi"),
	)
	// Sign and publish installer.
	if err := archiveUpload(installer, *upload, *signer, *signify); err != nil {
		log.Fatal(err)
	}
}

// Binary distribution cleanups

func doPurge(cmdline []string) {
	var (
		store = flag.String("store", "", `Destination from where to purge archives (usually "gethstore/builds")`)
		limit = flag.Int("days", 30, `Age threshold above which to delete unstable archives`)
	)
	flag.CommandLine.Parse(cmdline)

	if env := build.Env(); !env.IsCronJob {
		log.Printf("skipping because not a cron job")
		os.Exit(0)
	}
	// Create the azure authentication and list the current archives
	auth := build.AzureBlobstoreConfig{
		Account:   strings.Split(*store, "/")[0],
		Token:     os.Getenv("AZURE_BLOBSTORE_TOKEN"),
		Container: strings.SplitN(*store, "/", 2)[1],
	}
	blobs, err := build.AzureBlobstoreList(auth)
	if err != nil {
		log.Fatal(err)
	}
	fmt.Printf("Found %d blobs\n", len(blobs))

	// Iterate over the blobs, collect and sort all unstable builds
	for i := 0; i < len(blobs); i++ {
		if !strings.Contains(*blobs[i].Name, "unstable") {
			blobs = append(blobs[:i], blobs[i+1:]...)
			i--
		}
	}
	for i := 0; i < len(blobs); i++ {
		for j := i + 1; j < len(blobs); j++ {
			if blobs[i].Properties.LastModified.After(*blobs[j].Properties.LastModified) {
				blobs[i], blobs[j] = blobs[j], blobs[i]
			}
		}
	}
	// Filter out all archives more recent that the given threshold
	for i, blob := range blobs {
		if time.Since(*blob.Properties.LastModified) < time.Duration(*limit)*24*time.Hour {
			blobs = blobs[:i]
			break
		}
	}
	fmt.Printf("Deleting %d blobs\n", len(blobs))
	// Delete all marked as such and return
	if err := build.AzureBlobstoreDelete(auth, blobs); err != nil {
		log.Fatal(err)
	}
}<|MERGE_RESOLUTION|>--- conflicted
+++ resolved
@@ -53,6 +53,7 @@
 	"time"
 
 	"github.com/cespare/cp"
+
 	"github.com/ethereum/go-ethereum/common"
 	"github.com/ethereum/go-ethereum/crypto/signify"
 	"github.com/ethereum/go-ethereum/internal/build"
@@ -512,11 +513,7 @@
 	case env.Branch == "master":
 		tags = []string{"latest"}
 	case strings.HasPrefix(env.Tag, "v1."):
-<<<<<<< HEAD
-		tags = []string{"stable", fmt.Sprintf("release-1.%d", params.OPVersionMinor), "v" + params.Version}
-=======
 		tags = []string{"stable", fmt.Sprintf("release-1.%d", params.KromaVersionMinor), "v" + params.Version}
->>>>>>> e271703f
 	}
 	// If architecture specific image builds are requested, build and push them
 	if *image {
