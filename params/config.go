// Copyright 2016 The go-ethereum Authors
// This file is part of the go-ethereum library.
//
// The go-ethereum library is free software: you can redistribute it and/or modify
// it under the terms of the GNU Lesser General Public License as published by
// the Free Software Foundation, either version 3 of the License, or
// (at your option) any later version.
//
// The go-ethereum library is distributed in the hope that it will be useful,
// but WITHOUT ANY WARRANTY; without even the implied warranty of
// MERCHANTABILITY or FITNESS FOR A PARTICULAR PURPOSE. See the
// GNU Lesser General Public License for more details.
//
// You should have received a copy of the GNU Lesser General Public License
// along with the go-ethereum library. If not, see <http://www.gnu.org/licenses/>.

package params

import (
	"fmt"
	"math/big"

	"github.com/ethereum/go-ethereum/common"
)

// Genesis hashes to enforce below configs on.
var (
	MainnetGenesisHash = common.HexToHash("0xd4e56740f876aef8c010b86a40d5f56745a118d0906a34e69aec8c0db1cb8fa3")
	SepoliaGenesisHash = common.HexToHash("0x25a5cc106eea7138acab33231d7160d69cb777ee0c2c553fcddf5138993e6dd9")
	RinkebyGenesisHash = common.HexToHash("0x6341fd3daf94b748c72ced5a5b26028f2474f5f00d824504e4fa37a75767e177")
	GoerliGenesisHash  = common.HexToHash("0xbf7e331f7f7c1dd2e05159666b3bf8bc7a8a3a9eb1d518969eab529dd9b88c1a")
)

<<<<<<< HEAD
// TrustedCheckpoints associates each known checkpoint with the genesis hash of
// the chain it belongs to.
var TrustedCheckpoints = map[common.Hash]*TrustedCheckpoint{
	MainnetGenesisHash: MainnetTrustedCheckpoint,
	SepoliaGenesisHash: SepoliaTrustedCheckpoint,
	RinkebyGenesisHash: RinkebyTrustedCheckpoint,
	GoerliGenesisHash:  GoerliTrustedCheckpoint,
}

// CheckpointOracles associates each known checkpoint oracles with the genesis hash of
// the chain it belongs to.
var CheckpointOracles = map[common.Hash]*CheckpointOracleConfig{
	MainnetGenesisHash: MainnetCheckpointOracle,
	RinkebyGenesisHash: RinkebyCheckpointOracle,
	GoerliGenesisHash:  GoerliCheckpointOracle,
}
=======
// OP Stack chain config
var (
	OptimismGoerliChainId = big.NewInt(420)
	// March 17, 2023 @ 7:00:00 pm UTC
	OptimismGoerliRegolithTime = uint64(1679079600)
	BaseGoerliChainId          = big.NewInt(84531)
	// May 4, 2023 @ 5:00:00 pm UTC
	BaseGoerliRegolithTime = uint64(1683219600)
)
>>>>>>> b9c6d36a

func newUint64(val uint64) *uint64 { return &val }

var (
	MainnetTerminalTotalDifficulty, _ = new(big.Int).SetString("58_750_000_000_000_000_000_000", 0)

	// MainnetChainConfig is the chain parameters to run a node on the main network.
	MainnetChainConfig = &ChainConfig{
		ChainID:                       big.NewInt(1),
		HomesteadBlock:                big.NewInt(1_150_000),
		DAOForkBlock:                  big.NewInt(1_920_000),
		DAOForkSupport:                true,
		EIP150Block:                   big.NewInt(2_463_000),
		EIP155Block:                   big.NewInt(2_675_000),
		EIP158Block:                   big.NewInt(2_675_000),
		ByzantiumBlock:                big.NewInt(4_370_000),
		ConstantinopleBlock:           big.NewInt(7_280_000),
		PetersburgBlock:               big.NewInt(7_280_000),
		IstanbulBlock:                 big.NewInt(9_069_000),
		MuirGlacierBlock:              big.NewInt(9_200_000),
		BerlinBlock:                   big.NewInt(12_244_000),
		LondonBlock:                   big.NewInt(12_965_000),
		ArrowGlacierBlock:             big.NewInt(13_773_000),
		GrayGlacierBlock:              big.NewInt(15_050_000),
		TerminalTotalDifficulty:       MainnetTerminalTotalDifficulty, // 58_750_000_000_000_000_000_000
		TerminalTotalDifficultyPassed: true,
		ShanghaiTime:                  newUint64(1681338455),
		Ethash:                        new(EthashConfig),
	}
	// SepoliaChainConfig contains the chain parameters to run a node on the Sepolia test network.
	SepoliaChainConfig = &ChainConfig{
		ChainID:                       big.NewInt(11155111),
		HomesteadBlock:                big.NewInt(0),
		DAOForkBlock:                  nil,
		DAOForkSupport:                true,
		EIP150Block:                   big.NewInt(0),
		EIP155Block:                   big.NewInt(0),
		EIP158Block:                   big.NewInt(0),
		ByzantiumBlock:                big.NewInt(0),
		ConstantinopleBlock:           big.NewInt(0),
		PetersburgBlock:               big.NewInt(0),
		IstanbulBlock:                 big.NewInt(0),
		MuirGlacierBlock:              big.NewInt(0),
		BerlinBlock:                   big.NewInt(0),
		LondonBlock:                   big.NewInt(0),
		TerminalTotalDifficulty:       big.NewInt(17_000_000_000_000_000),
		TerminalTotalDifficultyPassed: true,
		MergeNetsplitBlock:            big.NewInt(1735371),
		ShanghaiTime:                  newUint64(1677557088),
		Ethash:                        new(EthashConfig),
	}
	// RinkebyChainConfig contains the chain parameters to run a node on the Rinkeby test network.
	RinkebyChainConfig = &ChainConfig{
		ChainID:             big.NewInt(4),
		HomesteadBlock:      big.NewInt(1),
		DAOForkBlock:        nil,
		DAOForkSupport:      true,
		EIP150Block:         big.NewInt(2),
		EIP155Block:         big.NewInt(3),
		EIP158Block:         big.NewInt(3),
		ByzantiumBlock:      big.NewInt(1_035_301),
		ConstantinopleBlock: big.NewInt(3_660_663),
		PetersburgBlock:     big.NewInt(4_321_234),
		IstanbulBlock:       big.NewInt(5_435_345),
		MuirGlacierBlock:    nil,
		BerlinBlock:         big.NewInt(8_290_928),
		LondonBlock:         big.NewInt(8_897_988),
		ArrowGlacierBlock:   nil,
		Clique: &CliqueConfig{
			Period: 15,
			Epoch:  30000,
		},
	}
	// GoerliChainConfig contains the chain parameters to run a node on the Görli test network.
	GoerliChainConfig = &ChainConfig{
		ChainID:                       big.NewInt(5),
		HomesteadBlock:                big.NewInt(0),
		DAOForkBlock:                  nil,
		DAOForkSupport:                true,
		EIP150Block:                   big.NewInt(0),
		EIP155Block:                   big.NewInt(0),
		EIP158Block:                   big.NewInt(0),
		ByzantiumBlock:                big.NewInt(0),
		ConstantinopleBlock:           big.NewInt(0),
		PetersburgBlock:               big.NewInt(0),
		IstanbulBlock:                 big.NewInt(1_561_651),
		MuirGlacierBlock:              nil,
		BerlinBlock:                   big.NewInt(4_460_644),
		LondonBlock:                   big.NewInt(5_062_605),
		ArrowGlacierBlock:             nil,
		TerminalTotalDifficulty:       big.NewInt(10_790_000),
		TerminalTotalDifficultyPassed: true,
		ShanghaiTime:                  newUint64(1678832736),
		Clique: &CliqueConfig{
			Period: 15,
			Epoch:  30000,
		},
	}
	// AllEthashProtocolChanges contains every protocol change (EIPs) introduced
	// and accepted by the Ethereum core developers into the Ethash consensus.
	AllEthashProtocolChanges = &ChainConfig{
		ChainID:                       big.NewInt(1337),
		HomesteadBlock:                big.NewInt(0),
		DAOForkBlock:                  nil,
		DAOForkSupport:                false,
		EIP150Block:                   big.NewInt(0),
		EIP155Block:                   big.NewInt(0),
		EIP158Block:                   big.NewInt(0),
		ByzantiumBlock:                big.NewInt(0),
		ConstantinopleBlock:           big.NewInt(0),
		PetersburgBlock:               big.NewInt(0),
		IstanbulBlock:                 big.NewInt(0),
		MuirGlacierBlock:              big.NewInt(0),
		BerlinBlock:                   big.NewInt(0),
		LondonBlock:                   big.NewInt(0),
		ArrowGlacierBlock:             big.NewInt(0),
		GrayGlacierBlock:              big.NewInt(0),
		MergeNetsplitBlock:            nil,
		ShanghaiTime:                  nil,
		CancunTime:                    nil,
		PragueTime:                    nil,
		TerminalTotalDifficulty:       nil,
		TerminalTotalDifficultyPassed: true,
		Ethash:                        new(EthashConfig),
		Clique:                        nil,
	}

	// AllCliqueProtocolChanges contains every protocol change (EIPs) introduced
	// and accepted by the Ethereum core developers into the Clique consensus.
	AllCliqueProtocolChanges = &ChainConfig{
		ChainID:                       big.NewInt(1337),
		HomesteadBlock:                big.NewInt(0),
		DAOForkBlock:                  nil,
		DAOForkSupport:                false,
		EIP150Block:                   big.NewInt(0),
		EIP155Block:                   big.NewInt(0),
		EIP158Block:                   big.NewInt(0),
		ByzantiumBlock:                big.NewInt(0),
		ConstantinopleBlock:           big.NewInt(0),
		PetersburgBlock:               big.NewInt(0),
		IstanbulBlock:                 big.NewInt(0),
		MuirGlacierBlock:              big.NewInt(0),
		BerlinBlock:                   big.NewInt(0),
		LondonBlock:                   big.NewInt(0),
		ArrowGlacierBlock:             nil,
		GrayGlacierBlock:              nil,
		MergeNetsplitBlock:            nil,
		ShanghaiTime:                  nil,
		CancunTime:                    nil,
		PragueTime:                    nil,
		TerminalTotalDifficulty:       nil,
		TerminalTotalDifficultyPassed: false,
		Ethash:                        nil,
		Clique:                        &CliqueConfig{Period: 0, Epoch: 30000},
	}

	// TestChainConfig contains every protocol change (EIPs) introduced
	// and accepted by the Ethereum core developers for testing proposes.
	TestChainConfig = &ChainConfig{
		ChainID:                       big.NewInt(1),
		HomesteadBlock:                big.NewInt(0),
		DAOForkBlock:                  nil,
		DAOForkSupport:                false,
		EIP150Block:                   big.NewInt(0),
		EIP155Block:                   big.NewInt(0),
		EIP158Block:                   big.NewInt(0),
		ByzantiumBlock:                big.NewInt(0),
		ConstantinopleBlock:           big.NewInt(0),
		PetersburgBlock:               big.NewInt(0),
		IstanbulBlock:                 big.NewInt(0),
		MuirGlacierBlock:              big.NewInt(0),
		BerlinBlock:                   big.NewInt(0),
		LondonBlock:                   big.NewInt(0),
		ArrowGlacierBlock:             big.NewInt(0),
		GrayGlacierBlock:              big.NewInt(0),
		MergeNetsplitBlock:            nil,
		ShanghaiTime:                  nil,
		CancunTime:                    nil,
		PragueTime:                    nil,
		TerminalTotalDifficulty:       nil,
		TerminalTotalDifficultyPassed: false,
		Ethash:                        new(EthashConfig),
		Clique:                        nil,
	}

	// NonActivatedConfig defines the chain configuration without activating
	// any protocol change (EIPs).
	NonActivatedConfig = &ChainConfig{
		ChainID:                       big.NewInt(1),
		HomesteadBlock:                nil,
		DAOForkBlock:                  nil,
		DAOForkSupport:                false,
		EIP150Block:                   nil,
		EIP155Block:                   nil,
		EIP158Block:                   nil,
		ByzantiumBlock:                nil,
		ConstantinopleBlock:           nil,
		PetersburgBlock:               nil,
		IstanbulBlock:                 nil,
		MuirGlacierBlock:              nil,
		BerlinBlock:                   nil,
		LondonBlock:                   nil,
		ArrowGlacierBlock:             nil,
		GrayGlacierBlock:              nil,
		MergeNetsplitBlock:            nil,
		ShanghaiTime:                  nil,
		CancunTime:                    nil,
		PragueTime:                    nil,
		TerminalTotalDifficulty:       nil,
		TerminalTotalDifficultyPassed: false,
		Ethash:                        new(EthashConfig),
		Clique:                        nil,
	}
	TestRules = TestChainConfig.Rules(new(big.Int), false, 0)

	// This is a Kroma chain config based on the clique config
	KromaTestConfig = func() *ChainConfig {
		conf := *AllCliqueProtocolChanges // copy the config
		conf.Clique = nil
<<<<<<< HEAD
		conf.Kroma = &KromaConfig{EIP1559Elasticity: 50, EIP1559Denominator: 10}
=======
		conf.TerminalTotalDifficultyPassed = true
		conf.BedrockBlock = big.NewInt(5)
		conf.Optimism = &OptimismConfig{EIP1559Elasticity: 50, EIP1559Denominator: 10}
>>>>>>> b9c6d36a
		return &conf
	}()
)

// NetworkNames are user friendly names to use in the chain spec banner.
var NetworkNames = map[string]string{
	MainnetChainConfig.ChainID.String(): "mainnet",
	RinkebyChainConfig.ChainID.String(): "rinkeby",
	GoerliChainConfig.ChainID.String():  "goerli",
	SepoliaChainConfig.ChainID.String(): "sepolia",
}

// ChainConfig is the core config which determines the blockchain settings.
//
// ChainConfig is stored in the database on a per block basis. This means
// that any network, identified by its genesis block, can have its own
// set of configuration options.
type ChainConfig struct {
	ChainID *big.Int `json:"chainId"` // chainId identifies the current chain and is used for replay protection

	HomesteadBlock *big.Int `json:"homesteadBlock,omitempty"` // Homestead switch block (nil = no fork, 0 = already homestead)

	DAOForkBlock   *big.Int `json:"daoForkBlock,omitempty"`   // TheDAO hard-fork switch block (nil = no fork)
	DAOForkSupport bool     `json:"daoForkSupport,omitempty"` // Whether the nodes supports or opposes the DAO hard-fork

	// EIP150 implements the Gas price changes (https://github.com/ethereum/EIPs/issues/150)
	EIP150Block *big.Int `json:"eip150Block,omitempty"` // EIP150 HF block (nil = no fork)
	EIP155Block *big.Int `json:"eip155Block,omitempty"` // EIP155 HF block
	EIP158Block *big.Int `json:"eip158Block,omitempty"` // EIP158 HF block

	ByzantiumBlock      *big.Int `json:"byzantiumBlock,omitempty"`      // Byzantium switch block (nil = no fork, 0 = already on byzantium)
	ConstantinopleBlock *big.Int `json:"constantinopleBlock,omitempty"` // Constantinople switch block (nil = no fork, 0 = already activated)
	PetersburgBlock     *big.Int `json:"petersburgBlock,omitempty"`     // Petersburg switch block (nil = same as Constantinople)
	IstanbulBlock       *big.Int `json:"istanbulBlock,omitempty"`       // Istanbul switch block (nil = no fork, 0 = already on istanbul)
	MuirGlacierBlock    *big.Int `json:"muirGlacierBlock,omitempty"`    // Eip-2384 (bomb delay) switch block (nil = no fork, 0 = already activated)
	BerlinBlock         *big.Int `json:"berlinBlock,omitempty"`         // Berlin switch block (nil = no fork, 0 = already on berlin)
	LondonBlock         *big.Int `json:"londonBlock,omitempty"`         // London switch block (nil = no fork, 0 = already on london)
	ArrowGlacierBlock   *big.Int `json:"arrowGlacierBlock,omitempty"`   // Eip-4345 (bomb delay) switch block (nil = no fork, 0 = already activated)
	GrayGlacierBlock    *big.Int `json:"grayGlacierBlock,omitempty"`    // Eip-5133 (bomb delay) switch block (nil = no fork, 0 = already activated)
	MergeNetsplitBlock  *big.Int `json:"mergeNetsplitBlock,omitempty"`  // Virtual fork after The Merge to use as a network splitter

	// Fork scheduling was switched from blocks to timestamps here

	ShanghaiTime *uint64 `json:"shanghaiTime,omitempty"` // Shanghai switch time (nil = no fork, 0 = already on shanghai)
	CancunTime   *uint64 `json:"cancunTime,omitempty"`   // Cancun switch time (nil = no fork, 0 = already on cancun)
	PragueTime   *uint64 `json:"pragueTime,omitempty"`   // Prague switch time (nil = no fork, 0 = already on prague)

	// TerminalTotalDifficulty is the amount of total difficulty reached by
	// the network that triggers the consensus upgrade.
	TerminalTotalDifficulty *big.Int `json:"terminalTotalDifficulty,omitempty"`

	// TerminalTotalDifficultyPassed is a flag specifying that the network already
	// passed the terminal total difficulty. Its purpose is to disable legacy sync
	// even without having seen the TTD locally (safer long term).
	TerminalTotalDifficultyPassed bool `json:"terminalTotalDifficultyPassed,omitempty"`

	// Various consensus engines
	Ethash *EthashConfig `json:"ethash,omitempty"`
	Clique *CliqueConfig `json:"clique,omitempty"`

	// Kroma config, nil if not active
	Kroma *KromaConfig `json:"kroma,omitempty"`

	// [Scroll: START]
	// Use zktrie
	Zktrie bool `json:"zktrie,omitempty"`

	// Maximum number of transactions per block [optional]
	MaxTxPerBlock *int `json:"maxTxPerBlock,omitempty"`

	// Maximum tx payload size of blocks that we produce [optional]
	MaxTxPayloadBytesPerBlock *int `json:"maxTxPayloadBytesPerBlock,omitempty"`
	// [Scroll: END]
}

// EthashConfig is the consensus engine configs for proof-of-work based sealing.
type EthashConfig struct{}

// String implements the stringer interface, returning the consensus engine details.
func (c *EthashConfig) String() string {
	return "ethash"
}

// CliqueConfig is the consensus engine configs for proof-of-authority based sealing.
type CliqueConfig struct {
	Period uint64 `json:"period"` // Number of seconds between blocks to enforce
	Epoch  uint64 `json:"epoch"`  // Epoch length to reset votes and checkpoint
}

// String implements the stringer interface, returning the consensus engine details.
func (c *CliqueConfig) String() string {
	return "clique"
}

// KromaConfig is the kroma config.
type KromaConfig struct {
	EIP1559Elasticity  uint64 `json:"eip1559Elasticity"`
	EIP1559Denominator uint64 `json:"eip1559Denominator"`
}

// String implements the stringer interface, returning the kroma fee config details.
func (o *KromaConfig) String() string {
	return "kroma"
}

// Description returns a human-readable description of ChainConfig.
func (c *ChainConfig) Description() string {
	var banner string

	// Create some basinc network config output
	network := NetworkNames[c.ChainID.String()]
	if network == "" {
		network = "unknown"
	}
	banner += fmt.Sprintf("Chain ID:  %v (%s)\n", c.ChainID, network)
	switch {
	case c.Kroma != nil:
		banner += "Consensus: Kroma\n"
	case c.Ethash != nil:
		if c.TerminalTotalDifficulty == nil {
			banner += "Consensus: Ethash (proof-of-work)\n"
		} else if !c.TerminalTotalDifficultyPassed {
			banner += "Consensus: Beacon (proof-of-stake), merging from Ethash (proof-of-work)\n"
		} else {
			banner += "Consensus: Beacon (proof-of-stake), merged from Ethash (proof-of-work)\n"
		}
	case c.Clique != nil:
		if c.TerminalTotalDifficulty == nil {
			banner += "Consensus: Clique (proof-of-authority)\n"
		} else if !c.TerminalTotalDifficultyPassed {
			banner += "Consensus: Beacon (proof-of-stake), merging from Clique (proof-of-authority)\n"
		} else {
			banner += "Consensus: Beacon (proof-of-stake), merged from Clique (proof-of-authority)\n"
		}
	default:
		banner += "Consensus: unknown\n"
	}
	banner += "\n"

	// Create a list of forks with a short description of them. Forks that only
	// makes sense for mainnet should be optional at printing to avoid bloating
	// the output for testnets and private networks.
	banner += "Pre-Merge hard forks (block based):\n"
	banner += fmt.Sprintf(" - Homestead:                   #%-8v (https://github.com/ethereum/execution-specs/blob/master/network-upgrades/mainnet-upgrades/homestead.md)\n", c.HomesteadBlock)
	if c.DAOForkBlock != nil {
		banner += fmt.Sprintf(" - DAO Fork:                    #%-8v (https://github.com/ethereum/execution-specs/blob/master/network-upgrades/mainnet-upgrades/dao-fork.md)\n", c.DAOForkBlock)
	}
	banner += fmt.Sprintf(" - Tangerine Whistle (EIP 150): #%-8v (https://github.com/ethereum/execution-specs/blob/master/network-upgrades/mainnet-upgrades/tangerine-whistle.md)\n", c.EIP150Block)
	banner += fmt.Sprintf(" - Spurious Dragon/1 (EIP 155): #%-8v (https://github.com/ethereum/execution-specs/blob/master/network-upgrades/mainnet-upgrades/spurious-dragon.md)\n", c.EIP155Block)
	banner += fmt.Sprintf(" - Spurious Dragon/2 (EIP 158): #%-8v (https://github.com/ethereum/execution-specs/blob/master/network-upgrades/mainnet-upgrades/spurious-dragon.md)\n", c.EIP155Block)
	banner += fmt.Sprintf(" - Byzantium:                   #%-8v (https://github.com/ethereum/execution-specs/blob/master/network-upgrades/mainnet-upgrades/byzantium.md)\n", c.ByzantiumBlock)
	banner += fmt.Sprintf(" - Constantinople:              #%-8v (https://github.com/ethereum/execution-specs/blob/master/network-upgrades/mainnet-upgrades/constantinople.md)\n", c.ConstantinopleBlock)
	banner += fmt.Sprintf(" - Petersburg:                  #%-8v (https://github.com/ethereum/execution-specs/blob/master/network-upgrades/mainnet-upgrades/petersburg.md)\n", c.PetersburgBlock)
	banner += fmt.Sprintf(" - Istanbul:                    #%-8v (https://github.com/ethereum/execution-specs/blob/master/network-upgrades/mainnet-upgrades/istanbul.md)\n", c.IstanbulBlock)
	if c.MuirGlacierBlock != nil {
		banner += fmt.Sprintf(" - Muir Glacier:                #%-8v (https://github.com/ethereum/execution-specs/blob/master/network-upgrades/mainnet-upgrades/muir-glacier.md)\n", c.MuirGlacierBlock)
	}
	banner += fmt.Sprintf(" - Berlin:                      #%-8v (https://github.com/ethereum/execution-specs/blob/master/network-upgrades/mainnet-upgrades/berlin.md)\n", c.BerlinBlock)
	banner += fmt.Sprintf(" - London:                      #%-8v (https://github.com/ethereum/execution-specs/blob/master/network-upgrades/mainnet-upgrades/london.md)\n", c.LondonBlock)
	if c.ArrowGlacierBlock != nil {
		banner += fmt.Sprintf(" - Arrow Glacier:               #%-8v (https://github.com/ethereum/execution-specs/blob/master/network-upgrades/mainnet-upgrades/arrow-glacier.md)\n", c.ArrowGlacierBlock)
	}
	if c.GrayGlacierBlock != nil {
		banner += fmt.Sprintf(" - Gray Glacier:                #%-8v (https://github.com/ethereum/execution-specs/blob/master/network-upgrades/mainnet-upgrades/gray-glacier.md)\n", c.GrayGlacierBlock)
	}
	banner += "\n"

	// Add a special section for the merge as it's non-obvious
	if c.TerminalTotalDifficulty == nil {
		banner += "The Merge is not yet available for this network!\n"
		banner += " - Hard-fork specification: https://github.com/ethereum/execution-specs/blob/master/network-upgrades/mainnet-upgrades/paris.md\n"
	} else {
		banner += "Merge configured:\n"
		banner += " - Hard-fork specification:    https://github.com/ethereum/execution-specs/blob/master/network-upgrades/mainnet-upgrades/paris.md\n"
		banner += fmt.Sprintf(" - Network known to be merged: %v\n", c.TerminalTotalDifficultyPassed)
		banner += fmt.Sprintf(" - Total terminal difficulty:  %v\n", c.TerminalTotalDifficulty)
		if c.MergeNetsplitBlock != nil {
			banner += fmt.Sprintf(" - Merge netsplit block:       #%-8v\n", c.MergeNetsplitBlock)
		}
	}
	banner += "\n"

	// Create a list of forks post-merge
	banner += "Post-Merge hard forks (timestamp based):\n"
	if c.ShanghaiTime != nil {
		banner += fmt.Sprintf(" - Shanghai:                    @%-10v (https://github.com/ethereum/execution-specs/blob/master/network-upgrades/mainnet-upgrades/shanghai.md)\n", *c.ShanghaiTime)
	}
	if c.CancunTime != nil {
		banner += fmt.Sprintf(" - Cancun:                      @%-10v\n", *c.CancunTime)
	}
	if c.PragueTime != nil {
		banner += fmt.Sprintf(" - Prague:                      @%-10v\n", *c.PragueTime)
	}
	return banner
}

// IsHomestead returns whether num is either equal to the homestead block or greater.
func (c *ChainConfig) IsHomestead(num *big.Int) bool {
	return isBlockForked(c.HomesteadBlock, num)
}

// IsDAOFork returns whether num is either equal to the DAO fork block or greater.
func (c *ChainConfig) IsDAOFork(num *big.Int) bool {
	return isBlockForked(c.DAOForkBlock, num)
}

// IsEIP150 returns whether num is either equal to the EIP150 fork block or greater.
func (c *ChainConfig) IsEIP150(num *big.Int) bool {
	return isBlockForked(c.EIP150Block, num)
}

// IsEIP155 returns whether num is either equal to the EIP155 fork block or greater.
func (c *ChainConfig) IsEIP155(num *big.Int) bool {
	return isBlockForked(c.EIP155Block, num)
}

// IsEIP158 returns whether num is either equal to the EIP158 fork block or greater.
func (c *ChainConfig) IsEIP158(num *big.Int) bool {
	return isBlockForked(c.EIP158Block, num)
}

// IsByzantium returns whether num is either equal to the Byzantium fork block or greater.
func (c *ChainConfig) IsByzantium(num *big.Int) bool {
	return isBlockForked(c.ByzantiumBlock, num)
}

// IsConstantinople returns whether num is either equal to the Constantinople fork block or greater.
func (c *ChainConfig) IsConstantinople(num *big.Int) bool {
	return isBlockForked(c.ConstantinopleBlock, num)
}

// IsMuirGlacier returns whether num is either equal to the Muir Glacier (EIP-2384) fork block or greater.
func (c *ChainConfig) IsMuirGlacier(num *big.Int) bool {
	return isBlockForked(c.MuirGlacierBlock, num)
}

// IsPetersburg returns whether num is either
// - equal to or greater than the PetersburgBlock fork block,
// - OR is nil, and Constantinople is active
func (c *ChainConfig) IsPetersburg(num *big.Int) bool {
	return isBlockForked(c.PetersburgBlock, num) || c.PetersburgBlock == nil && isBlockForked(c.ConstantinopleBlock, num)
}

// IsIstanbul returns whether num is either equal to the Istanbul fork block or greater.
func (c *ChainConfig) IsIstanbul(num *big.Int) bool {
	return isBlockForked(c.IstanbulBlock, num)
}

// IsBerlin returns whether num is either equal to the Berlin fork block or greater.
func (c *ChainConfig) IsBerlin(num *big.Int) bool {
	return isBlockForked(c.BerlinBlock, num)
}

// IsLondon returns whether num is either equal to the London fork block or greater.
func (c *ChainConfig) IsLondon(num *big.Int) bool {
	return isBlockForked(c.LondonBlock, num)
}

// IsArrowGlacier returns whether num is either equal to the Arrow Glacier (EIP-4345) fork block or greater.
func (c *ChainConfig) IsArrowGlacier(num *big.Int) bool {
	return isBlockForked(c.ArrowGlacierBlock, num)
}

// IsGrayGlacier returns whether num is either equal to the Gray Glacier (EIP-5133) fork block or greater.
func (c *ChainConfig) IsGrayGlacier(num *big.Int) bool {
	return isBlockForked(c.GrayGlacierBlock, num)
}

// IsTerminalPoWBlock returns whether the given block is the last block of PoW stage.
func (c *ChainConfig) IsTerminalPoWBlock(parentTotalDiff *big.Int, totalDiff *big.Int) bool {
	if c.TerminalTotalDifficulty == nil {
		return false
	}
	return parentTotalDiff.Cmp(c.TerminalTotalDifficulty) < 0 && totalDiff.Cmp(c.TerminalTotalDifficulty) >= 0
}

// IsShanghai returns whether time is either equal to the Shanghai fork time or greater.
func (c *ChainConfig) IsShanghai(num *big.Int, time uint64) bool {
	return c.IsLondon(num) && isTimestampForked(c.ShanghaiTime, time)
}

// IsCancun returns whether num is either equal to the Cancun fork time or greater.
func (c *ChainConfig) IsCancun(num *big.Int, time uint64) bool {
	return c.IsLondon(num) && isTimestampForked(c.CancunTime, time)
}

// IsPrague returns whether num is either equal to the Prague fork time or greater.
func (c *ChainConfig) IsPrague(num *big.Int, time uint64) bool {
	return c.IsLondon(num) && isTimestampForked(c.PragueTime, time)
}

// IsKroma returns whether the node is a kroma node or not.
func (c *ChainConfig) IsKroma() bool {
	return c.Kroma != nil
}

// [Scroll: START]
// IsValidTxCount returns whether the given block's transaction count is below the limit.
func (c *ChainConfig) IsValidTxCount(count int) bool {
	return c.MaxTxPerBlock == nil || *c.MaxTxPerBlock == 0 || count <= *c.MaxTxPerBlock
}

// IsValidBlockSize returns whether the given block's transaction payload size is below the limit.
func (c *ChainConfig) IsValidBlockSize(size int) bool {
	return c.MaxTxPayloadBytesPerBlock == nil || *c.MaxTxPayloadBytesPerBlock == 0 || size <= *c.MaxTxPayloadBytesPerBlock
}

// [Scroll: END]

// CheckCompatible checks whether scheduled fork transitions have been imported
// with a mismatching chain configuration.
func (c *ChainConfig) CheckCompatible(newcfg *ChainConfig, height uint64, time uint64) *ConfigCompatError {
	var (
		bhead = new(big.Int).SetUint64(height)
		btime = time
	)
	// Iterate checkCompatible to find the lowest conflict.
	var lasterr *ConfigCompatError
	for {
		err := c.checkCompatible(newcfg, bhead, btime)
		if err == nil || (lasterr != nil && err.RewindToBlock == lasterr.RewindToBlock && err.RewindToTime == lasterr.RewindToTime) {
			break
		}
		lasterr = err

		if err.RewindToTime > 0 {
			btime = err.RewindToTime
		} else {
			bhead.SetUint64(err.RewindToBlock)
		}
	}
	return lasterr
}

// CheckConfigForkOrder checks that we don't "skip" any forks, geth isn't pluggable enough
// to guarantee that forks can be implemented in a different order than on official networks
func (c *ChainConfig) CheckConfigForkOrder() error {
	type fork struct {
		name      string
		block     *big.Int // forks up to - and including the merge - were defined with block numbers
		timestamp *uint64  // forks after the merge are scheduled using timestamps
		optional  bool     // if true, the fork may be nil and next fork is still allowed
	}
	var lastFork fork
	for _, cur := range []fork{
		{name: "homesteadBlock", block: c.HomesteadBlock},
		{name: "daoForkBlock", block: c.DAOForkBlock, optional: true},
		{name: "eip150Block", block: c.EIP150Block},
		{name: "eip155Block", block: c.EIP155Block},
		{name: "eip158Block", block: c.EIP158Block},
		{name: "byzantiumBlock", block: c.ByzantiumBlock},
		{name: "constantinopleBlock", block: c.ConstantinopleBlock},
		{name: "petersburgBlock", block: c.PetersburgBlock},
		{name: "istanbulBlock", block: c.IstanbulBlock},
		{name: "muirGlacierBlock", block: c.MuirGlacierBlock, optional: true},
		{name: "berlinBlock", block: c.BerlinBlock},
		{name: "londonBlock", block: c.LondonBlock},
		{name: "arrowGlacierBlock", block: c.ArrowGlacierBlock, optional: true},
		{name: "grayGlacierBlock", block: c.GrayGlacierBlock, optional: true},
		{name: "mergeNetsplitBlock", block: c.MergeNetsplitBlock, optional: true},
		{name: "shanghaiTime", timestamp: c.ShanghaiTime},
		{name: "cancunTime", timestamp: c.CancunTime, optional: true},
		{name: "pragueTime", timestamp: c.PragueTime, optional: true},
	} {
		if lastFork.name != "" {
			switch {
			// Non-optional forks must all be present in the chain config up to the last defined fork
			case lastFork.block == nil && lastFork.timestamp == nil && (cur.block != nil || cur.timestamp != nil):
				if cur.block != nil {
					return fmt.Errorf("unsupported fork ordering: %v not enabled, but %v enabled at block %v",
						lastFork.name, cur.name, cur.block)
				} else {
					return fmt.Errorf("unsupported fork ordering: %v not enabled, but %v enabled at timestamp %v",
						lastFork.name, cur.name, cur.timestamp)
				}

			// Fork (whether defined by block or timestamp) must follow the fork definition sequence
			case (lastFork.block != nil && cur.block != nil) || (lastFork.timestamp != nil && cur.timestamp != nil):
				if lastFork.block != nil && lastFork.block.Cmp(cur.block) > 0 {
					return fmt.Errorf("unsupported fork ordering: %v enabled at block %v, but %v enabled at block %v",
						lastFork.name, lastFork.block, cur.name, cur.block)
				} else if lastFork.timestamp != nil && *lastFork.timestamp > *cur.timestamp {
					return fmt.Errorf("unsupported fork ordering: %v enabled at timestamp %v, but %v enabled at timestamp %v",
						lastFork.name, lastFork.timestamp, cur.name, cur.timestamp)
				}

				// Timestamp based forks can follow block based ones, but not the other way around
				if lastFork.timestamp != nil && cur.block != nil {
					return fmt.Errorf("unsupported fork ordering: %v used timestamp ordering, but %v reverted to block ordering",
						lastFork.name, cur.name)
				}
			}
		}
		// If it was optional and not set, then ignore it
		if !cur.optional || (cur.block != nil || cur.timestamp != nil) {
			lastFork = cur
		}
	}
	return nil
}

func (c *ChainConfig) checkCompatible(newcfg *ChainConfig, headNumber *big.Int, headTimestamp uint64) *ConfigCompatError {
	if isForkBlockIncompatible(c.HomesteadBlock, newcfg.HomesteadBlock, headNumber) {
		return newBlockCompatError("Homestead fork block", c.HomesteadBlock, newcfg.HomesteadBlock)
	}
	if isForkBlockIncompatible(c.DAOForkBlock, newcfg.DAOForkBlock, headNumber) {
		return newBlockCompatError("DAO fork block", c.DAOForkBlock, newcfg.DAOForkBlock)
	}
	if c.IsDAOFork(headNumber) && c.DAOForkSupport != newcfg.DAOForkSupport {
		return newBlockCompatError("DAO fork support flag", c.DAOForkBlock, newcfg.DAOForkBlock)
	}
	if isForkBlockIncompatible(c.EIP150Block, newcfg.EIP150Block, headNumber) {
		return newBlockCompatError("EIP150 fork block", c.EIP150Block, newcfg.EIP150Block)
	}
	if isForkBlockIncompatible(c.EIP155Block, newcfg.EIP155Block, headNumber) {
		return newBlockCompatError("EIP155 fork block", c.EIP155Block, newcfg.EIP155Block)
	}
	if isForkBlockIncompatible(c.EIP158Block, newcfg.EIP158Block, headNumber) {
		return newBlockCompatError("EIP158 fork block", c.EIP158Block, newcfg.EIP158Block)
	}
	if c.IsEIP158(headNumber) && !configBlockEqual(c.ChainID, newcfg.ChainID) {
		return newBlockCompatError("EIP158 chain ID", c.EIP158Block, newcfg.EIP158Block)
	}
	if isForkBlockIncompatible(c.ByzantiumBlock, newcfg.ByzantiumBlock, headNumber) {
		return newBlockCompatError("Byzantium fork block", c.ByzantiumBlock, newcfg.ByzantiumBlock)
	}
	if isForkBlockIncompatible(c.ConstantinopleBlock, newcfg.ConstantinopleBlock, headNumber) {
		return newBlockCompatError("Constantinople fork block", c.ConstantinopleBlock, newcfg.ConstantinopleBlock)
	}
	if isForkBlockIncompatible(c.PetersburgBlock, newcfg.PetersburgBlock, headNumber) {
		// the only case where we allow Petersburg to be set in the past is if it is equal to Constantinople
		// mainly to satisfy fork ordering requirements which state that Petersburg fork be set if Constantinople fork is set
		if isForkBlockIncompatible(c.ConstantinopleBlock, newcfg.PetersburgBlock, headNumber) {
			return newBlockCompatError("Petersburg fork block", c.PetersburgBlock, newcfg.PetersburgBlock)
		}
	}
	if isForkBlockIncompatible(c.IstanbulBlock, newcfg.IstanbulBlock, headNumber) {
		return newBlockCompatError("Istanbul fork block", c.IstanbulBlock, newcfg.IstanbulBlock)
	}
	if isForkBlockIncompatible(c.MuirGlacierBlock, newcfg.MuirGlacierBlock, headNumber) {
		return newBlockCompatError("Muir Glacier fork block", c.MuirGlacierBlock, newcfg.MuirGlacierBlock)
	}
	if isForkBlockIncompatible(c.BerlinBlock, newcfg.BerlinBlock, headNumber) {
		return newBlockCompatError("Berlin fork block", c.BerlinBlock, newcfg.BerlinBlock)
	}
	if isForkBlockIncompatible(c.LondonBlock, newcfg.LondonBlock, headNumber) {
		return newBlockCompatError("London fork block", c.LondonBlock, newcfg.LondonBlock)
	}
	if isForkBlockIncompatible(c.ArrowGlacierBlock, newcfg.ArrowGlacierBlock, headNumber) {
		return newBlockCompatError("Arrow Glacier fork block", c.ArrowGlacierBlock, newcfg.ArrowGlacierBlock)
	}
	if isForkBlockIncompatible(c.GrayGlacierBlock, newcfg.GrayGlacierBlock, headNumber) {
		return newBlockCompatError("Gray Glacier fork block", c.GrayGlacierBlock, newcfg.GrayGlacierBlock)
	}
	if isForkBlockIncompatible(c.MergeNetsplitBlock, newcfg.MergeNetsplitBlock, headNumber) {
		return newBlockCompatError("Merge netsplit fork block", c.MergeNetsplitBlock, newcfg.MergeNetsplitBlock)
	}
	if isForkTimestampIncompatible(c.ShanghaiTime, newcfg.ShanghaiTime, headTimestamp) {
		return newTimestampCompatError("Shanghai fork timestamp", c.ShanghaiTime, newcfg.ShanghaiTime)
	}
	if isForkTimestampIncompatible(c.CancunTime, newcfg.CancunTime, headTimestamp) {
		return newTimestampCompatError("Cancun fork timestamp", c.CancunTime, newcfg.CancunTime)
	}
	if isForkTimestampIncompatible(c.PragueTime, newcfg.PragueTime, headTimestamp) {
		return newTimestampCompatError("Prague fork timestamp", c.PragueTime, newcfg.PragueTime)
	}
	return nil
}

// BaseFeeChangeDenominator bounds the amount the base fee can change between blocks.
func (c *ChainConfig) BaseFeeChangeDenominator() uint64 {
	if c.Kroma != nil {
		return c.Kroma.EIP1559Denominator
	}
	return DefaultBaseFeeChangeDenominator
}

// ElasticityMultiplier bounds the maximum gas limit an EIP-1559 block may have.
func (c *ChainConfig) ElasticityMultiplier() uint64 {
	if c.Kroma != nil {
		return c.Kroma.EIP1559Elasticity
	}
	return DefaultElasticityMultiplier
}

// isForkBlockIncompatible returns true if a fork scheduled at block s1 cannot be
// rescheduled to block s2 because head is already past the fork.
func isForkBlockIncompatible(s1, s2, head *big.Int) bool {
	return (isBlockForked(s1, head) || isBlockForked(s2, head)) && !configBlockEqual(s1, s2)
}

// isBlockForked returns whether a fork scheduled at block s is active at the
// given head block. Whilst this method is the same as isTimestampForked, they
// are explicitly separate for clearer reading.
func isBlockForked(s, head *big.Int) bool {
	if s == nil || head == nil {
		return false
	}
	return s.Cmp(head) <= 0
}

func configBlockEqual(x, y *big.Int) bool {
	if x == nil {
		return y == nil
	}
	if y == nil {
		return x == nil
	}
	return x.Cmp(y) == 0
}

// isForkTimestampIncompatible returns true if a fork scheduled at timestamp s1
// cannot be rescheduled to timestamp s2 because head is already past the fork.
func isForkTimestampIncompatible(s1, s2 *uint64, head uint64) bool {
	return (isTimestampForked(s1, head) || isTimestampForked(s2, head)) && !configTimestampEqual(s1, s2)
}

// isTimestampForked returns whether a fork scheduled at timestamp s is active
// at the given head timestamp. Whilst this method is the same as isBlockForked,
// they are explicitly separate for clearer reading.
func isTimestampForked(s *uint64, head uint64) bool {
	if s == nil {
		return false
	}
	return *s <= head
}

func configTimestampEqual(x, y *uint64) bool {
	if x == nil {
		return y == nil
	}
	if y == nil {
		return x == nil
	}
	return *x == *y
}

// ConfigCompatError is raised if the locally-stored blockchain is initialised with a
// ChainConfig that would alter the past.
type ConfigCompatError struct {
	What string

	// block numbers of the stored and new configurations if block based forking
	StoredBlock, NewBlock *big.Int

	// timestamps of the stored and new configurations if time based forking
	StoredTime, NewTime *uint64

	// the block number to which the local chain must be rewound to correct the error
	RewindToBlock uint64

	// the timestamp to which the local chain must be rewound to correct the error
	RewindToTime uint64
}

func newBlockCompatError(what string, storedblock, newblock *big.Int) *ConfigCompatError {
	var rew *big.Int
	switch {
	case storedblock == nil:
		rew = newblock
	case newblock == nil || storedblock.Cmp(newblock) < 0:
		rew = storedblock
	default:
		rew = newblock
	}
	err := &ConfigCompatError{
		What:          what,
		StoredBlock:   storedblock,
		NewBlock:      newblock,
		RewindToBlock: 0,
	}
	if rew != nil && rew.Sign() > 0 {
		err.RewindToBlock = rew.Uint64() - 1
	}
	return err
}

func newTimestampCompatError(what string, storedtime, newtime *uint64) *ConfigCompatError {
	var rew *uint64
	switch {
	case storedtime == nil:
		rew = newtime
	case newtime == nil || *storedtime < *newtime:
		rew = storedtime
	default:
		rew = newtime
	}
	err := &ConfigCompatError{
		What:         what,
		StoredTime:   storedtime,
		NewTime:      newtime,
		RewindToTime: 0,
	}
	if rew != nil {
		err.RewindToTime = *rew - 1
	}
	return err
}

func (err *ConfigCompatError) Error() string {
	if err.StoredBlock != nil {
		return fmt.Sprintf("mismatching %s in database (have block %d, want block %d, rewindto block %d)", err.What, err.StoredBlock, err.NewBlock, err.RewindToBlock)
	}
	return fmt.Sprintf("mismatching %s in database (have timestamp %d, want timestamp %d, rewindto timestamp %d)", err.What, err.StoredTime, err.NewTime, err.RewindToTime)
}

// Rules wraps ChainConfig and is merely syntactic sugar or can be used for functions
// that do not have or require information about the block.
//
// Rules is a one time interface meaning that it shouldn't be used in between transition
// phases.
type Rules struct {
	ChainID                                                 *big.Int
	IsHomestead, IsEIP150, IsEIP155, IsEIP158               bool
	IsByzantium, IsConstantinople, IsPetersburg, IsIstanbul bool
	IsBerlin, IsLondon                                      bool
	IsMerge, IsShanghai, IsCancun, IsPrague                 bool
}

// Rules ensures c's ChainID is not nil.
func (c *ChainConfig) Rules(num *big.Int, isMerge bool, timestamp uint64) Rules {
	chainID := c.ChainID
	if chainID == nil {
		chainID = new(big.Int)
	}
	return Rules{
		ChainID:          new(big.Int).Set(chainID),
		IsHomestead:      c.IsHomestead(num),
		IsEIP150:         c.IsEIP150(num),
		IsEIP155:         c.IsEIP155(num),
		IsEIP158:         c.IsEIP158(num),
		IsByzantium:      c.IsByzantium(num),
		IsConstantinople: c.IsConstantinople(num),
		IsPetersburg:     c.IsPetersburg(num),
		IsIstanbul:       c.IsIstanbul(num),
		IsBerlin:         c.IsBerlin(num),
		IsLondon:         c.IsLondon(num),
		IsMerge:          isMerge,
<<<<<<< HEAD
		IsShanghai:       c.IsShanghai(timestamp),
		IsCancun:         c.IsCancun(timestamp),
		IsPrague:         c.IsPrague(timestamp),
=======
		IsShanghai:       c.IsShanghai(num, timestamp),
		IsCancun:         c.IsCancun(num, timestamp),
		IsPrague:         c.IsPrague(num, timestamp),
		// Optimism
		IsOptimismBedrock:  c.IsOptimismBedrock(num),
		IsOptimismRegolith: c.IsOptimismRegolith(timestamp),
>>>>>>> b9c6d36a
	}
}

type CircuitParams struct {
	MaxTxs      *int
	MaxCalldata *int
}<|MERGE_RESOLUTION|>--- conflicted
+++ resolved
@@ -30,35 +30,6 @@
 	RinkebyGenesisHash = common.HexToHash("0x6341fd3daf94b748c72ced5a5b26028f2474f5f00d824504e4fa37a75767e177")
 	GoerliGenesisHash  = common.HexToHash("0xbf7e331f7f7c1dd2e05159666b3bf8bc7a8a3a9eb1d518969eab529dd9b88c1a")
 )
-
-<<<<<<< HEAD
-// TrustedCheckpoints associates each known checkpoint with the genesis hash of
-// the chain it belongs to.
-var TrustedCheckpoints = map[common.Hash]*TrustedCheckpoint{
-	MainnetGenesisHash: MainnetTrustedCheckpoint,
-	SepoliaGenesisHash: SepoliaTrustedCheckpoint,
-	RinkebyGenesisHash: RinkebyTrustedCheckpoint,
-	GoerliGenesisHash:  GoerliTrustedCheckpoint,
-}
-
-// CheckpointOracles associates each known checkpoint oracles with the genesis hash of
-// the chain it belongs to.
-var CheckpointOracles = map[common.Hash]*CheckpointOracleConfig{
-	MainnetGenesisHash: MainnetCheckpointOracle,
-	RinkebyGenesisHash: RinkebyCheckpointOracle,
-	GoerliGenesisHash:  GoerliCheckpointOracle,
-}
-=======
-// OP Stack chain config
-var (
-	OptimismGoerliChainId = big.NewInt(420)
-	// March 17, 2023 @ 7:00:00 pm UTC
-	OptimismGoerliRegolithTime = uint64(1679079600)
-	BaseGoerliChainId          = big.NewInt(84531)
-	// May 4, 2023 @ 5:00:00 pm UTC
-	BaseGoerliRegolithTime = uint64(1683219600)
-)
->>>>>>> b9c6d36a
 
 func newUint64(val uint64) *uint64 { return &val }
 
@@ -278,13 +249,8 @@
 	KromaTestConfig = func() *ChainConfig {
 		conf := *AllCliqueProtocolChanges // copy the config
 		conf.Clique = nil
-<<<<<<< HEAD
+		conf.TerminalTotalDifficultyPassed = true
 		conf.Kroma = &KromaConfig{EIP1559Elasticity: 50, EIP1559Denominator: 10}
-=======
-		conf.TerminalTotalDifficultyPassed = true
-		conf.BedrockBlock = big.NewInt(5)
-		conf.Optimism = &OptimismConfig{EIP1559Elasticity: 50, EIP1559Denominator: 10}
->>>>>>> b9c6d36a
 		return &conf
 	}()
 )
@@ -923,18 +889,9 @@
 		IsBerlin:         c.IsBerlin(num),
 		IsLondon:         c.IsLondon(num),
 		IsMerge:          isMerge,
-<<<<<<< HEAD
-		IsShanghai:       c.IsShanghai(timestamp),
-		IsCancun:         c.IsCancun(timestamp),
-		IsPrague:         c.IsPrague(timestamp),
-=======
 		IsShanghai:       c.IsShanghai(num, timestamp),
 		IsCancun:         c.IsCancun(num, timestamp),
 		IsPrague:         c.IsPrague(num, timestamp),
-		// Optimism
-		IsOptimismBedrock:  c.IsOptimismBedrock(num),
-		IsOptimismRegolith: c.IsOptimismRegolith(timestamp),
->>>>>>> b9c6d36a
 	}
 }
 
