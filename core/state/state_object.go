// Copyright 2014 The go-ethereum Authors
// This file is part of the go-ethereum library.
//
// The go-ethereum library is free software: you can redistribute it and/or modify
// it under the terms of the GNU Lesser General Public License as published by
// the Free Software Foundation, either version 3 of the License, or
// (at your option) any later version.
//
// The go-ethereum library is distributed in the hope that it will be useful,
// but WITHOUT ANY WARRANTY; without even the implied warranty of
// MERCHANTABILITY or FITNESS FOR A PARTICULAR PURPOSE. See the
// GNU Lesser General Public License for more details.
//
// You should have received a copy of the GNU Lesser General Public License
// along with the go-ethereum library. If not, see <http://www.gnu.org/licenses/>.

package state

import (
	"bytes"
	"fmt"
	"io"
	"math/big"
	"time"

	"github.com/ethereum/go-ethereum/common"
	"github.com/ethereum/go-ethereum/core/types"
	"github.com/ethereum/go-ethereum/crypto"
	"github.com/ethereum/go-ethereum/metrics"
	"github.com/ethereum/go-ethereum/rlp"
	"github.com/ethereum/go-ethereum/trie/trienode"
)

type Code []byte

func (c Code) String() string {
	return string(c) //strings.Join(Disassemble(c), " ")
}

type Storage map[common.Hash]common.Hash

func (s Storage) String() (str string) {
	for key, value := range s {
		str += fmt.Sprintf("%X : %X\n", key, value)
	}
	return
}

func (s Storage) Copy() Storage {
	cpy := make(Storage, len(s))
	for key, value := range s {
		cpy[key] = value
	}
	return cpy
}

// stateObject represents an Ethereum account which is being modified.
//
// The usage pattern is as follows:
// - First you need to obtain a state object.
// - Account values as well as storages can be accessed and modified through the object.
// - Finally, call commit to return the changes of storage trie and update account data.
type stateObject struct {
	db       *StateDB
	address  common.Address      // address of ethereum account
	addrHash common.Hash         // hash of ethereum address of the account
	origin   *types.StateAccount // Account original data without any change applied, nil means it was not existent
	data     types.StateAccount  // Account data with all mutations applied in the scope of block

	// Write caches.
	trie Trie // storage trie, which becomes non-nil on first access
	code Code // contract bytecode, which gets set when code is loaded

	originStorage  Storage // Storage cache of original entries to dedup rewrites
	pendingStorage Storage // Storage entries that need to be flushed to disk, at the end of an entire block
	dirtyStorage   Storage // Storage entries that have been modified in the current transaction execution, reset for every transaction

	// Cache flags.
	dirtyCode bool // true if the code was updated

	// Flag whether the account was marked as self-destructed. The self-destructed account
	// is still accessible in the scope of same transaction.
	selfDestructed bool

	// Flag whether the account was marked as deleted. A self-destructed account
	// or an account that is considered as empty will be marked as deleted at
	// the end of transaction and no longer accessible anymore.
	deleted bool

	// Flag whether the object was created in the current transaction
	created bool
}

// empty returns whether the account is considered empty.
func (s *stateObject) empty() bool {
	return s.data.Nonce == 0 && s.data.Balance.Sign() == 0 && bytes.Equal(s.data.CodeHash, types.EmptyCodeHash.Bytes())
}

// newObject creates a state object.
<<<<<<< HEAD
func newObject(db *StateDB, address common.Address, data types.StateAccount) *stateObject {
	if data.Balance == nil {
		data.Balance = new(big.Int)
	}
	if data.CodeHash == nil {
		data.CodeHash = types.EmptyCodeHash.Bytes()
	}
	if data.Root == (common.Hash{}) {
		// [Scroll: START]
		data.Root = db.GetEmptyRoot()
		// [Scroll: END]
=======
func newObject(db *StateDB, address common.Address, acct *types.StateAccount) *stateObject {
	origin := acct
	if acct == nil {
		acct = types.NewEmptyStateAccount()
>>>>>>> 79ce42c3
	}
	return &stateObject{
		db:             db,
		address:        address,
		addrHash:       crypto.Keccak256Hash(address[:]),
		origin:         origin,
		data:           *acct,
		originStorage:  make(Storage),
		pendingStorage: make(Storage),
		dirtyStorage:   make(Storage),
	}
}

// EncodeRLP implements rlp.Encoder.
func (s *stateObject) EncodeRLP(w io.Writer) error {
	return rlp.Encode(w, &s.data)
}

func (s *stateObject) markSelfdestructed() {
	s.selfDestructed = true
}

func (s *stateObject) touch() {
	s.db.journal.append(touchChange{
		account: &s.address,
	})
	if s.address == ripemd {
		// Explicitly put it in the dirty-cache, which is otherwise generated from
		// flattened journals.
		s.db.journal.dirty(s.address)
	}
}

// getTrie returns the associated storage trie. The trie will be opened
// if it's not loaded previously. An error will be returned if trie can't
// be loaded.
func (s *stateObject) getTrie() (Trie, error) {
	if s.trie == nil {
		// Try fetching from prefetcher first
<<<<<<< HEAD
		// We don't prefetch empty tries
		// [Scroll: START]
		if s.data.Root != s.db.GetEmptyRoot() && s.db.prefetcher != nil {
			// [Scroll: END]
			// When the miner is creating the pending state, there is no
			// prefetcher
=======
		if s.data.Root != types.EmptyRootHash && s.db.prefetcher != nil {
			// When the miner is creating the pending state, there is no prefetcher
>>>>>>> 79ce42c3
			s.trie = s.db.prefetcher.trie(s.addrHash, s.data.Root)
		}
		if s.trie == nil {
			tr, err := s.db.db.OpenStorageTrie(s.db.originalRoot, s.address, s.data.Root)
			if err != nil {
				return nil, err
			}
			s.trie = tr
		}
	}
	return s.trie, nil
}

// GetState retrieves a value from the account storage trie.
func (s *stateObject) GetState(key common.Hash) common.Hash {
	// If we have a dirty value for this state entry, return it
	value, dirty := s.dirtyStorage[key]
	if dirty {
		return value
	}
	// Otherwise return the entry's original value
	return s.GetCommittedState(key)
}

// GetCommittedState retrieves a value from the committed account storage trie.
func (s *stateObject) GetCommittedState(key common.Hash) common.Hash {
	// If we have a pending write or clean cached, return that
	if value, pending := s.pendingStorage[key]; pending {
		return value
	}
	if value, cached := s.originStorage[key]; cached {
		return value
	}
	// If the object was destructed in *this* block (and potentially resurrected),
	// the storage has been cleared out, and we should *not* consult the previous
	// database about any storage values. The only possible alternatives are:
	//   1) resurrect happened, and new slot values were set -- those should
	//      have been handles via pendingStorage above.
	//   2) we don't have new values, and can deliver empty response back
	if _, destructed := s.db.stateObjectsDestruct[s.address]; destructed {
		return common.Hash{}
	}
	// If no live objects are available, attempt to use snapshots
	var (
		enc   []byte
		err   error
		value common.Hash
	)
	if s.db.snap != nil {
		start := time.Now()
		enc, err = s.db.snap.Storage(s.addrHash, crypto.Keccak256Hash(key.Bytes()))
		if metrics.EnabledExpensive {
			s.db.SnapshotStorageReads += time.Since(start)
		}
		if len(enc) > 0 {
			_, content, _, err := rlp.Split(enc)
			if err != nil {
				s.db.setError(err)
			}
			value.SetBytes(content)
		}
	}
	// If the snapshot is unavailable or reading from it fails, load from the database.
	if s.db.snap == nil || err != nil {
		start := time.Now()
		tr, err := s.getTrie()
		if err != nil {
			s.db.setError(err)
			return common.Hash{}
		}
		val, err := tr.GetStorage(s.address, key.Bytes())
		if metrics.EnabledExpensive {
			s.db.StorageReads += time.Since(start)
		}
		if err != nil {
			s.db.setError(err)
			return common.Hash{}
		}
<<<<<<< HEAD
	}
	var value common.Hash
	if db.IsZktrie() {
		value = common.BytesToHash(enc)
	} else {
		if len(enc) > 0 {
			_, content, _, err := rlp.Split(enc)
			if err != nil {
				s.db.setError(err)
			}
			value.SetBytes(content)
		}
=======
		value.SetBytes(val)
>>>>>>> 79ce42c3
	}
	s.originStorage[key] = value
	return value
}

// SetState updates a value in account storage.
func (s *stateObject) SetState(key, value common.Hash) {
	// If the new value is the same as old, don't set
	prev := s.GetState(key)
	if prev == value {
		return
	}
	// New value is different, update and journal the change
	s.db.journal.append(storageChange{
		account:  &s.address,
		key:      key,
		prevalue: prev,
	})
	s.setState(key, value)
}

func (s *stateObject) setState(key, value common.Hash) {
	s.dirtyStorage[key] = value
}

// finalise moves all dirty storage slots into the pending area to be hashed or
// committed later. It is invoked at the end of every transaction.
func (s *stateObject) finalise(prefetch bool) {
	slotsToPrefetch := make([][]byte, 0, len(s.dirtyStorage))
	for key, value := range s.dirtyStorage {
		s.pendingStorage[key] = value
		if value != s.originStorage[key] {
			slotsToPrefetch = append(slotsToPrefetch, common.CopyBytes(key[:])) // Copy needed for closure
		}
	}
	// [Scroll: START]
	if s.db.prefetcher != nil && prefetch && len(slotsToPrefetch) > 0 && s.data.Root != s.db.GetEmptyRoot() {
		// [Scroll: END]
		s.db.prefetcher.prefetch(s.addrHash, s.data.Root, s.address, slotsToPrefetch)
	}
	if len(s.dirtyStorage) > 0 {
		s.dirtyStorage = make(Storage)
	}
}

// updateTrie writes cached storage modifications into the object's storage trie.
// It will return nil if the trie has not been loaded and no changes have been
// made. An error will be returned if the trie can't be loaded/updated correctly.
func (s *stateObject) updateTrie() (Trie, error) {
	// Make sure all dirty slots are finalized into the pending storage area
	s.finalise(false) // Don't prefetch anymore, pull directly if need be
	if len(s.pendingStorage) == 0 {
		return s.trie, nil
	}
	// Track the amount of time wasted on updating the storage trie
	if metrics.EnabledExpensive {
		defer func(start time.Time) { s.db.StorageUpdates += time.Since(start) }(time.Now())
	}
	// The snapshot storage map for the object
	var (
		storage map[common.Hash][]byte
		origin  map[common.Hash][]byte
		hasher  = s.db.hasher
	)
	tr, err := s.getTrie()
	if err != nil {
		s.db.setError(err)
		return nil, err
	}
	// Insert all the pending updates into the trie
	usedStorage := make([][]byte, 0, len(s.pendingStorage))
	for key, value := range s.pendingStorage {
		// Skip noop changes, persist actual changes
		if value == s.originStorage[key] {
			continue
		}
		prev := s.originStorage[key]
		s.originStorage[key] = value

		// rlp-encoded value to be used by the snapshot
		var snapshotVal []byte
		if (value == common.Hash{}) {
			if err := tr.DeleteStorage(s.address, key[:]); err != nil {
				s.db.setError(err)
				return nil, err
			}
			s.db.StorageDeleted += 1
		} else {
<<<<<<< HEAD
			if db.IsZktrie() {
				v = common.CopyBytes(value[:])
			} else {
				// Encoding []byte cannot fail, ok to ignore the error.
				v, _ = rlp.EncodeToBytes(common.TrimLeftZeroes(value[:]))
			}
			if err := tr.UpdateStorage(s.address, key[:], v); err != nil {
=======
			trimmedVal := common.TrimLeftZeroes(value[:])
			// Encoding []byte cannot fail, ok to ignore the error.
			snapshotVal, _ = rlp.EncodeToBytes(trimmedVal)
			if err := tr.UpdateStorage(s.address, key[:], trimmedVal); err != nil {
>>>>>>> 79ce42c3
				s.db.setError(err)
				return nil, err
			}
			s.db.StorageUpdated += 1
		}
		// Cache the mutated storage slots until commit
		if storage == nil {
			if storage = s.db.storages[s.addrHash]; storage == nil {
				storage = make(map[common.Hash][]byte)
				s.db.storages[s.addrHash] = storage
			}
		}
		khash := crypto.HashData(hasher, key[:])
		storage[khash] = snapshotVal // snapshotVal will be nil if it's deleted

		// Cache the original value of mutated storage slots
		if origin == nil {
			if origin = s.db.storagesOrigin[s.address]; origin == nil {
				origin = make(map[common.Hash][]byte)
				s.db.storagesOrigin[s.address] = origin
			}
		}
		// Track the original value of slot only if it's mutated first time
		if _, ok := origin[khash]; !ok {
			if prev == (common.Hash{}) {
				origin[khash] = nil // nil if it was not present previously
			} else {
				// Encoding []byte cannot fail, ok to ignore the error.
				b, _ := rlp.EncodeToBytes(common.TrimLeftZeroes(prev[:]))
				origin[khash] = b
			}
		}
		// Cache the items for preloading
		usedStorage = append(usedStorage, common.CopyBytes(key[:])) // Copy needed for closure
	}
	if s.db.prefetcher != nil {
		s.db.prefetcher.used(s.addrHash, s.data.Root, usedStorage)
	}
	if len(s.pendingStorage) > 0 {
		s.pendingStorage = make(Storage)
	}
	return tr, nil
}

// UpdateRoot sets the trie root to the current root hash of. An error
// will be returned if trie root hash is not computed correctly.
func (s *stateObject) updateRoot() {
	tr, err := s.updateTrie()
	if err != nil {
		return
	}
	// If nothing changed, don't bother with hashing anything
	if tr == nil {
		return
	}
	// Track the amount of time wasted on hashing the storage trie
	if metrics.EnabledExpensive {
		defer func(start time.Time) { s.db.StorageHashes += time.Since(start) }(time.Now())
	}
	s.data.Root = tr.Hash()
}

// commit returns the changes made in storage trie and updates the account data.
func (s *stateObject) commit() (*trienode.NodeSet, error) {
	tr, err := s.updateTrie()
	if err != nil {
		return nil, err
	}
	// If nothing changed, don't bother with committing anything
	if tr == nil {
		s.origin = s.data.Copy()
		return nil, nil
	}
	// Track the amount of time wasted on committing the storage trie
	if metrics.EnabledExpensive {
		defer func(start time.Time) { s.db.StorageCommits += time.Since(start) }(time.Now())
	}
	root, nodes, err := tr.Commit(false)
	if err != nil {
		return nil, err
	}
	s.data.Root = root

	// Update original account data after commit
	s.origin = s.data.Copy()
	return nodes, nil
}

// AddBalance adds amount to s's balance.
// It is used to add funds to the destination account of a transfer.
func (s *stateObject) AddBalance(amount *big.Int) {
	// EIP161: We must check emptiness for the objects such that the account
	// clearing (0,0,0 objects) can take effect.
	if amount.Sign() == 0 {
		if s.empty() {
			s.touch()
		}
		return
	}
	s.SetBalance(new(big.Int).Add(s.Balance(), amount))
}

// SubBalance removes amount from s's balance.
// It is used to remove funds from the origin account of a transfer.
func (s *stateObject) SubBalance(amount *big.Int) {
	if amount.Sign() == 0 {
		return
	}
	s.SetBalance(new(big.Int).Sub(s.Balance(), amount))
}

func (s *stateObject) SetBalance(amount *big.Int) {
	s.db.journal.append(balanceChange{
		account: &s.address,
		prev:    new(big.Int).Set(s.data.Balance),
	})
	s.setBalance(amount)
}

func (s *stateObject) setBalance(amount *big.Int) {
	s.data.Balance = amount
}

func (s *stateObject) deepCopy(db *StateDB) *stateObject {
	obj := &stateObject{
		db:       db,
		address:  s.address,
		addrHash: s.addrHash,
		origin:   s.origin,
		data:     s.data,
	}
	if s.trie != nil {
		obj.trie = db.db.CopyTrie(s.trie)
	}
	obj.code = s.code
	obj.dirtyStorage = s.dirtyStorage.Copy()
	obj.originStorage = s.originStorage.Copy()
	obj.pendingStorage = s.pendingStorage.Copy()
	obj.selfDestructed = s.selfDestructed
	obj.dirtyCode = s.dirtyCode
	obj.deleted = s.deleted
	return obj
}

//
// Attribute accessors
//

// Address returns the address of the contract/account
func (s *stateObject) Address() common.Address {
	return s.address
}

// Code returns the contract code associated with this object, if any.
func (s *stateObject) Code() []byte {
	if s.code != nil {
		return s.code
	}
	if bytes.Equal(s.CodeHash(), types.EmptyCodeHash.Bytes()) {
		return nil
	}
	code, err := s.db.db.ContractCode(s.address, common.BytesToHash(s.CodeHash()))
	if err != nil {
		s.db.setError(fmt.Errorf("can't load code hash %x: %v", s.CodeHash(), err))
	}
	s.code = code
	return code
}

// CodeSize returns the size of the contract code associated with this object,
// or zero if none. This method is an almost mirror of Code, but uses a cache
// inside the database to avoid loading codes seen recently.
func (s *stateObject) CodeSize() int {
	if s.code != nil {
		return len(s.code)
	}
	if bytes.Equal(s.CodeHash(), types.EmptyCodeHash.Bytes()) {
		return 0
	}
	size, err := s.db.db.ContractCodeSize(s.address, common.BytesToHash(s.CodeHash()))
	if err != nil {
		s.db.setError(fmt.Errorf("can't load code size %x: %v", s.CodeHash(), err))
	}
	return size
}

func (s *stateObject) SetCode(codeHash common.Hash, code []byte) {
	prevcode := s.Code()
	s.db.journal.append(codeChange{
		account:  &s.address,
		prevhash: s.CodeHash(),
		prevcode: prevcode,
	})
	s.setCode(codeHash, code)
}

func (s *stateObject) setCode(codeHash common.Hash, code []byte) {
	s.code = code
	s.data.CodeHash = codeHash[:]
	s.dirtyCode = true
}

func (s *stateObject) SetNonce(nonce uint64) {
	s.db.journal.append(nonceChange{
		account: &s.address,
		prev:    s.data.Nonce,
	})
	s.setNonce(nonce)
}

func (s *stateObject) setNonce(nonce uint64) {
	s.data.Nonce = nonce
}

func (s *stateObject) CodeHash() []byte {
	return s.data.CodeHash
}

func (s *stateObject) Balance() *big.Int {
	return s.data.Balance
}

func (s *stateObject) Nonce() uint64 {
	return s.data.Nonce
}<|MERGE_RESOLUTION|>--- conflicted
+++ resolved
@@ -97,24 +97,10 @@
 }
 
 // newObject creates a state object.
-<<<<<<< HEAD
-func newObject(db *StateDB, address common.Address, data types.StateAccount) *stateObject {
-	if data.Balance == nil {
-		data.Balance = new(big.Int)
-	}
-	if data.CodeHash == nil {
-		data.CodeHash = types.EmptyCodeHash.Bytes()
-	}
-	if data.Root == (common.Hash{}) {
-		// [Scroll: START]
-		data.Root = db.GetEmptyRoot()
-		// [Scroll: END]
-=======
 func newObject(db *StateDB, address common.Address, acct *types.StateAccount) *stateObject {
 	origin := acct
 	if acct == nil {
-		acct = types.NewEmptyStateAccount()
->>>>>>> 79ce42c3
+		acct = types.NewEmptyStateAccount(db.IsZktrie())
 	}
 	return &stateObject{
 		db:             db,
@@ -154,17 +140,10 @@
 func (s *stateObject) getTrie() (Trie, error) {
 	if s.trie == nil {
 		// Try fetching from prefetcher first
-<<<<<<< HEAD
-		// We don't prefetch empty tries
 		// [Scroll: START]
 		if s.data.Root != s.db.GetEmptyRoot() && s.db.prefetcher != nil {
 			// [Scroll: END]
-			// When the miner is creating the pending state, there is no
-			// prefetcher
-=======
-		if s.data.Root != types.EmptyRootHash && s.db.prefetcher != nil {
 			// When the miner is creating the pending state, there is no prefetcher
->>>>>>> 79ce42c3
 			s.trie = s.db.prefetcher.trie(s.addrHash, s.data.Root)
 		}
 		if s.trie == nil {
@@ -219,7 +198,9 @@
 		if metrics.EnabledExpensive {
 			s.db.SnapshotStorageReads += time.Since(start)
 		}
-		if len(enc) > 0 {
+		if s.db.IsZktrie() {
+			value = common.BytesToHash(enc)
+		} else if len(enc) > 0 {
 			_, content, _, err := rlp.Split(enc)
 			if err != nil {
 				s.db.setError(err)
@@ -243,22 +224,7 @@
 			s.db.setError(err)
 			return common.Hash{}
 		}
-<<<<<<< HEAD
-	}
-	var value common.Hash
-	if db.IsZktrie() {
-		value = common.BytesToHash(enc)
-	} else {
-		if len(enc) > 0 {
-			_, content, _, err := rlp.Split(enc)
-			if err != nil {
-				s.db.setError(err)
-			}
-			value.SetBytes(content)
-		}
-=======
 		value.SetBytes(val)
->>>>>>> 79ce42c3
 	}
 	s.originStorage[key] = value
 	return value
@@ -347,20 +313,14 @@
 			}
 			s.db.StorageDeleted += 1
 		} else {
-<<<<<<< HEAD
-			if db.IsZktrie() {
-				v = common.CopyBytes(value[:])
+			trimmedVal := common.TrimLeftZeroes(value[:])
+			if s.db.IsZktrie() {
+				snapshotVal = common.CopyBytes(trimmedVal)
 			} else {
 				// Encoding []byte cannot fail, ok to ignore the error.
-				v, _ = rlp.EncodeToBytes(common.TrimLeftZeroes(value[:]))
-			}
-			if err := tr.UpdateStorage(s.address, key[:], v); err != nil {
-=======
-			trimmedVal := common.TrimLeftZeroes(value[:])
-			// Encoding []byte cannot fail, ok to ignore the error.
-			snapshotVal, _ = rlp.EncodeToBytes(trimmedVal)
+				snapshotVal, _ = rlp.EncodeToBytes(trimmedVal)
+			}
 			if err := tr.UpdateStorage(s.address, key[:], trimmedVal); err != nil {
->>>>>>> 79ce42c3
 				s.db.setError(err)
 				return nil, err
 			}
