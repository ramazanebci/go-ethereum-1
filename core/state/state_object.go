--- conflicted
+++ resolved
@@ -260,15 +260,10 @@
 			slotsToPrefetch = append(slotsToPrefetch, common.CopyBytes(key[:])) // Copy needed for closure
 		}
 	}
-<<<<<<< HEAD
 	// [Scroll: START]
 	if s.db.prefetcher != nil && prefetch && len(slotsToPrefetch) > 0 && s.data.Root != s.db.GetEmptyRoot() {
 		// [Scroll: END]
-		s.db.prefetcher.prefetch(s.addrHash, s.data.Root, slotsToPrefetch)
-=======
-	if s.db.prefetcher != nil && prefetch && len(slotsToPrefetch) > 0 && s.data.Root != types.EmptyRootHash {
 		s.db.prefetcher.prefetch(s.addrHash, s.data.Root, s.address, slotsToPrefetch)
->>>>>>> b5fecf58
 	}
 	if len(s.dirtyStorage) > 0 {
 		s.dirtyStorage = make(Storage)
@@ -315,19 +310,13 @@
 			}
 			s.db.StorageDeleted += 1
 		} else {
-<<<<<<< HEAD
 			if db.IsZktrie() {
 				v = common.CopyBytes(value[:])
 			} else {
 				// Encoding []byte cannot fail, ok to ignore the error.
 				v, _ = rlp.EncodeToBytes(common.TrimLeftZeroes(value[:]))
 			}
-			if err := tr.TryUpdate(key[:], v); err != nil {
-=======
-			// Encoding []byte cannot fail, ok to ignore the error.
-			v, _ = rlp.EncodeToBytes(common.TrimLeftZeroes(value[:]))
 			if err := tr.UpdateStorage(s.address, key[:], v); err != nil {
->>>>>>> b5fecf58
 				s.db.setError(err)
 				return nil, err
 			}
