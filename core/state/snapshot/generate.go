// Copyright 2019 The go-ethereum Authors
// This file is part of the go-ethereum library.
//
// The go-ethereum library is free software: you can redistribute it and/or modify
// it under the terms of the GNU Lesser General Public License as published by
// the Free Software Foundation, either version 3 of the License, or
// (at your option) any later version.
//
// The go-ethereum library is distributed in the hope that it will be useful,
// but WITHOUT ANY WARRANTY; without even the implied warranty of
// MERCHANTABILITY or FITNESS FOR A PARTICULAR PURPOSE. See the
// GNU Lesser General Public License for more details.
//
// You should have received a copy of the GNU Lesser General Public License
// along with the go-ethereum library. If not, see <http://www.gnu.org/licenses/>.

package snapshot

import (
	"bytes"
	"errors"
	"fmt"
	"time"

	"github.com/VictoriaMetrics/fastcache"
	"github.com/ethereum/go-ethereum/common"
	"github.com/ethereum/go-ethereum/common/hexutil"
	"github.com/ethereum/go-ethereum/core/rawdb"
	"github.com/ethereum/go-ethereum/core/types"
	"github.com/ethereum/go-ethereum/ethdb"
	"github.com/ethereum/go-ethereum/log"
	"github.com/ethereum/go-ethereum/rlp"
	"github.com/ethereum/go-ethereum/trie"
	"github.com/ethereum/go-ethereum/trie/trienode"
)

var (
	// accountCheckRange is the upper limit of the number of accounts involved in
	// each range check. This is a value estimated based on experience. If this
	// range is too large, the failure rate of range proof will increase. Otherwise,
	// if the range is too small, the efficiency of the state recovery will decrease.
	accountCheckRange = 128

	// storageCheckRange is the upper limit of the number of storage slots involved
	// in each range check. This is a value estimated based on experience. If this
	// range is too large, the failure rate of range proof will increase. Otherwise,
	// if the range is too small, the efficiency of the state recovery will decrease.
	storageCheckRange = 1024

	// errMissingTrie is returned if the target trie is missing while the generation
	// is running. In this case the generation is aborted and wait the new signal.
	errMissingTrie = errors.New("missing trie")
)

// generateSnapshot regenerates a brand new snapshot based on an existing state
// database and head block asynchronously. The snapshot is returned immediately
// and generation is continued in the background until done.
func generateSnapshot(diskdb ethdb.KeyValueStore, triedb *trie.Database, cache int, root common.Hash) *diskLayer {
	// Create a new disk layer with an initialized state marker at zero
	var (
		stats     = &generatorStats{start: time.Now()}
		batch     = diskdb.NewBatch()
		genMarker = []byte{} // Initialized but empty!
	)
	rawdb.WriteSnapshotRoot(batch, root)
	journalProgress(batch, genMarker, stats)
	if err := batch.Write(); err != nil {
		log.Crit("Failed to write initialized state marker", "err", err)
	}
	base := &diskLayer{
		diskdb:     diskdb,
		triedb:     triedb,
		root:       root,
		cache:      fastcache.New(cache * 1024 * 1024),
		genMarker:  genMarker,
		genPending: make(chan struct{}),
		genAbort:   make(chan chan *generatorStats),
		zk:         triedb.IsZk(),
	}
	go base.generate(stats)
	log.Debug("Start snapshot generation", "root", root)
	return base
}

// journalProgress persists the generator stats into the database to resume later.
func journalProgress(db ethdb.KeyValueWriter, marker []byte, stats *generatorStats) {
	// Write out the generator marker. Note it's a standalone disk layer generator
	// which is not mixed with journal. It's ok if the generator is persisted while
	// journal is not.
	entry := journalGenerator{
		Done:   marker == nil,
		Marker: marker,
	}
	if stats != nil {
		entry.Accounts = stats.accounts
		entry.Slots = stats.slots
		entry.Storage = uint64(stats.storage)
	}
	blob, err := rlp.EncodeToBytes(entry)
	if err != nil {
		panic(err) // Cannot happen, here to catch dev errors
	}
	var logstr string
	switch {
	case marker == nil:
		logstr = "done"
	case bytes.Equal(marker, []byte{}):
		logstr = "empty"
	case len(marker) == common.HashLength:
		logstr = fmt.Sprintf("%#x", marker)
	default:
		logstr = fmt.Sprintf("%#x:%#x", marker[:common.HashLength], marker[common.HashLength:])
	}
	log.Debug("Journalled generator progress", "progress", logstr)
	rawdb.WriteSnapshotGenerator(db, blob)
}

// proofResult contains the output of range proving which can be used
// for further processing regardless if it is successful or not.
type proofResult struct {
	keys     [][]byte        // The key set of all elements being iterated, even proving is failed
	vals     [][]byte        // The val set of all elements being iterated, even proving is failed
	diskMore bool            // Set when the database has extra snapshot states since last iteration
	trieMore bool            // Set when the trie has extra snapshot states(only meaningful for successful proving)
	proofErr error           // Indicator whether the given state range is valid or not
	tr       trie.MerkleTrie // The trie, in case the trie was resolved by the prover (may be nil)
}

// valid returns the indicator that range proof is successful or not.
func (result *proofResult) valid() bool {
	return result.proofErr == nil
}

// last returns the last verified element key regardless of whether the range proof is
// successful or not. Nil is returned if nothing involved in the proving.
func (result *proofResult) last() []byte {
	var last []byte
	if len(result.keys) > 0 {
		last = result.keys[len(result.keys)-1]
	}
	return last
}

// forEach iterates all the visited elements and applies the given callback on them.
// The iteration is aborted if the callback returns non-nil error.
func (result *proofResult) forEach(callback func(key []byte, val []byte) error) error {
	for i := 0; i < len(result.keys); i++ {
		key, val := result.keys[i], result.vals[i]
		if err := callback(key, val); err != nil {
			return err
		}
	}
	return nil
}

// proveRange proves the snapshot segment with particular prefix is "valid".
// The iteration start point will be assigned if the iterator is restored from
// the last interruption. Max will be assigned in order to limit the maximum
// amount of data involved in each iteration.
//
// The proof result will be returned if the range proving is finished, otherwise
// the error will be returned to abort the entire procedure.
func (dl *diskLayer) proveRange(ctx *generatorContext, trieId *trie.ID, prefix []byte, kind string, origin []byte, max int, valueConvertFn func([]byte) ([]byte, error)) (*proofResult, error) {
	var (
		keys     [][]byte
		vals     [][]byte
		proof    = rawdb.NewMemoryDatabase()
		diskMore = false
		iter     = ctx.iterator(kind)
		start    = time.Now()
		min      = append(prefix, origin...)
	)
	for iter.Next() {
		// Ensure the iterated item is always equal or larger than the given origin.
		key := iter.Key()
		if bytes.Compare(key, min) < 0 {
			return nil, errors.New("invalid iteration position")
		}
		// Ensure the iterated item still fall in the specified prefix. If
		// not which means the items in the specified area are all visited.
		// Move the iterator a step back since we iterate one extra element
		// out.
		if !bytes.Equal(key[:len(prefix)], prefix) {
			iter.Hold()
			break
		}
		// Break if we've reached the max size, and signal that we're not
		// done yet. Move the iterator a step back since we iterate one
		// extra element out.
		if len(keys) == max {
			iter.Hold()
			diskMore = true
			break
		}
		keys = append(keys, common.CopyBytes(key[len(prefix):]))

		if valueConvertFn == nil {
			vals = append(vals, common.CopyBytes(iter.Value()))
		} else {
			val, err := valueConvertFn(iter.Value())
			if err != nil {
				// Special case, the state data is corrupted (invalid slim-format account),
				// don't abort the entire procedure directly. Instead, let the fallback
				// generation to heal the invalid data.
				//
				// Here append the original value to ensure that the number of key and
				// value are aligned.
				vals = append(vals, common.CopyBytes(iter.Value()))
				log.Error("Failed to convert account state data", "err", err)
			} else {
				vals = append(vals, val)
			}
		}
	}
	// Update metrics for database iteration and merkle proving
	if kind == snapStorage {
		snapStorageSnapReadCounter.Inc(time.Since(start).Nanoseconds())
	} else {
		snapAccountSnapReadCounter.Inc(time.Since(start).Nanoseconds())
	}
	defer func(start time.Time) {
		if kind == snapStorage {
			snapStorageProveCounter.Inc(time.Since(start).Nanoseconds())
		} else {
			snapAccountProveCounter.Inc(time.Since(start).Nanoseconds())
		}
	}(time.Now())

	// The snap state is exhausted, pass the entire key/val set for verification
	root := trieId.Root
	if origin == nil && !diskMore {
		stackTr := trie.NewMerkleStackTrie(nil, dl.zk, nil)
		for i, key := range keys {
<<<<<<< HEAD
			stackTr.Update(trie.IteratorKeyToHash(key, dl.zk)[:], vals[i])
=======
			if err := stackTr.Update(key, vals[i]); err != nil {
				return nil, err
			}
>>>>>>> ea3c3044
		}
		if gotRoot := stackTr.Hash(); gotRoot != root {
			return &proofResult{
				keys:     keys,
				vals:     vals,
				proofErr: fmt.Errorf("wrong root: have %#x want %#x", gotRoot, root),
			}, nil
		}
		return &proofResult{keys: keys, vals: vals}, nil
	}
	// Snap state is chunked, generate edge proofs for verification.
	tr, err := trie.NewMerkleTrie(trieId, dl.triedb)
	if err != nil {
		ctx.stats.Log("Trie missing, state snapshotting paused", dl.root, dl.genMarker)
		return nil, errMissingTrie
	}
	// Generate the Merkle proofs for the first and last element
	if origin == nil {
		origin = common.Hash{}.Bytes()
	}
	if err := tr.Prove(trie.IteratorKeyToHash(origin, dl.zk)[:], proof); err != nil {
		log.Debug("Failed to prove range", "kind", kind, "origin", origin, "err", err)
		return &proofResult{
			keys:     keys,
			vals:     vals,
			diskMore: diskMore,
			proofErr: err,
			tr:       tr,
		}, nil
	}
	if len(keys) > 0 {
		if err := tr.Prove(trie.IteratorKeyToHash(keys[len(keys)-1], dl.zk)[:], proof); err != nil {
			log.Debug("Failed to prove range", "kind", kind, "last", keys[len(keys)-1], "err", err)
			return &proofResult{
				keys:     keys,
				vals:     vals,
				diskMore: diskMore,
				proofErr: err,
				tr:       tr,
			}, nil
		}
	}
	// Verify the snapshot segment with range prover, ensure that all flat states
	// in this range correspond to merkle trie.
	var cont bool
	if dl.zk {
		cont, err = trie.VerifyRangeProofZk(root, origin, keys, vals, proof, nil)
	} else {
		cont, err = trie.VerifyRangeProof(root, origin, keys, vals, proof)
	}
	return &proofResult{
			keys:     keys,
			vals:     vals,
			diskMore: diskMore,
			trieMore: cont,
			proofErr: err,
			tr:       tr},
		nil
}

// onStateCallback is a function that is called by generateRange, when processing a range of
// accounts or storage slots. For each element, the callback is invoked.
//
// - If 'delete' is true, then this element (and potential slots) needs to be deleted from the snapshot.
// - If 'write' is true, then this element needs to be updated with the 'val'.
// - If 'write' is false, then this element is already correct, and needs no update.
// The 'val' is the canonical encoding of the value (not the slim format for accounts)
//
// However, for accounts, the storage trie of the account needs to be checked. Also,
// dangling storages(storage exists but the corresponding account is missing) need to
// be cleaned up.
type onStateCallback func(key []byte, val []byte, write bool, delete bool) error

// generateRange generates the state segment with particular prefix. Generation can
// either verify the correctness of existing state through range-proof and skip
// generation, or iterate trie to regenerate state on demand.
func (dl *diskLayer) generateRange(ctx *generatorContext, trieId *trie.ID, prefix []byte, kind string, origin []byte, max int, onState onStateCallback, valueConvertFn func([]byte) ([]byte, error)) (bool, []byte, error) {
	// Use range prover to check the validity of the flat state in the range
	result, err := dl.proveRange(ctx, trieId, prefix, kind, origin, max, valueConvertFn)
	if err != nil {
		return false, nil, err
	}
	last := result.last()

	// Construct contextual logger
	logCtx := []interface{}{"kind", kind, "prefix", hexutil.Encode(prefix)}
	if len(origin) > 0 {
		logCtx = append(logCtx, "origin", hexutil.Encode(origin))
	}
	logger := log.New(logCtx...)

	// The range prover says the range is correct, skip trie iteration
	if result.valid() {
		snapSuccessfulRangeProofMeter.Mark(1)
		logger.Trace("Proved state range", "last", hexutil.Encode(last))

		// The verification is passed, process each state with the given
		// callback function. If this state represents a contract, the
		// corresponding storage check will be performed in the callback
		if err := result.forEach(func(key []byte, val []byte) error { return onState(key, val, false, false) }); err != nil {
			return false, nil, err
		}
		// Only abort the iteration when both database and trie are exhausted
		return !result.diskMore && !result.trieMore, last, nil
	}
	logger.Trace("Detected outdated state range", "last", hexutil.Encode(last), "err", result.proofErr)
	snapFailedRangeProofMeter.Mark(1)

	// Special case, the entire trie is missing. In the original trie scheme,
	// all the duplicated subtries will be filtered out (only one copy of data
	// will be stored). While in the snapshot model, all the storage tries
	// belong to different contracts will be kept even they are duplicated.
	// Track it to a certain extent remove the noise data used for statistics.
	if origin == nil && last == nil {
		meter := snapMissallAccountMeter
		if kind == snapStorage {
			meter = snapMissallStorageMeter
		}
		meter.Mark(1)
	}
	// We use the snap data to build up a cache which can be used by the
	// main account trie as a primary lookup when resolving hashes
	var resolver trie.NodeResolver
	if len(result.keys) > 0 {
		mdb := rawdb.NewMemoryDatabase()
		tdb := trie.NewDatabase(mdb, trie.GetHashDefaults(dl.zk))
		defer tdb.Close()
		snapTrie, _ := trie.NewMerkleTrie(trie.TrieID(types.GetEmptyRootHash(dl.zk)), tdb)
		for i, key := range result.keys {
			snapTrie.Update(trie.IteratorKeyToHash(key, dl.zk)[:], result.vals[i])
		}
		root, nodes, err := snapTrie.Commit(false)
		if err != nil {
			return false, nil, err
		}
		if nodes != nil || dl.zk {
			tdb.Update(root, types.EmptyRootHash, 0, trienode.NewWithNodeSet(nodes), nil)
			tdb.Commit(root, false)
		}
		resolver = func(owner common.Hash, path []byte, hash common.Hash) []byte {
			return rawdb.ReadTrieNode(mdb, owner, path, hash, tdb.Scheme())
		}
	}
	// Construct the trie for state iteration, reuse the trie
	// if it's already opened with some nodes resolved.
	tr := result.tr
	if tr == nil {
		tr, err = trie.NewMerkleTrie(trieId, dl.triedb)
		if err != nil {
			ctx.stats.Log("Trie missing, state snapshotting paused", dl.root, dl.genMarker)
			return false, nil, errMissingTrie
		}
	}
	var (
		trieMore       bool
		kvkeys, kvvals = result.keys, result.vals

		// counters
		count     = 0 // number of states delivered by iterator
		created   = 0 // states created from the trie
		updated   = 0 // states updated from the trie
		deleted   = 0 // states not in trie, but were in snapshot
		untouched = 0 // states already correct

		// timers
		start    = time.Now()
		internal time.Duration
	)
	nodeIt, err := tr.NodeIterator(origin)
	if err != nil {
		return false, nil, err
	}
	nodeIt.AddResolver(resolver)
	iter := trie.NewIterator(nodeIt)

	for iter.Next() {
		if last != nil && bytes.Compare(iter.Key, last) > 0 {
			trieMore = true
			break
		}
		count++
		write := true
		created++
		for len(kvkeys) > 0 {
			if cmp := bytes.Compare(kvkeys[0], iter.Key); cmp < 0 {
				// delete the key
				istart := time.Now()
				if err := onState(kvkeys[0], nil, false, true); err != nil {
					return false, nil, err
				}
				kvkeys = kvkeys[1:]
				kvvals = kvvals[1:]
				deleted++
				internal += time.Since(istart)
				continue
			} else if cmp == 0 {
				// the snapshot key can be overwritten
				created--
				if write = !bytes.Equal(kvvals[0], iter.Value); write {
					updated++
				} else {
					untouched++
				}
				kvkeys = kvkeys[1:]
				kvvals = kvvals[1:]
			}
			break
		}
		istart := time.Now()
		if err := onState(iter.Key, iter.Value, write, false); err != nil {
			return false, nil, err
		}
		internal += time.Since(istart)
	}
	if iter.Err != nil {
		// Trie errors should never happen. Still, in case of a bug, expose the
		// error here, as the outer code will presume errors are interrupts, not
		// some deeper issues.
		log.Error("State snapshotter failed to iterate trie", "err", err)
		return false, nil, iter.Err
	}
	// Delete all stale snapshot states remaining
	istart := time.Now()
	for _, key := range kvkeys {
		if err := onState(key, nil, false, true); err != nil {
			return false, nil, err
		}
		deleted += 1
	}
	internal += time.Since(istart)

	// Update metrics for counting trie iteration
	if kind == snapStorage {
		snapStorageTrieReadCounter.Inc((time.Since(start) - internal).Nanoseconds())
	} else {
		snapAccountTrieReadCounter.Inc((time.Since(start) - internal).Nanoseconds())
	}
	logger.Debug("Regenerated state range", "root", trieId.Root, "last", hexutil.Encode(last),
		"count", count, "created", created, "updated", updated, "untouched", untouched, "deleted", deleted)

	// If there are either more trie items, or there are more snap items
	// (in the next segment), then we need to keep working
	return !trieMore && !result.diskMore, last, nil
}

// checkAndFlush checks if an interruption signal is received or the
// batch size has exceeded the allowance.
func (dl *diskLayer) checkAndFlush(ctx *generatorContext, current []byte) error {
	var abort chan *generatorStats
	select {
	case abort = <-dl.genAbort:
	default:
	}
	if ctx.batch.ValueSize() > ethdb.IdealBatchSize || abort != nil {
		if bytes.Compare(current, dl.genMarker) < 0 {
			log.Error("Snapshot generator went backwards", "current", fmt.Sprintf("%x", current), "genMarker", fmt.Sprintf("%x", dl.genMarker))
		}
		// Flush out the batch anyway no matter it's empty or not.
		// It's possible that all the states are recovered and the
		// generation indeed makes progress.
		journalProgress(ctx.batch, current, ctx.stats)

		if err := ctx.batch.Write(); err != nil {
			return err
		}
		ctx.batch.Reset()

		dl.lock.Lock()
		dl.genMarker = current
		dl.lock.Unlock()

		if abort != nil {
			ctx.stats.Log("Aborting state snapshot generation", dl.root, current)
			return newAbortErr(abort) // bubble up an error for interruption
		}
		// Don't hold the iterators too long, release them to let compactor works
		ctx.reopenIterator(snapAccount)
		ctx.reopenIterator(snapStorage)
	}
	if time.Since(ctx.logged) > 8*time.Second {
		ctx.stats.Log("Generating state snapshot", dl.root, current)
		ctx.logged = time.Now()
	}
	return nil
}

// generateStorages generates the missing storage slots of the specific contract.
// It's supposed to restart the generation from the given origin position.
func generateStorages(ctx *generatorContext, dl *diskLayer, stateRoot common.Hash, account common.Hash, storageRoot common.Hash, storeMarker []byte) error {
	onStorage := func(key []byte, val []byte, write bool, delete bool) error {
		defer func(start time.Time) {
			snapStorageWriteCounter.Inc(time.Since(start).Nanoseconds())
		}(time.Now())

		if delete {
			rawdb.DeleteStorageSnapshot(ctx.batch, account, common.BytesToHash(key))
			snapWipedStorageMeter.Mark(1)
			return nil
		}
		if write {
			rawdb.WriteStorageSnapshot(ctx.batch, account, common.BytesToHash(key), val)
			snapGeneratedStorageMeter.Mark(1)
		} else {
			snapRecoveredStorageMeter.Mark(1)
		}
		ctx.stats.storage += common.StorageSize(1 + 2*common.HashLength + len(val))
		ctx.stats.slots++

		// If we've exceeded our batch allowance or termination was requested, flush to disk
		if err := dl.checkAndFlush(ctx, append(account[:], key...)); err != nil {
			return err
		}
		return nil
	}
	// Loop for re-generating the missing storage slots.
	var origin = common.CopyBytes(storeMarker)
	for {
		id := trie.StorageTrieID(stateRoot, account, storageRoot)
		exhausted, last, err := dl.generateRange(ctx, id, append(rawdb.SnapshotStoragePrefix, account.Bytes()...), snapStorage, origin, storageCheckRange, onStorage, nil)
		if err != nil {
			return err // The procedure it aborted, either by external signal or internal error.
		}
		// Abort the procedure if the entire contract storage is generated
		if exhausted {
			break
		}
		if origin = increaseKey(last); origin == nil {
			break // special case, the last is 0xffffffff...fff
		}
	}
	return nil
}

// generateAccounts generates the missing snapshot accounts as well as their
// storage slots in the main trie. It's supposed to restart the generation
// from the given origin position.
func generateAccounts(ctx *generatorContext, dl *diskLayer, accMarker []byte) error {
	onAccount := func(key []byte, val []byte, write bool, delete bool) error {
		// Make sure to clear all dangling storages before this account
		account := common.BytesToHash(key)
		ctx.removeStorageBefore(account)

		start := time.Now()
		if delete {
			rawdb.DeleteAccountSnapshot(ctx.batch, account)
			snapWipedAccountMeter.Mark(1)
			snapAccountWriteCounter.Inc(time.Since(start).Nanoseconds())

			ctx.removeStorageAt(account)
			return nil
		}
		// Retrieve the current account and flatten it into the internal format
		acc, err := types.NewStateAccount(val, dl.zk)
		if err != nil {
			log.Crit("Invalid account encountered during snapshot creation", "err", err)
		}
		// If the account is not yet in-progress, write it out
		if accMarker == nil || !bytes.Equal(account[:], accMarker) {
			dataLen := len(val) // Approximate size, saves us a round of RLP-encoding
			if !write {
				if bytes.Equal(acc.CodeHash, types.EmptyCodeHash[:]) {
					dataLen -= 32
				}
				if acc.Root == types.GetEmptyRootHash(dl.zk) {
					dataLen -= 32
				}
				snapRecoveredAccountMeter.Mark(1)
			} else {
				data := types.SlimAccountBytes(*acc, dl.zk)
				dataLen = len(data)
				rawdb.WriteAccountSnapshot(ctx.batch, account, data)
				snapGeneratedAccountMeter.Mark(1)
			}
			ctx.stats.storage += common.StorageSize(1 + common.HashLength + dataLen)
			ctx.stats.accounts++
		}
		// If the snap generation goes here after interrupted, genMarker may go backward
		// when last genMarker is consisted of accountHash and storageHash
		marker := account[:]
		if accMarker != nil && bytes.Equal(marker, accMarker) && len(dl.genMarker) > common.HashLength {
			marker = dl.genMarker[:]
		}
		// If we've exceeded our batch allowance or termination was requested, flush to disk
		if err := dl.checkAndFlush(ctx, marker); err != nil {
			return err
		}
		snapAccountWriteCounter.Inc(time.Since(start).Nanoseconds()) // let's count flush time as well

		// If the iterated account is the contract, create a further loop to
		// verify or regenerate the contract storage.
		if acc.Root == types.GetEmptyRootHash(dl.zk) {
			ctx.removeStorageAt(account)
		} else {
			var storeMarker []byte
			if accMarker != nil && bytes.Equal(account[:], accMarker) && len(dl.genMarker) > common.HashLength {
				storeMarker = dl.genMarker[common.HashLength:]
			}
			if err := generateStorages(ctx, dl, dl.root, account, acc.Root, storeMarker); err != nil {
				return err
			}
		}
		// Some account processed, unmark the marker
		accMarker = nil
		return nil
	}
	// Always reset the initial account range as 1 whenever recover from the
	// interruption. TODO(rjl493456442) can we remove it?
	var accountRange = accountCheckRange
	if len(accMarker) > 0 {
		accountRange = 1
	}
	origin := common.CopyBytes(accMarker)
	for {
		id := trie.StateTrieID(dl.root)
		exhausted, last, err := dl.generateRange(ctx, id, rawdb.SnapshotAccountPrefix, snapAccount, origin, accountRange, onAccount, convertFullAccountFunc(dl.zk))
		if err != nil {
			return err // The procedure it aborted, either by external signal or internal error.
		}
		origin = increaseKey(last)

		// Last step, cleanup the storages after the last account.
		// All the left storages should be treated as dangling.
		if origin == nil || exhausted {
			ctx.removeStorageLeft()
			break
		}
		accountRange = accountCheckRange
	}
	return nil
}

// generate is a background thread that iterates over the state and storage tries,
// constructing the state snapshot. All the arguments are purely for statistics
// gathering and logging, since the method surfs the blocks as they arrive, often
// being restarted.
func (dl *diskLayer) generate(stats *generatorStats) {
	var (
		accMarker []byte
		abort     chan *generatorStats
	)
	if len(dl.genMarker) > 0 { // []byte{} is the start, use nil for that
		accMarker = dl.genMarker[:common.HashLength]
	}
	stats.Log("Resuming state snapshot generation", dl.root, dl.genMarker)

	// Initialize the global generator context. The snapshot iterators are
	// opened at the interrupted position because the assumption is held
	// that all the snapshot data are generated correctly before the marker.
	// Even if the snapshot data is updated during the interruption (before
	// or at the marker), the assumption is still held.
	// For the account or storage slot at the interruption, they will be
	// processed twice by the generator(they are already processed in the
	// last run) but it's fine.
	ctx := newGeneratorContext(stats, dl.diskdb, accMarker, dl.genMarker)
	defer ctx.close()

	if err := generateAccounts(ctx, dl, accMarker); err != nil {
		// Extract the received interruption signal if exists
		if aerr, ok := err.(*abortErr); ok {
			abort = aerr.abort
		}
		// Aborted by internal error, wait the signal
		if abort == nil {
			abort = <-dl.genAbort
		}
		abort <- stats
		return
	}
	// Snapshot fully generated, set the marker to nil.
	// Note even there is nothing to commit, persist the
	// generator anyway to mark the snapshot is complete.
	journalProgress(ctx.batch, nil, stats)
	if err := ctx.batch.Write(); err != nil {
		log.Error("Failed to flush batch", "err", err)

		abort = <-dl.genAbort
		abort <- stats
		return
	}
	ctx.batch.Reset()

	log.Info("Generated state snapshot", "accounts", stats.accounts, "slots", stats.slots,
		"storage", stats.storage, "dangling", stats.dangling, "elapsed", common.PrettyDuration(time.Since(stats.start)))

	dl.lock.Lock()
	dl.genMarker = nil
	close(dl.genPending)
	dl.lock.Unlock()

	// Someone will be looking for us, wait it out
	abort = <-dl.genAbort
	abort <- nil
}

// increaseKey increase the input key by one bit. Return nil if the entire
// addition operation overflows.
func increaseKey(key []byte) []byte {
	for i := len(key) - 1; i >= 0; i-- {
		key[i]++
		if key[i] != 0x0 {
			return key
		}
	}
	return nil
}

// abortErr wraps an interruption signal received to represent the
// generation is aborted by external processes.
type abortErr struct {
	abort chan *generatorStats
}

func newAbortErr(abort chan *generatorStats) error {
	return &abortErr{abort: abort}
}

func (err *abortErr) Error() string {
	return "aborted"
}

func convertFullAccountFunc(isZk bool) func(data []byte) ([]byte, error) {
	if isZk {
		return types.FullAccountZkBytes
	}
	return types.FullAccountRLP
}<|MERGE_RESOLUTION|>--- conflicted
+++ resolved
@@ -231,13 +231,9 @@
 	if origin == nil && !diskMore {
 		stackTr := trie.NewMerkleStackTrie(nil, dl.zk, nil)
 		for i, key := range keys {
-<<<<<<< HEAD
-			stackTr.Update(trie.IteratorKeyToHash(key, dl.zk)[:], vals[i])
-=======
-			if err := stackTr.Update(key, vals[i]); err != nil {
+			if err := stackTr.Update(trie.IteratorKeyToHash(key, dl.zk)[:], vals[i]); err != nil {
 				return nil, err
 			}
->>>>>>> ea3c3044
 		}
 		if gotRoot := stackTr.Hash(); gotRoot != root {
 			return &proofResult{
