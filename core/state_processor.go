--- conflicted
+++ resolved
@@ -111,7 +111,7 @@
 	evm.Reset(txContext, statedb)
 
 	nonce := tx.Nonce()
-	if msg.IsDepositTx {
+	if msg.IsDepositTx && config.IsOptimismRegolith(evm.Context.Time) {
 		nonce = statedb.GetNonce(msg.From)
 	}
 
@@ -150,13 +150,9 @@
 	receipt.TxHash = tx.Hash()
 	receipt.GasUsed = result.UsedGas
 
-<<<<<<< HEAD
-	if msg.IsDepositTx {
-=======
 	if msg.IsDepositTx && config.IsOptimismRegolith(evm.Context.Time) {
 		// The actual nonce for deposit transactions is only recorded from Regolith onwards and
 		// otherwise must be nil.
->>>>>>> ed8e9f54
 		receipt.DepositNonce = &nonce
 		// The DepositReceiptVersion for deposit transactions is only recorded from Canyon onwards
 		// and otherwise must be nil.
