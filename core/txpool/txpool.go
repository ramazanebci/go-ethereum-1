// Copyright 2023 The go-ethereum Authors
// This file is part of the go-ethereum library.
//
// The go-ethereum library is free software: you can redistribute it and/or modify
// it under the terms of the GNU Lesser General Public License as published by
// the Free Software Foundation, either version 3 of the License, or
// (at your option) any later version.
//
// The go-ethereum library is distributed in the hope that it will be useful,
// but WITHOUT ANY WARRANTY; without even the implied warranty of
// MERCHANTABILITY or FITNESS FOR A PARTICULAR PURPOSE. See the
// GNU Lesser General Public License for more details.
//
// You should have received a copy of the GNU Lesser General Public License
// along with the go-ethereum library. If not, see <http://www.gnu.org/licenses/>.

package txpool

import (
	"errors"
	"fmt"
	"math/big"
	"sync"

	"github.com/ethereum/go-ethereum/common"
	"github.com/ethereum/go-ethereum/core"
	"github.com/ethereum/go-ethereum/core/types"
	"github.com/ethereum/go-ethereum/event"
	"github.com/ethereum/go-ethereum/log"
	"github.com/ethereum/go-ethereum/metrics"
)

<<<<<<< HEAD
const (
	// chainHeadChanSize is the size of channel listening to ChainHeadEvent.
	chainHeadChanSize = 10

	// txSlotSize is used to calculate how many data slots a single transaction
	// takes up based on its size. The slots are used as DoS protection, ensuring
	// that validating a new transaction remains a constant operation (in reality
	// O(maxslots), where max slots are 4 currently).
	txSlotSize = 32 * 1024

	// txMaxSize is the maximum size a single transaction can have. This field has
	// non-trivial consequences: larger transactions are significantly harder and
	// more expensive to propagate; larger transactions also take more resources
	// to validate whether they fit into the pool or not.
	txMaxSize = 4 * txSlotSize // 128KB
)

var (
	// ErrAlreadyKnown is returned if the transactions is already contained
	// within the pool.
	ErrAlreadyKnown = errors.New("already known")

	// ErrInvalidSender is returned if the transaction contains an invalid signature.
	ErrInvalidSender = errors.New("invalid sender")

	// ErrUnderpriced is returned if a transaction's gas price is below the minimum
	// configured for the transaction pool.
	ErrUnderpriced = errors.New("transaction underpriced")

	// ErrTxPoolOverflow is returned if the transaction pool is full and can't accept
	// another remote transaction.
	ErrTxPoolOverflow = errors.New("txpool is full")

	// ErrReplaceUnderpriced is returned if a transaction is attempted to be replaced
	// with a different one without the required price bump.
	ErrReplaceUnderpriced = errors.New("replacement transaction underpriced")

	// ErrGasLimit is returned if a transaction's requested gas limit exceeds the
	// maximum allowance of the current block.
	ErrGasLimit = errors.New("exceeds block gas limit")

	// ErrNegativeValue is a sanity error to ensure no one is able to specify a
	// transaction with a negative value.
	ErrNegativeValue = errors.New("negative value")

	// ErrOversizedData is returned if the input data of a transaction is greater
	// than some meaningful limit a user might use. This is not a consensus error
	// making the transaction invalid, rather a DOS protection.
	ErrOversizedData = errors.New("oversized data")

	// ErrFutureReplacePending is returned if a future transaction replaces a pending
	// transaction. Future transactions should only be able to replace other future transactions.
	ErrFutureReplacePending = errors.New("future transaction tries to replace pending")

	// ErrOverdraft is returned if a transaction would cause the senders balance to go negative
	// thus invalidating a potential large number of transactions.
	ErrOverdraft = errors.New("transaction would cause overdraft")
)

var (
	evictionInterval    = time.Minute     // Time interval to check for evictable transactions
	statsReportInterval = 8 * time.Second // Time interval to report transaction pool stats

	// L1 Info Gas Overhead is the amount of gas the L1 info deposit consumes.
	// It is removed from the tx pool max gas to better indicate that L2 transactions
	// are not able to consume all of the gas in a L2 block as the L1 info deposit is always present.
	l1InfoGasOverhead = uint64(70_000)
)

var (
	// Metrics for the pending pool
	pendingDiscardMeter   = metrics.NewRegisteredMeter("txpool/pending/discard", nil)
	pendingReplaceMeter   = metrics.NewRegisteredMeter("txpool/pending/replace", nil)
	pendingRateLimitMeter = metrics.NewRegisteredMeter("txpool/pending/ratelimit", nil) // Dropped due to rate limiting
	pendingNofundsMeter   = metrics.NewRegisteredMeter("txpool/pending/nofunds", nil)   // Dropped due to out-of-funds

	// Metrics for the queued pool
	queuedDiscardMeter   = metrics.NewRegisteredMeter("txpool/queued/discard", nil)
	queuedReplaceMeter   = metrics.NewRegisteredMeter("txpool/queued/replace", nil)
	queuedRateLimitMeter = metrics.NewRegisteredMeter("txpool/queued/ratelimit", nil) // Dropped due to rate limiting
	queuedNofundsMeter   = metrics.NewRegisteredMeter("txpool/queued/nofunds", nil)   // Dropped due to out-of-funds
	queuedEvictionMeter  = metrics.NewRegisteredMeter("txpool/queued/eviction", nil)  // Dropped due to lifetime

	// General tx metrics
	knownTxMeter       = metrics.NewRegisteredMeter("txpool/known", nil)
	validTxMeter       = metrics.NewRegisteredMeter("txpool/valid", nil)
	invalidTxMeter     = metrics.NewRegisteredMeter("txpool/invalid", nil)
	underpricedTxMeter = metrics.NewRegisteredMeter("txpool/underpriced", nil)
	overflowedTxMeter  = metrics.NewRegisteredMeter("txpool/overflowed", nil)

	// throttleTxMeter counts how many transactions are rejected due to too-many-changes between
	// txpool reorgs.
	throttleTxMeter = metrics.NewRegisteredMeter("txpool/throttle", nil)
	// reorgDurationTimer measures how long time a txpool reorg takes.
	reorgDurationTimer = metrics.NewRegisteredTimer("txpool/reorgtime", nil)
	// dropBetweenReorgHistogram counts how many drops we experience between two reorg runs. It is expected
	// that this number is pretty low, since txpool reorgs happen very frequently.
	dropBetweenReorgHistogram = metrics.NewRegisteredHistogram("txpool/dropbetweenreorg", nil, metrics.NewExpDecaySample(1028, 0.015))

	pendingGauge = metrics.NewRegisteredGauge("txpool/pending", nil)
	queuedGauge  = metrics.NewRegisteredGauge("txpool/queued", nil)
	localGauge   = metrics.NewRegisteredGauge("txpool/local", nil)
	slotsGauge   = metrics.NewRegisteredGauge("txpool/slots", nil)

	reheapTimer = metrics.NewRegisteredTimer("txpool/reheap", nil)
)
=======
type L1CostFunc func(dataGas types.RollupGasData) *big.Int
>>>>>>> 79ce42c3

// TxStatus is the current status of a transaction as seen by the pool.
type TxStatus uint

const (
	TxStatusUnknown TxStatus = iota
	TxStatusQueued
	TxStatusPending
	TxStatusIncluded
)

var (
	// reservationsGaugeName is the prefix of a per-subpool address reservation
	// metric.
	//
	// This is mostly a sanity metric to ensure there's no bug that would make
	// some subpool hog all the reservations due to mis-accounting.
	reservationsGaugeName = "txpool/reservations"
)

// BlockChain defines the minimal set of methods needed to back a tx pool with
// a chain. Exists to allow mocking the live chain out of tests.
type BlockChain interface {
	// CurrentBlock returns the current head of the chain.
	CurrentBlock() *types.Header

	// SubscribeChainHeadEvent subscribes to new blocks being added to the chain.
	SubscribeChainHeadEvent(ch chan<- core.ChainHeadEvent) event.Subscription
}

// TxPool is an aggregator for various transaction specific pools, collectively
// tracking all the transactions deemed interesting by the node. Transactions
// enter the pool when they are received from the network or submitted locally.
// They exit the pool when they are included in the blockchain or evicted due to
// resource constraints.
type TxPool struct {
	subpools []SubPool // List of subpools for specialized transaction handling

	reservations map[common.Address]SubPool // Map with the account to pool reservations
	reserveLock  sync.Mutex                 // Lock protecting the account reservations

	subs event.SubscriptionScope // Subscription scope to unscubscribe all on shutdown
	quit chan chan error         // Quit channel to tear down the head updater
}

// New creates a new transaction pool to gather, sort and filter inbound
// transactions from the network.
func New(gasTip *big.Int, chain BlockChain, subpools []SubPool) (*TxPool, error) {
	// Retrieve the current head so that all subpools and this main coordinator
	// pool will have the same starting state, even if the chain moves forward
	// during initialization.
	head := chain.CurrentBlock()

	pool := &TxPool{
		subpools:     subpools,
		reservations: make(map[common.Address]SubPool),
		quit:         make(chan chan error),
	}
	for i, subpool := range subpools {
		if err := subpool.Init(gasTip, head, pool.reserver(i, subpool)); err != nil {
			for j := i - 1; j >= 0; j-- {
				subpools[j].Close()
			}
			return nil, err
		}
	}
	go pool.loop(head, chain)
	return pool, nil
}

// reserver is a method to create an address reservation callback to exclusively
// assign/deassign addresses to/from subpools. This can ensure that at any point
// in time, only a single subpool is able to manage an account, avoiding cross
// subpool eviction issues and nonce conflicts.
func (p *TxPool) reserver(id int, subpool SubPool) AddressReserver {
	return func(addr common.Address, reserve bool) error {
		p.reserveLock.Lock()
		defer p.reserveLock.Unlock()

		owner, exists := p.reservations[addr]
		if reserve {
			// Double reservations are forbidden even from the same pool to
			// avoid subtle bugs in the long term.
			if exists {
				if owner == subpool {
					log.Error("pool attempted to reserve already-owned address", "address", addr)
					return nil // Ignore fault to give the pool a chance to recover while the bug gets fixed
				}
				return errors.New("address already reserved")
			}
			p.reservations[addr] = subpool
			if metrics.Enabled {
				m := fmt.Sprintf("%s/%d", reservationsGaugeName, id)
				metrics.GetOrRegisterGauge(m, nil).Inc(1)
			}
			return nil
		}
		// Ensure subpools only attempt to unreserve their own owned addresses,
		// otherwise flag as a programming error.
		if !exists {
			log.Error("pool attempted to unreserve non-reserved address", "address", addr)
			return errors.New("address not reserved")
		}
		if subpool != owner {
			log.Error("pool attempted to unreserve non-owned address", "address", addr)
			return errors.New("address not owned")
		}
		delete(p.reservations, addr)
		if metrics.Enabled {
			m := fmt.Sprintf("%s/%d", reservationsGaugeName, id)
			metrics.GetOrRegisterGauge(m, nil).Dec(1)
		}
		return nil
	}
}

<<<<<<< HEAD
// add validates a transaction and inserts it into the non-executable queue for later
// pending promotion and execution. If the transaction is a replacement for an already
// pending or queued one, it overwrites the previous transaction if its price is higher.
//
// If a newly added transaction is marked as local, its sending account will
// be added to the allowlist, preventing any associated transaction from being dropped
// out of the pool due to pricing constraints.
func (pool *TxPool) add(tx *types.Transaction, local bool) (replaced bool, err error) {
	// If the transaction is already known, discard it
	hash := tx.Hash()
	if pool.all.Get(hash) != nil {
		log.Trace("Discarding already known transaction", "hash", hash)
		knownTxMeter.Mark(1)
		return false, ErrAlreadyKnown
	}
	// Make the local flag. If it's from local source or it's from the network but
	// the sender is marked as local previously, treat it as the local transaction.
	isLocal := local || pool.locals.containsTx(tx)

	// If the transaction fails basic validation, discard it
	if err := pool.validateTx(tx, isLocal); err != nil {
		log.Trace("Discarding invalid transaction", "hash", hash, "err", err)
		invalidTxMeter.Mark(1)
		return false, err
	}

	// already validated by this point
	from, _ := types.Sender(pool.signer, tx)

	// If the transaction pool is full, discard underpriced transactions
	if uint64(pool.all.Slots()+numSlots(tx)) > pool.config.GlobalSlots+pool.config.GlobalQueue {
		// If the new transaction is underpriced, don't accept it
		if !isLocal && pool.priced.Underpriced(tx) {
			log.Trace("Discarding underpriced transaction", "hash", hash, "gasTipCap", tx.GasTipCap(), "gasFeeCap", tx.GasFeeCap())
			underpricedTxMeter.Mark(1)
			return false, ErrUnderpriced
		}

		// We're about to replace a transaction. The reorg does a more thorough
		// analysis of what to remove and how, but it runs async. We don't want to
		// do too many replacements between reorg-runs, so we cap the number of
		// replacements to 25% of the slots
		if pool.changesSinceReorg > int(pool.config.GlobalSlots/4) {
			throttleTxMeter.Mark(1)
			return false, ErrTxPoolOverflow
		}

		// New transaction is better than our worse ones, make room for it.
		// If it's a local transaction, forcibly discard all available transactions.
		// Otherwise if we can't make enough room for new one, abort the operation.
		drop, success := pool.priced.Discard(pool.all.Slots()-int(pool.config.GlobalSlots+pool.config.GlobalQueue)+numSlots(tx), isLocal)

		// Special case, we still can't make the room for the new remote one.
		if !isLocal && !success {
			log.Trace("Discarding overflown transaction", "hash", hash)
			overflowedTxMeter.Mark(1)
			return false, ErrTxPoolOverflow
		}

		// If the new transaction is a future transaction it should never churn pending transactions
		if !isLocal && pool.isGapped(from, tx) {
			var replacesPending bool
			for _, dropTx := range drop {
				dropSender, _ := types.Sender(pool.signer, dropTx)
				if list := pool.pending[dropSender]; list != nil && list.Contains(dropTx.Nonce()) {
					replacesPending = true
					break
				}
			}
			// Add all transactions back to the priced queue
			if replacesPending {
				for _, dropTx := range drop {
					pool.priced.Put(dropTx, false)
				}
				log.Trace("Discarding future transaction replacing pending tx", "hash", hash)
				return false, ErrFutureReplacePending
			}
		}
=======
// Close terminates the transaction pool and all its subpools.
func (p *TxPool) Close() error {
	var errs []error
>>>>>>> 79ce42c3

	// Terminate the reset loop and wait for it to finish
	errc := make(chan error)
	p.quit <- errc
	if err := <-errc; err != nil {
		errs = append(errs, err)
	}

	// Terminate each subpool
	for _, subpool := range p.subpools {
		if err := subpool.Close(); err != nil {
			errs = append(errs, err)
		}
	}
	if len(errs) > 0 {
		return fmt.Errorf("subpool close errors: %v", errs)
	}
	return nil
}

// loop is the transaction pool's main event loop, waiting for and reacting to
// outside blockchain events as well as for various reporting and transaction
// eviction events.
func (p *TxPool) loop(head *types.Header, chain BlockChain) {
	// Subscribe to chain head events to trigger subpool resets
	var (
		newHeadCh  = make(chan core.ChainHeadEvent)
		newHeadSub = chain.SubscribeChainHeadEvent(newHeadCh)
	)
	defer newHeadSub.Unsubscribe()

	// Track the previous and current head to feed to an idle reset
	var (
		oldHead = head
		newHead = oldHead
	)
	// Consume chain head events and start resets when none is running
	var (
		resetBusy = make(chan struct{}, 1) // Allow 1 reset to run concurrently
		resetDone = make(chan *types.Header)
	)
	var errc chan error
	for errc == nil {
		// Something interesting might have happened, run a reset if there is
		// one needed but none is running. The resetter will run on its own
		// goroutine to allow chain head events to be consumed contiguously.
		if newHead != oldHead {
			// Try to inject a busy marker and start a reset if successful
			select {
			case resetBusy <- struct{}{}:
				// Busy marker injected, start a new subpool reset
				go func(oldHead, newHead *types.Header) {
					for _, subpool := range p.subpools {
						subpool.Reset(oldHead, newHead)
					}
					resetDone <- newHead
				}(oldHead, newHead)
			default:
				// Reset already running, wait until it finishes
			}
		}
		// Wait for the next chain head event or a previous reset finish
		select {
		case event := <-newHeadCh:
			// Chain moved forward, store the head for later consumption
			newHead = event.Block.Header()

		case head := <-resetDone:
			// Previous reset finished, update the old head and allow a new reset
			oldHead = head
			<-resetBusy

		case errc = <-p.quit:
			// Termination requested, break out on the next loop round
		}
	}
	// Notify the closer of termination (no error possible for now)
	errc <- nil
}

// SetGasTip updates the minimum gas tip required by the transaction pool for a
// new transaction, and drops all transactions below this threshold.
func (p *TxPool) SetGasTip(tip *big.Int) {
	for _, subpool := range p.subpools {
		subpool.SetGasTip(tip)
	}
}

// Has returns an indicator whether the pool has a transaction cached with the
// given hash.
func (p *TxPool) Has(hash common.Hash) bool {
	for _, subpool := range p.subpools {
		if subpool.Has(hash) {
			return true
		}
	}
<<<<<<< HEAD
	// Initialize the internal state to the current head
	if newHead == nil {
		newHead = pool.chain.CurrentBlock() // Special case during testing
	}
	statedb, err := pool.chain.StateAt(newHead.Root)
	if err != nil {
		log.Error("Failed to reset txpool state", "err", err)
		return
	}
	pool.currentState = statedb
	pool.pendingNonces = newNoncer(statedb)
	if !pool.chainconfig.IsKroma() {
		pool.currentMaxGas.Store(newHead.GasLimit)
	} else {
		pool.currentMaxGas.Store(newHead.GasLimit - l1InfoGasOverhead)
	}

	costFn := types.NewL1CostFunc(pool.chainconfig, statedb)
	pool.l1CostFn = func(dataGas types.RollupGasData, isDepositTx bool) *big.Int {
		return costFn(newHead.Number.Uint64(), dataGas, isDepositTx)
	}

	// Inject any transactions discarded due to reorgs
	log.Debug("Reinjecting stale transactions", "count", len(reinject))
	core.SenderCacher.Recover(pool.signer, reinject)
	pool.addTxsLocked(reinject, false)

	// Update all fork indicator by next pending block number.
	next := new(big.Int).Add(newHead.Number, big.NewInt(1))
	pool.istanbul.Store(pool.chainconfig.IsIstanbul(next))
	pool.eip2718.Store(pool.chainconfig.IsBerlin(next))
	pool.eip1559.Store(pool.chainconfig.IsLondon(next))
	pool.shanghai.Store(pool.chainconfig.IsShanghai(next, uint64(time.Now().Unix())))
=======
	return false
>>>>>>> 79ce42c3
}

// Get returns a transaction if it is contained in the pool, or nil otherwise.
func (p *TxPool) Get(hash common.Hash) *Transaction {
	for _, subpool := range p.subpools {
		if tx := subpool.Get(hash); tx != nil {
			return tx
		}
	}
	return nil
}

// Add enqueues a batch of transactions into the pool if they are valid. Due
// to the large transaction churn, add may postpone fully integrating the tx
// to a later point to batch multiple ones together.
func (p *TxPool) Add(txs []*Transaction, local bool, sync bool) []error {
	// Split the input transactions between the subpools. It shouldn't really
	// happen that we receive merged batches, but better graceful than strange
	// errors.
	//
	// We also need to track how the transactions were split across the subpools,
	// so we can piece back the returned errors into the original order.
	txsets := make([][]*Transaction, len(p.subpools))
	splits := make([]int, len(txs))

	for i, tx := range txs {
		// Mark this transaction belonging to no-subpool
		splits[i] = -1

		// Try to find a subpool that accepts the transaction
		for j, subpool := range p.subpools {
			if subpool.Filter(tx.Tx) {
				txsets[j] = append(txsets[j], tx)
				splits[i] = j
				break
			}
		}
	}
	// Add the transactions split apart to the individual subpools and piece
	// back the errors into the original sort order.
	errsets := make([][]error, len(p.subpools))
	for i := 0; i < len(p.subpools); i++ {
		errsets[i] = p.subpools[i].Add(txsets[i], local, sync)
	}
	errs := make([]error, len(txs))
	for i, split := range splits {
		// If the transaction was rejected by all subpools, mark it unsupported
		if split == -1 {
			errs[i] = core.ErrTxTypeNotSupported
			continue
		}
		// Find which subpool handled it and pull in the corresponding error
		errs[i] = errsets[split][0]
		errsets[split] = errsets[split][1:]
	}
	return errs
}

// Pending retrieves all currently processable transactions, grouped by origin
// account and sorted by nonce.
func (p *TxPool) Pending(enforceTips bool) map[common.Address][]*LazyTransaction {
	txs := make(map[common.Address][]*LazyTransaction)
	for _, subpool := range p.subpools {
		for addr, set := range subpool.Pending(enforceTips) {
			txs[addr] = set
		}
	}
	return txs
}

// SubscribeNewTxsEvent registers a subscription of NewTxsEvent and starts sending
// events to the given channel.
func (p *TxPool) SubscribeNewTxsEvent(ch chan<- core.NewTxsEvent) event.Subscription {
	subs := make([]event.Subscription, len(p.subpools))
	for i, subpool := range p.subpools {
		subs[i] = subpool.SubscribeTransactions(ch)
	}
	return p.subs.Track(event.JoinSubscriptions(subs...))
}

// Nonce returns the next nonce of an account, with all transactions executable
// by the pool already applied on top.
func (p *TxPool) Nonce(addr common.Address) uint64 {
	// Since (for now) accounts are unique to subpools, only one pool will have
	// (at max) a non-state nonce. To avoid stateful lookups, just return the
	// highest nonce for now.
	var nonce uint64
	for _, subpool := range p.subpools {
		if next := subpool.Nonce(addr); nonce < next {
			nonce = next
		}
	}
	return nonce
}

// Stats retrieves the current pool stats, namely the number of pending and the
// number of queued (non-executable) transactions.
func (p *TxPool) Stats() (int, int) {
	var runnable, blocked int
	for _, subpool := range p.subpools {
		run, block := subpool.Stats()

		runnable += run
		blocked += block
	}
	return runnable, blocked
}

// Content retrieves the data content of the transaction pool, returning all the
// pending as well as queued transactions, grouped by account and sorted by nonce.
func (p *TxPool) Content() (map[common.Address][]*types.Transaction, map[common.Address][]*types.Transaction) {
	var (
		runnable = make(map[common.Address][]*types.Transaction)
		blocked  = make(map[common.Address][]*types.Transaction)
	)
	for _, subpool := range p.subpools {
		run, block := subpool.Content()

		for addr, txs := range run {
			runnable[addr] = txs
		}
		for addr, txs := range block {
			blocked[addr] = txs
		}
	}
	return runnable, blocked
}

// ContentFrom retrieves the data content of the transaction pool, returning the
// pending as well as queued transactions of this address, grouped by nonce.
func (p *TxPool) ContentFrom(addr common.Address) ([]*types.Transaction, []*types.Transaction) {
	for _, subpool := range p.subpools {
		run, block := subpool.ContentFrom(addr)
		if len(run) != 0 || len(block) != 0 {
			return run, block
		}
	}
	return []*types.Transaction{}, []*types.Transaction{}
}

// Locals retrieves the accounts currently considered local by the pool.
func (p *TxPool) Locals() []common.Address {
	// Retrieve the locals from each subpool and deduplicate them
	locals := make(map[common.Address]struct{})
	for _, subpool := range p.subpools {
		for _, local := range subpool.Locals() {
			locals[local] = struct{}{}
		}
	}
	// Flatten and return the deduplicated local set
	flat := make([]common.Address, 0, len(locals))
	for local := range locals {
		flat = append(flat, local)
	}
	return flat
}

// Status returns the known status (unknown/pending/queued) of a transaction
// identified by their hashes.
func (p *TxPool) Status(hash common.Hash) TxStatus {
	for _, subpool := range p.subpools {
		if status := subpool.Status(hash); status != TxStatusUnknown {
			return status
		}
	}
	return TxStatusUnknown
}<|MERGE_RESOLUTION|>--- conflicted
+++ resolved
@@ -30,116 +30,7 @@
 	"github.com/ethereum/go-ethereum/metrics"
 )
 
-<<<<<<< HEAD
-const (
-	// chainHeadChanSize is the size of channel listening to ChainHeadEvent.
-	chainHeadChanSize = 10
-
-	// txSlotSize is used to calculate how many data slots a single transaction
-	// takes up based on its size. The slots are used as DoS protection, ensuring
-	// that validating a new transaction remains a constant operation (in reality
-	// O(maxslots), where max slots are 4 currently).
-	txSlotSize = 32 * 1024
-
-	// txMaxSize is the maximum size a single transaction can have. This field has
-	// non-trivial consequences: larger transactions are significantly harder and
-	// more expensive to propagate; larger transactions also take more resources
-	// to validate whether they fit into the pool or not.
-	txMaxSize = 4 * txSlotSize // 128KB
-)
-
-var (
-	// ErrAlreadyKnown is returned if the transactions is already contained
-	// within the pool.
-	ErrAlreadyKnown = errors.New("already known")
-
-	// ErrInvalidSender is returned if the transaction contains an invalid signature.
-	ErrInvalidSender = errors.New("invalid sender")
-
-	// ErrUnderpriced is returned if a transaction's gas price is below the minimum
-	// configured for the transaction pool.
-	ErrUnderpriced = errors.New("transaction underpriced")
-
-	// ErrTxPoolOverflow is returned if the transaction pool is full and can't accept
-	// another remote transaction.
-	ErrTxPoolOverflow = errors.New("txpool is full")
-
-	// ErrReplaceUnderpriced is returned if a transaction is attempted to be replaced
-	// with a different one without the required price bump.
-	ErrReplaceUnderpriced = errors.New("replacement transaction underpriced")
-
-	// ErrGasLimit is returned if a transaction's requested gas limit exceeds the
-	// maximum allowance of the current block.
-	ErrGasLimit = errors.New("exceeds block gas limit")
-
-	// ErrNegativeValue is a sanity error to ensure no one is able to specify a
-	// transaction with a negative value.
-	ErrNegativeValue = errors.New("negative value")
-
-	// ErrOversizedData is returned if the input data of a transaction is greater
-	// than some meaningful limit a user might use. This is not a consensus error
-	// making the transaction invalid, rather a DOS protection.
-	ErrOversizedData = errors.New("oversized data")
-
-	// ErrFutureReplacePending is returned if a future transaction replaces a pending
-	// transaction. Future transactions should only be able to replace other future transactions.
-	ErrFutureReplacePending = errors.New("future transaction tries to replace pending")
-
-	// ErrOverdraft is returned if a transaction would cause the senders balance to go negative
-	// thus invalidating a potential large number of transactions.
-	ErrOverdraft = errors.New("transaction would cause overdraft")
-)
-
-var (
-	evictionInterval    = time.Minute     // Time interval to check for evictable transactions
-	statsReportInterval = 8 * time.Second // Time interval to report transaction pool stats
-
-	// L1 Info Gas Overhead is the amount of gas the L1 info deposit consumes.
-	// It is removed from the tx pool max gas to better indicate that L2 transactions
-	// are not able to consume all of the gas in a L2 block as the L1 info deposit is always present.
-	l1InfoGasOverhead = uint64(70_000)
-)
-
-var (
-	// Metrics for the pending pool
-	pendingDiscardMeter   = metrics.NewRegisteredMeter("txpool/pending/discard", nil)
-	pendingReplaceMeter   = metrics.NewRegisteredMeter("txpool/pending/replace", nil)
-	pendingRateLimitMeter = metrics.NewRegisteredMeter("txpool/pending/ratelimit", nil) // Dropped due to rate limiting
-	pendingNofundsMeter   = metrics.NewRegisteredMeter("txpool/pending/nofunds", nil)   // Dropped due to out-of-funds
-
-	// Metrics for the queued pool
-	queuedDiscardMeter   = metrics.NewRegisteredMeter("txpool/queued/discard", nil)
-	queuedReplaceMeter   = metrics.NewRegisteredMeter("txpool/queued/replace", nil)
-	queuedRateLimitMeter = metrics.NewRegisteredMeter("txpool/queued/ratelimit", nil) // Dropped due to rate limiting
-	queuedNofundsMeter   = metrics.NewRegisteredMeter("txpool/queued/nofunds", nil)   // Dropped due to out-of-funds
-	queuedEvictionMeter  = metrics.NewRegisteredMeter("txpool/queued/eviction", nil)  // Dropped due to lifetime
-
-	// General tx metrics
-	knownTxMeter       = metrics.NewRegisteredMeter("txpool/known", nil)
-	validTxMeter       = metrics.NewRegisteredMeter("txpool/valid", nil)
-	invalidTxMeter     = metrics.NewRegisteredMeter("txpool/invalid", nil)
-	underpricedTxMeter = metrics.NewRegisteredMeter("txpool/underpriced", nil)
-	overflowedTxMeter  = metrics.NewRegisteredMeter("txpool/overflowed", nil)
-
-	// throttleTxMeter counts how many transactions are rejected due to too-many-changes between
-	// txpool reorgs.
-	throttleTxMeter = metrics.NewRegisteredMeter("txpool/throttle", nil)
-	// reorgDurationTimer measures how long time a txpool reorg takes.
-	reorgDurationTimer = metrics.NewRegisteredTimer("txpool/reorgtime", nil)
-	// dropBetweenReorgHistogram counts how many drops we experience between two reorg runs. It is expected
-	// that this number is pretty low, since txpool reorgs happen very frequently.
-	dropBetweenReorgHistogram = metrics.NewRegisteredHistogram("txpool/dropbetweenreorg", nil, metrics.NewExpDecaySample(1028, 0.015))
-
-	pendingGauge = metrics.NewRegisteredGauge("txpool/pending", nil)
-	queuedGauge  = metrics.NewRegisteredGauge("txpool/queued", nil)
-	localGauge   = metrics.NewRegisteredGauge("txpool/local", nil)
-	slotsGauge   = metrics.NewRegisteredGauge("txpool/slots", nil)
-
-	reheapTimer = metrics.NewRegisteredTimer("txpool/reheap", nil)
-)
-=======
 type L1CostFunc func(dataGas types.RollupGasData) *big.Int
->>>>>>> 79ce42c3
 
 // TxStatus is the current status of a transaction as seen by the pool.
 type TxStatus uint
@@ -256,90 +147,9 @@
 	}
 }
 
-<<<<<<< HEAD
-// add validates a transaction and inserts it into the non-executable queue for later
-// pending promotion and execution. If the transaction is a replacement for an already
-// pending or queued one, it overwrites the previous transaction if its price is higher.
-//
-// If a newly added transaction is marked as local, its sending account will
-// be added to the allowlist, preventing any associated transaction from being dropped
-// out of the pool due to pricing constraints.
-func (pool *TxPool) add(tx *types.Transaction, local bool) (replaced bool, err error) {
-	// If the transaction is already known, discard it
-	hash := tx.Hash()
-	if pool.all.Get(hash) != nil {
-		log.Trace("Discarding already known transaction", "hash", hash)
-		knownTxMeter.Mark(1)
-		return false, ErrAlreadyKnown
-	}
-	// Make the local flag. If it's from local source or it's from the network but
-	// the sender is marked as local previously, treat it as the local transaction.
-	isLocal := local || pool.locals.containsTx(tx)
-
-	// If the transaction fails basic validation, discard it
-	if err := pool.validateTx(tx, isLocal); err != nil {
-		log.Trace("Discarding invalid transaction", "hash", hash, "err", err)
-		invalidTxMeter.Mark(1)
-		return false, err
-	}
-
-	// already validated by this point
-	from, _ := types.Sender(pool.signer, tx)
-
-	// If the transaction pool is full, discard underpriced transactions
-	if uint64(pool.all.Slots()+numSlots(tx)) > pool.config.GlobalSlots+pool.config.GlobalQueue {
-		// If the new transaction is underpriced, don't accept it
-		if !isLocal && pool.priced.Underpriced(tx) {
-			log.Trace("Discarding underpriced transaction", "hash", hash, "gasTipCap", tx.GasTipCap(), "gasFeeCap", tx.GasFeeCap())
-			underpricedTxMeter.Mark(1)
-			return false, ErrUnderpriced
-		}
-
-		// We're about to replace a transaction. The reorg does a more thorough
-		// analysis of what to remove and how, but it runs async. We don't want to
-		// do too many replacements between reorg-runs, so we cap the number of
-		// replacements to 25% of the slots
-		if pool.changesSinceReorg > int(pool.config.GlobalSlots/4) {
-			throttleTxMeter.Mark(1)
-			return false, ErrTxPoolOverflow
-		}
-
-		// New transaction is better than our worse ones, make room for it.
-		// If it's a local transaction, forcibly discard all available transactions.
-		// Otherwise if we can't make enough room for new one, abort the operation.
-		drop, success := pool.priced.Discard(pool.all.Slots()-int(pool.config.GlobalSlots+pool.config.GlobalQueue)+numSlots(tx), isLocal)
-
-		// Special case, we still can't make the room for the new remote one.
-		if !isLocal && !success {
-			log.Trace("Discarding overflown transaction", "hash", hash)
-			overflowedTxMeter.Mark(1)
-			return false, ErrTxPoolOverflow
-		}
-
-		// If the new transaction is a future transaction it should never churn pending transactions
-		if !isLocal && pool.isGapped(from, tx) {
-			var replacesPending bool
-			for _, dropTx := range drop {
-				dropSender, _ := types.Sender(pool.signer, dropTx)
-				if list := pool.pending[dropSender]; list != nil && list.Contains(dropTx.Nonce()) {
-					replacesPending = true
-					break
-				}
-			}
-			// Add all transactions back to the priced queue
-			if replacesPending {
-				for _, dropTx := range drop {
-					pool.priced.Put(dropTx, false)
-				}
-				log.Trace("Discarding future transaction replacing pending tx", "hash", hash)
-				return false, ErrFutureReplacePending
-			}
-		}
-=======
 // Close terminates the transaction pool and all its subpools.
 func (p *TxPool) Close() error {
 	var errs []error
->>>>>>> 79ce42c3
 
 	// Terminate the reset loop and wait for it to finish
 	errc := make(chan error)
@@ -436,43 +246,7 @@
 			return true
 		}
 	}
-<<<<<<< HEAD
-	// Initialize the internal state to the current head
-	if newHead == nil {
-		newHead = pool.chain.CurrentBlock() // Special case during testing
-	}
-	statedb, err := pool.chain.StateAt(newHead.Root)
-	if err != nil {
-		log.Error("Failed to reset txpool state", "err", err)
-		return
-	}
-	pool.currentState = statedb
-	pool.pendingNonces = newNoncer(statedb)
-	if !pool.chainconfig.IsKroma() {
-		pool.currentMaxGas.Store(newHead.GasLimit)
-	} else {
-		pool.currentMaxGas.Store(newHead.GasLimit - l1InfoGasOverhead)
-	}
-
-	costFn := types.NewL1CostFunc(pool.chainconfig, statedb)
-	pool.l1CostFn = func(dataGas types.RollupGasData, isDepositTx bool) *big.Int {
-		return costFn(newHead.Number.Uint64(), dataGas, isDepositTx)
-	}
-
-	// Inject any transactions discarded due to reorgs
-	log.Debug("Reinjecting stale transactions", "count", len(reinject))
-	core.SenderCacher.Recover(pool.signer, reinject)
-	pool.addTxsLocked(reinject, false)
-
-	// Update all fork indicator by next pending block number.
-	next := new(big.Int).Add(newHead.Number, big.NewInt(1))
-	pool.istanbul.Store(pool.chainconfig.IsIstanbul(next))
-	pool.eip2718.Store(pool.chainconfig.IsBerlin(next))
-	pool.eip1559.Store(pool.chainconfig.IsLondon(next))
-	pool.shanghai.Store(pool.chainconfig.IsShanghai(next, uint64(time.Now().Unix())))
-=======
 	return false
->>>>>>> 79ce42c3
 }
 
 // Get returns a transaction if it is contained in the pool, or nil otherwise.
