// Copyright 2014 The go-ethereum Authors
// This file is part of the go-ethereum library.
//
// The go-ethereum library is free software: you can redistribute it and/or modify
// it under the terms of the GNU Lesser General Public License as published by
// the Free Software Foundation, either version 3 of the License, or
// (at your option) any later version.
//
// The go-ethereum library is distributed in the hope that it will be useful,
// but WITHOUT ANY WARRANTY; without even the implied warranty of
// MERCHANTABILITY or FITNESS FOR A PARTICULAR PURPOSE. See the
// GNU Lesser General Public License for more details.
//
// You should have received a copy of the GNU Lesser General Public License
// along with the go-ethereum library. If not, see <http://www.gnu.org/licenses/>.

// Package legacypool implements the normal EVM execution transaction pool.
package legacypool

import (
	"errors"
	"math"
	"math/big"
	"sort"
	"sync"
	"sync/atomic"
	"time"

	"github.com/ethereum/go-ethereum/common"
	"github.com/ethereum/go-ethereum/common/prque"
	"github.com/ethereum/go-ethereum/consensus/misc/eip1559"
	"github.com/ethereum/go-ethereum/core"
	"github.com/ethereum/go-ethereum/core/state"
	"github.com/ethereum/go-ethereum/core/txpool"
	"github.com/ethereum/go-ethereum/core/types"
	"github.com/ethereum/go-ethereum/event"
	"github.com/ethereum/go-ethereum/log"
	"github.com/ethereum/go-ethereum/metrics"
	"github.com/ethereum/go-ethereum/params"
)

const (
	// txSlotSize is used to calculate how many data slots a single transaction
	// takes up based on its size. The slots are used as DoS protection, ensuring
	// that validating a new transaction remains a constant operation (in reality
	// O(maxslots), where max slots are 4 currently).
	txSlotSize = 32 * 1024

	// txMaxSize is the maximum size a single transaction can have. This field has
	// non-trivial consequences: larger transactions are significantly harder and
	// more expensive to propagate; larger transactions also take more resources
	// to validate whether they fit into the pool or not.
	txMaxSize = 4 * txSlotSize // 128KB
)

var (
	// ErrTxPoolOverflow is returned if the transaction pool is full and can't accept
	// another remote transaction.
	ErrTxPoolOverflow = errors.New("txpool is full")
)

var (
	evictionInterval    = time.Minute     // Time interval to check for evictable transactions
	statsReportInterval = 8 * time.Second // Time interval to report transaction pool stats
)

var (
	// Metrics for the pending pool
	pendingDiscardMeter   = metrics.NewRegisteredMeter("txpool/pending/discard", nil)
	pendingReplaceMeter   = metrics.NewRegisteredMeter("txpool/pending/replace", nil)
	pendingRateLimitMeter = metrics.NewRegisteredMeter("txpool/pending/ratelimit", nil) // Dropped due to rate limiting
	pendingNofundsMeter   = metrics.NewRegisteredMeter("txpool/pending/nofunds", nil)   // Dropped due to out-of-funds

	// Metrics for the queued pool
	queuedDiscardMeter   = metrics.NewRegisteredMeter("txpool/queued/discard", nil)
	queuedReplaceMeter   = metrics.NewRegisteredMeter("txpool/queued/replace", nil)
	queuedRateLimitMeter = metrics.NewRegisteredMeter("txpool/queued/ratelimit", nil) // Dropped due to rate limiting
	queuedNofundsMeter   = metrics.NewRegisteredMeter("txpool/queued/nofunds", nil)   // Dropped due to out-of-funds
	queuedEvictionMeter  = metrics.NewRegisteredMeter("txpool/queued/eviction", nil)  // Dropped due to lifetime

	// General tx metrics
	knownTxMeter       = metrics.NewRegisteredMeter("txpool/known", nil)
	validTxMeter       = metrics.NewRegisteredMeter("txpool/valid", nil)
	invalidTxMeter     = metrics.NewRegisteredMeter("txpool/invalid", nil)
	underpricedTxMeter = metrics.NewRegisteredMeter("txpool/underpriced", nil)
	overflowedTxMeter  = metrics.NewRegisteredMeter("txpool/overflowed", nil)

	// throttleTxMeter counts how many transactions are rejected due to too-many-changes between
	// txpool reorgs.
	throttleTxMeter = metrics.NewRegisteredMeter("txpool/throttle", nil)
	// reorgDurationTimer measures how long time a txpool reorg takes.
	reorgDurationTimer = metrics.NewRegisteredTimer("txpool/reorgtime", nil)
	// dropBetweenReorgHistogram counts how many drops we experience between two reorg runs. It is expected
	// that this number is pretty low, since txpool reorgs happen very frequently.
	dropBetweenReorgHistogram = metrics.NewRegisteredHistogram("txpool/dropbetweenreorg", nil, metrics.NewExpDecaySample(1028, 0.015))

	pendingGauge = metrics.NewRegisteredGauge("txpool/pending", nil)
	queuedGauge  = metrics.NewRegisteredGauge("txpool/queued", nil)
	localGauge   = metrics.NewRegisteredGauge("txpool/local", nil)
	slotsGauge   = metrics.NewRegisteredGauge("txpool/slots", nil)

	reheapTimer = metrics.NewRegisteredTimer("txpool/reheap", nil)
)

// BlockChain defines the minimal set of methods needed to back a tx pool with
// a chain. Exists to allow mocking the live chain out of tests.
type BlockChain interface {
	// Config retrieves the chain's fork configuration.
	Config() *params.ChainConfig

	// CurrentBlock returns the current head of the chain.
	CurrentBlock() *types.Header

	// GetBlock retrieves a specific block, used during pool resets.
	GetBlock(hash common.Hash, number uint64) *types.Block

	// StateAt returns a state database for a given root hash (generally the head).
	StateAt(root common.Hash) (*state.StateDB, error)
}

// Config are the configuration parameters of the transaction pool.
type Config struct {
	Locals    []common.Address // Addresses that should be treated by default as local
	NoLocals  bool             // Whether local transaction handling should be disabled
	Journal   string           // Journal of local transactions to survive node restarts
	Rejournal time.Duration    // Time interval to regenerate the local transaction journal

	// JournalRemote controls whether journaling includes remote transactions or not.
	// When true, all transactions loaded from the journal are treated as remote.
	JournalRemote bool

	PriceLimit uint64 // Minimum gas price to enforce for acceptance into the pool
	PriceBump  uint64 // Minimum price bump percentage to replace an already existing transaction (nonce)

	AccountSlots uint64 // Number of executable transaction slots guaranteed per account
	GlobalSlots  uint64 // Maximum number of executable transaction slots for all accounts
	AccountQueue uint64 // Maximum number of non-executable transaction slots permitted per account
	GlobalQueue  uint64 // Maximum number of non-executable transaction slots for all accounts

	Lifetime time.Duration // Maximum amount of time non-executable transaction are queued
}

// DefaultConfig contains the default configurations for the transaction pool.
var DefaultConfig = Config{
	Journal:   "transactions.rlp",
	Rejournal: time.Hour,

	PriceLimit: 1,
	PriceBump:  10,

	AccountSlots: 16,
	GlobalSlots:  4096 + 1024, // urgent + floating queue capacity with 4:1 ratio
	AccountQueue: 64,
	GlobalQueue:  1024,

	Lifetime: 3 * time.Hour,
}

// sanitize checks the provided user configurations and changes anything that's
// unreasonable or unworkable.
func (config *Config) sanitize() Config {
	conf := *config
	if conf.Rejournal < time.Second {
		log.Warn("Sanitizing invalid txpool journal time", "provided", conf.Rejournal, "updated", time.Second)
		conf.Rejournal = time.Second
	}
	if conf.PriceLimit < 1 {
		log.Warn("Sanitizing invalid txpool price limit", "provided", conf.PriceLimit, "updated", DefaultConfig.PriceLimit)
		conf.PriceLimit = DefaultConfig.PriceLimit
	}
	if conf.PriceBump < 1 {
		log.Warn("Sanitizing invalid txpool price bump", "provided", conf.PriceBump, "updated", DefaultConfig.PriceBump)
		conf.PriceBump = DefaultConfig.PriceBump
	}
	if conf.AccountSlots < 1 {
		log.Warn("Sanitizing invalid txpool account slots", "provided", conf.AccountSlots, "updated", DefaultConfig.AccountSlots)
		conf.AccountSlots = DefaultConfig.AccountSlots
	}
	if conf.GlobalSlots < 1 {
		log.Warn("Sanitizing invalid txpool global slots", "provided", conf.GlobalSlots, "updated", DefaultConfig.GlobalSlots)
		conf.GlobalSlots = DefaultConfig.GlobalSlots
	}
	if conf.AccountQueue < 1 {
		log.Warn("Sanitizing invalid txpool account queue", "provided", conf.AccountQueue, "updated", DefaultConfig.AccountQueue)
		conf.AccountQueue = DefaultConfig.AccountQueue
	}
	if conf.GlobalQueue < 1 {
		log.Warn("Sanitizing invalid txpool global queue", "provided", conf.GlobalQueue, "updated", DefaultConfig.GlobalQueue)
		conf.GlobalQueue = DefaultConfig.GlobalQueue
	}
	if conf.Lifetime < 1 {
		log.Warn("Sanitizing invalid txpool lifetime", "provided", conf.Lifetime, "updated", DefaultConfig.Lifetime)
		conf.Lifetime = DefaultConfig.Lifetime
	}
	return conf
}

// LegacyPool contains all currently known transactions. Transactions
// enter the pool when they are received from the network or submitted
// locally. They exit the pool when they are included in the blockchain.
//
// The pool separates processable transactions (which can be applied to the
// current state) and future transactions. Transactions move between those
// two states over time as they are received and processed.
type LegacyPool struct {
	config      Config
	chainconfig *params.ChainConfig
	chain       BlockChain
	gasTip      atomic.Pointer[big.Int]
	txFeed      event.Feed
	signer      types.Signer
	mu          sync.RWMutex

	currentHead   atomic.Pointer[types.Header] // Current head of the blockchain
	currentState  *state.StateDB               // Current state in the blockchain head
	pendingNonces *noncer                      // Pending state tracking virtual nonces

	locals  *accountSet // Set of local transaction to exempt from eviction rules
	journal *journal    // Journal of local transaction to back up to disk

	reserve txpool.AddressReserver       // Address reserver to ensure exclusivity across subpools
	pending map[common.Address]*list     // All currently processable transactions
	queue   map[common.Address]*list     // Queued but non-processable transactions
	beats   map[common.Address]time.Time // Last heartbeat from each known account
	all     *lookup                      // All transactions to allow lookups
	priced  *pricedList                  // All transactions sorted by price

	reqResetCh      chan *txpoolResetRequest
	reqPromoteCh    chan *accountSet
	queueTxEventCh  chan *types.Transaction
	reorgDoneCh     chan chan struct{}
	reorgShutdownCh chan struct{}  // requests shutdown of scheduleReorgLoop
	wg              sync.WaitGroup // tracks loop, scheduleReorgLoop
	initDoneCh      chan struct{}  // is closed once the pool is initialized (for tests)

	changesSinceReorg int // A counter for how many drops we've performed in-between reorg.

	l1CostFn txpool.L1CostFunc // To apply L1 costs as rollup, optional field, may be nil.
}

type txpoolResetRequest struct {
	oldHead, newHead *types.Header
}

// New creates a new transaction pool to gather, sort and filter inbound
// transactions from the network.
func New(config Config, chain BlockChain) *LegacyPool {
	// Sanitize the input to ensure no vulnerable gas prices are set
	config = (&config).sanitize()

	// Create the transaction pool with its initial settings
	pool := &LegacyPool{
		config:          config,
		chain:           chain,
		chainconfig:     chain.Config(),
		signer:          types.LatestSigner(chain.Config()),
		pending:         make(map[common.Address]*list),
		queue:           make(map[common.Address]*list),
		beats:           make(map[common.Address]time.Time),
		all:             newLookup(),
		reqResetCh:      make(chan *txpoolResetRequest),
		reqPromoteCh:    make(chan *accountSet),
		queueTxEventCh:  make(chan *types.Transaction),
		reorgDoneCh:     make(chan chan struct{}),
		reorgShutdownCh: make(chan struct{}),
		initDoneCh:      make(chan struct{}),
	}
	pool.locals = newAccountSet(pool.signer)
	for _, addr := range config.Locals {
		log.Info("Setting new local account", "address", addr)
		pool.locals.add(addr)
	}
	pool.priced = newPricedList(pool.all)

	if (!config.NoLocals || config.JournalRemote) && config.Journal != "" {
		pool.journal = newTxJournal(config.Journal)
	}
	return pool
}

// Filter returns whether the given transaction can be consumed by the legacy
// pool, specifically, whether it is a Legacy, AccessList or Dynamic transaction.
func (pool *LegacyPool) Filter(tx *types.Transaction) bool {
	switch tx.Type() {
	case types.LegacyTxType, types.AccessListTxType, types.DynamicFeeTxType:
		return true
	default:
		return false
	}
}

// Init sets the gas price needed to keep a transaction in the pool and the chain
// head to allow balance / nonce checks. The transaction journal will be loaded
// from disk and filtered based on the provided starting settings. The internal
// goroutines will be spun up and the pool deemed operational afterwards.
func (pool *LegacyPool) Init(gasTip *big.Int, head *types.Header, reserve txpool.AddressReserver) error {
	// Set the address reserver to request exclusive access to pooled accounts
	pool.reserve = reserve

	// Set the basic pool parameters
	pool.gasTip.Store(gasTip)

	// Initialize the state with head block, or fallback to empty one in
	// case the head state is not available(might occur when node is not
	// fully synced).
	statedb, err := pool.chain.StateAt(head.Root)
	if err != nil {
		statedb, err = pool.chain.StateAt(types.GetEmptyRootHash(pool.chainconfig.Zktrie))
	}
	if err != nil {
		return err
	}
	pool.currentHead.Store(head)
	pool.currentState = statedb
	pool.pendingNonces = newNoncer(statedb)

	// Start the reorg loop early, so it can handle requests generated during
	// journal loading.
	pool.wg.Add(1)
	go pool.scheduleReorgLoop()

	// If local transactions and journaling is enabled, load from disk
	if pool.journal != nil {
		add := pool.addLocals
		if pool.config.JournalRemote {
			add = pool.addRemotesSync // Use sync version to match pool.AddLocals
		}
		if err := pool.journal.load(add); err != nil {
			log.Warn("Failed to load transaction journal", "err", err)
		}
		if err := pool.journal.rotate(pool.toJournal()); err != nil {
			log.Warn("Failed to rotate transaction journal", "err", err)
		}
	}
	pool.wg.Add(1)
	go pool.loop()
	return nil
}

// loop is the transaction pool's main event loop, waiting for and reacting to
// outside blockchain events as well as for various reporting and transaction
// eviction events.
func (pool *LegacyPool) loop() {
	defer pool.wg.Done()

	var (
		prevPending, prevQueued, prevStales int

		// Start the stats reporting and transaction eviction tickers
		report  = time.NewTicker(statsReportInterval)
		evict   = time.NewTicker(evictionInterval)
		journal = time.NewTicker(pool.config.Rejournal)
	)
	defer report.Stop()
	defer evict.Stop()
	defer journal.Stop()

	// Notify tests that the init phase is done
	close(pool.initDoneCh)
	for {
		select {
		// Handle pool shutdown
		case <-pool.reorgShutdownCh:
			return

		// Handle stats reporting ticks
		case <-report.C:
			pool.mu.RLock()
			pending, queued := pool.stats()
			pool.mu.RUnlock()
			stales := int(pool.priced.stales.Load())

			if pending != prevPending || queued != prevQueued || stales != prevStales {
				log.Debug("Transaction pool status report", "executable", pending, "queued", queued, "stales", stales)
				prevPending, prevQueued, prevStales = pending, queued, stales
			}

		// Handle inactive account transaction eviction
		case <-evict.C:
			pool.mu.Lock()
			for addr := range pool.queue {
				// Skip local transactions from the eviction mechanism
				if pool.locals.contains(addr) {
					continue
				}
				// Any non-locals old enough should be removed
				if time.Since(pool.beats[addr]) > pool.config.Lifetime {
					list := pool.queue[addr].Flatten()
					for _, tx := range list {
						pool.removeTx(tx.Hash(), true, true)
					}
					queuedEvictionMeter.Mark(int64(len(list)))
				}
			}
			pool.mu.Unlock()

		// Handle local transaction journal rotation
		case <-journal.C:
			if pool.journal != nil {
				pool.mu.Lock()
				if err := pool.journal.rotate(pool.toJournal()); err != nil {
					log.Warn("Failed to rotate local tx journal", "err", err)
				}
				pool.mu.Unlock()
			}
		}
	}
}

// Close terminates the transaction pool.
func (pool *LegacyPool) Close() error {
	// Terminate the pool reorger and return
	close(pool.reorgShutdownCh)
	pool.wg.Wait()

	if pool.journal != nil {
		pool.journal.close()
	}
	log.Info("Transaction pool stopped")
	return nil
}

// Reset implements txpool.SubPool, allowing the legacy pool's internal state to be
// kept in sync with the main transaction pool's internal state.
func (pool *LegacyPool) Reset(oldHead, newHead *types.Header) {
	wait := pool.requestReset(oldHead, newHead)
	<-wait
}

// SubscribeTransactions registers a subscription for new transaction events,
// supporting feeding only newly seen or also resurrected transactions.
func (pool *LegacyPool) SubscribeTransactions(ch chan<- core.NewTxsEvent, reorgs bool) event.Subscription {
	// The legacy pool has a very messed up internal shuffling, so it's kind of
	// hard to separate newly discovered transaction from resurrected ones. This
	// is because the new txs are added to the queue, resurrected ones too and
	// reorgs run lazily, so separating the two would need a marker.
	return pool.txFeed.Subscribe(ch)
}

// SetGasTip updates the minimum gas tip required by the transaction pool for a
// new transaction, and drops all transactions below this threshold.
func (pool *LegacyPool) SetGasTip(tip *big.Int) {
	pool.mu.Lock()
	defer pool.mu.Unlock()

	old := pool.gasTip.Load()
	pool.gasTip.Store(new(big.Int).Set(tip))

	// If the min miner fee increased, remove transactions below the new threshold
	if tip.Cmp(old) > 0 {
		// pool.priced is sorted by GasFeeCap, so we have to iterate through pool.all instead
		drop := pool.all.RemotesBelowTip(tip)
		for _, tx := range drop {
			pool.removeTx(tx.Hash(), false, true)
		}
		pool.priced.Removed(len(drop))
	}
	log.Info("Legacy pool tip threshold updated", "tip", tip)
}

// Nonce returns the next nonce of an account, with all transactions executable
// by the pool already applied on top.
func (pool *LegacyPool) Nonce(addr common.Address) uint64 {
	pool.mu.RLock()
	defer pool.mu.RUnlock()

	return pool.pendingNonces.get(addr)
}

// Stats retrieves the current pool stats, namely the number of pending and the
// number of queued (non-executable) transactions.
func (pool *LegacyPool) Stats() (int, int) {
	pool.mu.RLock()
	defer pool.mu.RUnlock()

	return pool.stats()
}

// stats retrieves the current pool stats, namely the number of pending and the
// number of queued (non-executable) transactions.
func (pool *LegacyPool) stats() (int, int) {
	pending := 0
	for _, list := range pool.pending {
		pending += list.Len()
	}
	queued := 0
	for _, list := range pool.queue {
		queued += list.Len()
	}
	return pending, queued
}

// Content retrieves the data content of the transaction pool, returning all the
// pending as well as queued transactions, grouped by account and sorted by nonce.
func (pool *LegacyPool) Content() (map[common.Address][]*types.Transaction, map[common.Address][]*types.Transaction) {
	pool.mu.Lock()
	defer pool.mu.Unlock()

	pending := make(map[common.Address][]*types.Transaction, len(pool.pending))
	for addr, list := range pool.pending {
		pending[addr] = list.Flatten()
	}
	queued := make(map[common.Address][]*types.Transaction, len(pool.queue))
	for addr, list := range pool.queue {
		queued[addr] = list.Flatten()
	}
	return pending, queued
}

// ContentFrom retrieves the data content of the transaction pool, returning the
// pending as well as queued transactions of this address, grouped by nonce.
func (pool *LegacyPool) ContentFrom(addr common.Address) ([]*types.Transaction, []*types.Transaction) {
	pool.mu.RLock()
	defer pool.mu.RUnlock()

	var pending []*types.Transaction
	if list, ok := pool.pending[addr]; ok {
		pending = list.Flatten()
	}
	var queued []*types.Transaction
	if list, ok := pool.queue[addr]; ok {
		queued = list.Flatten()
	}
	return pending, queued
}

// Pending retrieves all currently processable transactions, grouped by origin
// account and sorted by nonce. The returned transaction set is a copy and can be
// freely modified by calling code.
//
// The enforceTips parameter can be used to do an extra filtering on the pending
// transactions and only return those whose **effective** tip is large enough in
// the next pending execution environment.
func (pool *LegacyPool) Pending(enforceTips bool) map[common.Address][]*txpool.LazyTransaction {
	pool.mu.Lock()
	defer pool.mu.Unlock()

	pending := make(map[common.Address][]*txpool.LazyTransaction, len(pool.pending))
	for addr, list := range pool.pending {
		txs := list.Flatten()

		// If the miner requests tip enforcement, cap the lists now
		if enforceTips && !pool.locals.contains(addr) {
			for i, tx := range txs {
				if tx.EffectiveGasTipIntCmp(pool.gasTip.Load(), pool.priced.urgent.baseFee) < 0 {
					txs = txs[:i]
					break
				}
			}
		}
		if len(txs) > 0 {
			lazies := make([]*txpool.LazyTransaction, len(txs))
			for i := 0; i < len(txs); i++ {
				lazies[i] = &txpool.LazyTransaction{
					Pool:      pool,
					Hash:      txs[i].Hash(),
					Tx:        txs[i],
					Time:      txs[i].Time(),
					GasFeeCap: txs[i].GasFeeCap(),
					GasTipCap: txs[i].GasTipCap(),
					Gas:       txs[i].Gas(),
					BlobGas:   txs[i].BlobGas(),
				}
			}
			pending[addr] = lazies
		}
	}
	return pending
}

// Locals retrieves the accounts currently considered local by the pool.
func (pool *LegacyPool) Locals() []common.Address {
	pool.mu.Lock()
	defer pool.mu.Unlock()

	return pool.locals.flatten()
}

// toJournal retrieves all transactions that should be included in the journal,
// grouped by origin account and sorted by nonce.
// The returned transaction set is a copy and can be freely modified by calling code.
func (pool *LegacyPool) toJournal() map[common.Address]types.Transactions {
	if !pool.config.JournalRemote {
		return pool.local()
	}
	txs := make(map[common.Address]types.Transactions)
	for addr, pending := range pool.pending {
		txs[addr] = append(txs[addr], pending.Flatten()...)
	}
	for addr, queued := range pool.queue {
		txs[addr] = append(txs[addr], queued.Flatten()...)
	}
	return txs
}

// local retrieves all currently known local transactions, grouped by origin
// account and sorted by nonce. The returned transaction set is a copy and can be
// freely modified by calling code.
func (pool *LegacyPool) local() map[common.Address]types.Transactions {
	txs := make(map[common.Address]types.Transactions)
	for addr := range pool.locals.accounts {
		if pending := pool.pending[addr]; pending != nil {
			txs[addr] = append(txs[addr], pending.Flatten()...)
		}
		if queued := pool.queue[addr]; queued != nil {
			txs[addr] = append(txs[addr], queued.Flatten()...)
		}
	}
	return txs
}

// validateTxBasics checks whether a transaction is valid according to the consensus
// rules, but does not check state-dependent validation such as sufficient balance.
// This check is meant as an early check which only needs to be performed once,
// and does not require the pool mutex to be held.
func (pool *LegacyPool) validateTxBasics(tx *types.Transaction, local bool) error {
	opts := &txpool.ValidationOptions{
		Config: pool.chainconfig,
		Accept: 0 |
			1<<types.LegacyTxType |
			1<<types.AccessListTxType |
			1<<types.DynamicFeeTxType,
		MaxSize: txMaxSize,
		MinTip:  pool.gasTip.Load(),
	}
	if local {
		opts.MinTip = new(big.Int)
	}
	if err := txpool.ValidateTransaction(tx, pool.currentHead.Load(), pool.signer, opts); err != nil {
		return err
	}
	return nil
}

// validateTx checks whether a transaction is valid according to the consensus
// rules and adheres to some heuristic limits of the local node (price and size).
func (pool *LegacyPool) validateTx(tx *types.Transaction, local bool) error {
	opts := &txpool.ValidationOptionsWithState{
		State: pool.currentState,

		FirstNonceGap: nil, // Pool allows arbitrary arrival order, don't invalidate nonce gaps
		UsedAndLeftSlots: func(addr common.Address) (int, int) {
			var have int
			if list := pool.pending[addr]; list != nil {
				have += list.Len()
			}
			if list := pool.queue[addr]; list != nil {
				have += list.Len()
			}
			return have, math.MaxInt
		},
		ExistingExpenditure: func(addr common.Address) *big.Int {
			if list := pool.pending[addr]; list != nil {
				return list.totalcost
			}
			return new(big.Int)
		},
		ExistingCost: func(addr common.Address, nonce uint64) *big.Int {
			if list := pool.pending[addr]; list != nil {
				if tx := list.txs.Get(nonce); tx != nil {
					cost := tx.Cost()
					if pool.l1CostFn != nil {
						if l1Cost := pool.l1CostFn(tx.RollupCostData()); l1Cost != nil { // add rollup cost
							cost = cost.Add(cost, l1Cost)
						}
					}
					return cost
				}
			}
			return nil
		},
		L1CostFn: pool.l1CostFn,
	}
	if err := txpool.ValidateTransactionWithState(tx, pool.signer, opts); err != nil {
		return err
	}
	return nil
}

// add validates a transaction and inserts it into the non-executable queue for later
// pending promotion and execution. If the transaction is a replacement for an already
// pending or queued one, it overwrites the previous transaction if its price is higher.
//
// If a newly added transaction is marked as local, its sending account will be
// added to the allowlist, preventing any associated transaction from being dropped
// out of the pool due to pricing constraints.
func (pool *LegacyPool) add(tx *types.Transaction, local bool) (replaced bool, err error) {
	// If the transaction is already known, discard it
	hash := tx.Hash()
	if pool.all.Get(hash) != nil {
		log.Trace("Discarding already known transaction", "hash", hash)
		knownTxMeter.Mark(1)
		return false, txpool.ErrAlreadyKnown
	}
	// Make the local flag. If it's from local source or it's from the network but
	// the sender is marked as local previously, treat it as the local transaction.
	isLocal := local || pool.locals.containsTx(tx)

	// If the transaction fails basic validation, discard it
	if err := pool.validateTx(tx, isLocal); err != nil {
		log.Trace("Discarding invalid transaction", "hash", hash, "err", err)
		invalidTxMeter.Mark(1)
		return false, err
	}
	// already validated by this point
	from, _ := types.Sender(pool.signer, tx)

	// If the address is not yet known, request exclusivity to track the account
	// only by this subpool until all transactions are evicted
	var (
		_, hasPending = pool.pending[from]
		_, hasQueued  = pool.queue[from]
	)
	if !hasPending && !hasQueued {
		if err := pool.reserve(from, true); err != nil {
			return false, err
		}
		defer func() {
			// If the transaction is rejected by some post-validation check, remove
			// the lock on the reservation set.
			//
			// Note, `err` here is the named error return, which will be initialized
			// by a return statement before running deferred methods. Take care with
			// removing or subscoping err as it will break this clause.
			if err != nil {
				pool.reserve(from, false)
			}
		}()
	}
	// If the transaction pool is full, discard underpriced transactions
	if uint64(pool.all.Slots()+numSlots(tx)) > pool.config.GlobalSlots+pool.config.GlobalQueue {
		// If the new transaction is underpriced, don't accept it
		if !isLocal && pool.priced.Underpriced(tx) {
			log.Trace("Discarding underpriced transaction", "hash", hash, "gasTipCap", tx.GasTipCap(), "gasFeeCap", tx.GasFeeCap())
			underpricedTxMeter.Mark(1)
			return false, txpool.ErrUnderpriced
		}

		// We're about to replace a transaction. The reorg does a more thorough
		// analysis of what to remove and how, but it runs async. We don't want to
		// do too many replacements between reorg-runs, so we cap the number of
		// replacements to 25% of the slots
		if pool.changesSinceReorg > int(pool.config.GlobalSlots/4) {
			throttleTxMeter.Mark(1)
			return false, ErrTxPoolOverflow
		}

		// New transaction is better than our worse ones, make room for it.
		// If it's a local transaction, forcibly discard all available transactions.
		// Otherwise if we can't make enough room for new one, abort the operation.
		drop, success := pool.priced.Discard(pool.all.Slots()-int(pool.config.GlobalSlots+pool.config.GlobalQueue)+numSlots(tx), isLocal)

		// Special case, we still can't make the room for the new remote one.
		if !isLocal && !success {
			log.Trace("Discarding overflown transaction", "hash", hash)
			overflowedTxMeter.Mark(1)
			return false, ErrTxPoolOverflow
		}

		// If the new transaction is a future transaction it should never churn pending transactions
		if !isLocal && pool.isGapped(from, tx) {
			var replacesPending bool
			for _, dropTx := range drop {
				dropSender, _ := types.Sender(pool.signer, dropTx)
				if list := pool.pending[dropSender]; list != nil && list.Contains(dropTx.Nonce()) {
					replacesPending = true
					break
				}
			}
			// Add all transactions back to the priced queue
			if replacesPending {
				for _, dropTx := range drop {
					pool.priced.Put(dropTx, false)
				}
				log.Trace("Discarding future transaction replacing pending tx", "hash", hash)
				return false, txpool.ErrFutureReplacePending
			}
		}

		// Kick out the underpriced remote transactions.
		for _, tx := range drop {
			log.Trace("Discarding freshly underpriced transaction", "hash", tx.Hash(), "gasTipCap", tx.GasTipCap(), "gasFeeCap", tx.GasFeeCap())
			underpricedTxMeter.Mark(1)

			sender, _ := types.Sender(pool.signer, tx)
			dropped := pool.removeTx(tx.Hash(), false, sender != from) // Don't unreserve the sender of the tx being added if last from the acc

			pool.changesSinceReorg += dropped
		}
	}

	// Try to replace an existing transaction in the pending pool
	if list := pool.pending[from]; list != nil && list.Contains(tx.Nonce()) {
		// Nonce already pending, check if required price bump is met
		inserted, old := list.Add(tx, pool.config.PriceBump, pool.l1CostFn)
		if !inserted {
			pendingDiscardMeter.Mark(1)
			return false, txpool.ErrReplaceUnderpriced
		}
		// New transaction is better, replace old one
		if old != nil {
			pool.all.Remove(old.Hash())
			pool.priced.Removed(1)
			pendingReplaceMeter.Mark(1)
		}
		pool.all.Add(tx, isLocal)
		pool.priced.Put(tx, isLocal)
		pool.journalTx(from, tx)
		pool.queueTxEvent(tx)
		log.Trace("Pooled new executable transaction", "hash", hash, "from", from, "to", tx.To())

		// Successful promotion, bump the heartbeat
		pool.beats[from] = time.Now()
		return old != nil, nil
	}
	// New transaction isn't replacing a pending one, push into queue
	replaced, err = pool.enqueueTx(hash, tx, isLocal, true)
	if err != nil {
		return false, err
	}
	// Mark local addresses and journal local transactions
	if local && !pool.locals.contains(from) {
		log.Info("Setting new local account", "address", from)
		pool.locals.add(from)
		pool.priced.Removed(pool.all.RemoteToLocals(pool.locals)) // Migrate the remotes if it's marked as local first time.
	}
	if isLocal {
		localGauge.Inc(1)
	}
	pool.journalTx(from, tx)

	log.Trace("Pooled new future transaction", "hash", hash, "from", from, "to", tx.To())
	return replaced, nil
}

// isGapped reports whether the given transaction is immediately executable.
func (pool *LegacyPool) isGapped(from common.Address, tx *types.Transaction) bool {
	// Short circuit if transaction falls within the scope of the pending list
	// or matches the next pending nonce which can be promoted as an executable
	// transaction afterwards. Note, the tx staleness is already checked in
	// 'validateTx' function previously.
	next := pool.pendingNonces.get(from)
	if tx.Nonce() <= next {
		return false
	}
	// The transaction has a nonce gap with pending list, it's only considered
	// as executable if transactions in queue can fill up the nonce gap.
	queue, ok := pool.queue[from]
	if !ok {
		return true
	}
	for nonce := next; nonce < tx.Nonce(); nonce++ {
		if !queue.Contains(nonce) {
			return true // txs in queue can't fill up the nonce gap
		}
	}
	return false
}

// enqueueTx inserts a new transaction into the non-executable transaction queue.
//
// Note, this method assumes the pool lock is held!
func (pool *LegacyPool) enqueueTx(hash common.Hash, tx *types.Transaction, local bool, addAll bool) (bool, error) {
	// Try to insert the transaction into the future queue
	from, _ := types.Sender(pool.signer, tx) // already validated
	if pool.queue[from] == nil {
		pool.queue[from] = newList(false)
	}
	inserted, old := pool.queue[from].Add(tx, pool.config.PriceBump, pool.l1CostFn)
	if !inserted {
		// An older transaction was better, discard this
		queuedDiscardMeter.Mark(1)
		return false, txpool.ErrReplaceUnderpriced
	}
	// Discard any previous transaction and mark this
	if old != nil {
		pool.all.Remove(old.Hash())
		pool.priced.Removed(1)
		queuedReplaceMeter.Mark(1)
	} else {
		// Nothing was replaced, bump the queued counter
		queuedGauge.Inc(1)
	}
	// If the transaction isn't in lookup set but it's expected to be there,
	// show the error log.
	if pool.all.Get(hash) == nil && !addAll {
		log.Error("Missing transaction in lookup set, please report the issue", "hash", hash)
	}
	if addAll {
		pool.all.Add(tx, local)
		pool.priced.Put(tx, local)
	}
	// If we never record the heartbeat, do it right now.
	if _, exist := pool.beats[from]; !exist {
		pool.beats[from] = time.Now()
	}
	return old != nil, nil
}

// journalTx adds the specified transaction to the local disk journal if it is
// deemed to have been sent from a local account.
func (pool *LegacyPool) journalTx(from common.Address, tx *types.Transaction) {
	// Only journal if it's enabled and the transaction is local
	if pool.journal == nil || (!pool.config.JournalRemote && !pool.locals.contains(from)) {
		return
	}
	if err := pool.journal.insert(tx); err != nil {
		log.Warn("Failed to journal local transaction", "err", err)
	}
}

// promoteTx adds a transaction to the pending (processable) list of transactions
// and returns whether it was inserted or an older was better.
//
// Note, this method assumes the pool lock is held!
func (pool *LegacyPool) promoteTx(addr common.Address, hash common.Hash, tx *types.Transaction) bool {
	// Try to insert the transaction into the pending queue
	if pool.pending[addr] == nil {
		pool.pending[addr] = newList(true)
	}
	list := pool.pending[addr]

	inserted, old := list.Add(tx, pool.config.PriceBump, pool.l1CostFn)
	if !inserted {
		// An older transaction was better, discard this
		pool.all.Remove(hash)
		pool.priced.Removed(1)
		pendingDiscardMeter.Mark(1)
		return false
	}
	// Otherwise discard any previous transaction and mark this
	if old != nil {
		pool.all.Remove(old.Hash())
		pool.priced.Removed(1)
		pendingReplaceMeter.Mark(1)
	} else {
		// Nothing was replaced, bump the pending counter
		pendingGauge.Inc(1)
	}
	// Set the potentially new pending nonce and notify any subsystems of the new tx
	pool.pendingNonces.set(addr, tx.Nonce()+1)

	// Successful promotion, bump the heartbeat
	pool.beats[addr] = time.Now()
	return true
}

// addLocals enqueues a batch of transactions into the pool if they are valid, marking the
// senders as local ones, ensuring they go around the local pricing constraints.
//
// This method is used to add transactions from the RPC API and performs synchronous pool
// reorganization and event propagation.
func (pool *LegacyPool) addLocals(txs []*types.Transaction) []error {
	return pool.Add(txs, !pool.config.NoLocals, true)
}

// addLocal enqueues a single local transaction into the pool if it is valid. This is
// a convenience wrapper around addLocals.
func (pool *LegacyPool) addLocal(tx *types.Transaction) error {
	errs := pool.addLocals([]*types.Transaction{tx})
	return errs[0]
}

// addRemotes enqueues a batch of transactions into the pool if they are valid. If the
// senders are not among the locally tracked ones, full pricing constraints will apply.
//
// This method is used to add transactions from the p2p network and does not wait for pool
// reorganization and internal event propagation.
func (pool *LegacyPool) addRemotes(txs []*types.Transaction) []error {
	return pool.Add(txs, false, false)
}

// addRemote enqueues a single transaction into the pool if it is valid. This is a convenience
// wrapper around addRemotes.
func (pool *LegacyPool) addRemote(tx *types.Transaction) error {
	errs := pool.addRemotes([]*types.Transaction{tx})
	return errs[0]
}

// addRemotesSync is like addRemotes, but waits for pool reorganization. Tests use this method.
func (pool *LegacyPool) addRemotesSync(txs []*types.Transaction) []error {
	return pool.Add(txs, false, true)
}

// This is like addRemotes with a single transaction, but waits for pool reorganization. Tests use this method.
func (pool *LegacyPool) addRemoteSync(tx *types.Transaction) error {
	return pool.Add([]*types.Transaction{tx}, false, true)[0]
}

// Add enqueues a batch of transactions into the pool if they are valid. Depending
// on the local flag, full pricing constraints will or will not be applied.
//
// If sync is set, the method will block until all internal maintenance related
// to the add is finished. Only use this during tests for determinism!
func (pool *LegacyPool) Add(txs []*types.Transaction, local, sync bool) []error {
	// Do not treat as local if local transactions have been disabled
	local = local && !pool.config.NoLocals

	// Filter out known ones without obtaining the pool lock or recovering signatures
	var (
		errs = make([]error, len(txs))
		news = make([]*types.Transaction, 0, len(txs))
	)
	for i, tx := range txs {
		// If the transaction is known, pre-set the error slot
		if pool.all.Get(tx.Hash()) != nil {
			errs[i] = txpool.ErrAlreadyKnown
			knownTxMeter.Mark(1)
			continue
		}
		// Exclude transactions with basic errors, e.g invalid signatures and
		// insufficient intrinsic gas as soon as possible and cache senders
		// in transactions before obtaining lock
		if err := pool.validateTxBasics(tx, local); err != nil {
			errs[i] = err
			invalidTxMeter.Mark(1)
			continue
		}
		// Accumulate all unknown transactions for deeper processing
		news = append(news, tx)
	}
	if len(news) == 0 {
		return errs
	}

	// Process all the new transaction and merge any errors into the original slice
	pool.mu.Lock()
	newErrs, dirtyAddrs := pool.addTxsLocked(news, local)
	pool.mu.Unlock()

	var nilSlot = 0
	for _, err := range newErrs {
		for errs[nilSlot] != nil {
			nilSlot++
		}
		errs[nilSlot] = err
		nilSlot++
	}
	// Reorg the pool internals if needed and return
	done := pool.requestPromoteExecutables(dirtyAddrs)
	if sync {
		<-done
	}
	return errs
}

// addTxsLocked attempts to queue a batch of transactions if they are valid.
// The transaction pool lock must be held.
func (pool *LegacyPool) addTxsLocked(txs []*types.Transaction, local bool) ([]error, *accountSet) {
	dirty := newAccountSet(pool.signer)
	errs := make([]error, len(txs))
	for i, tx := range txs {
		replaced, err := pool.add(tx, local)
		errs[i] = err
		if err == nil && !replaced {
			dirty.addTx(tx)
		}
	}
	validTxMeter.Mark(int64(len(dirty.accounts)))
	return errs, dirty
}

// Status returns the status (unknown/pending/queued) of a batch of transactions
// identified by their hashes.
func (pool *LegacyPool) Status(hash common.Hash) txpool.TxStatus {
	tx := pool.get(hash)
	if tx == nil {
		return txpool.TxStatusUnknown
	}
	from, _ := types.Sender(pool.signer, tx) // already validated

	pool.mu.RLock()
	defer pool.mu.RUnlock()

	if txList := pool.pending[from]; txList != nil && txList.txs.items[tx.Nonce()] != nil {
		return txpool.TxStatusPending
	} else if txList := pool.queue[from]; txList != nil && txList.txs.items[tx.Nonce()] != nil {
		return txpool.TxStatusQueued
	}
	return txpool.TxStatusUnknown
}

// Get returns a transaction if it is contained in the pool and nil otherwise.
func (pool *LegacyPool) Get(hash common.Hash) *types.Transaction {
	tx := pool.get(hash)
	if tx == nil {
		return nil
	}
	return tx
}

// get returns a transaction if it is contained in the pool and nil otherwise.
func (pool *LegacyPool) get(hash common.Hash) *types.Transaction {
	return pool.all.Get(hash)
}

// Has returns an indicator whether txpool has a transaction cached with the
// given hash.
func (pool *LegacyPool) Has(hash common.Hash) bool {
	return pool.all.Get(hash) != nil
}

// removeTx removes a single transaction from the queue, moving all subsequent
// transactions back to the future queue.
//
// In unreserve is false, the account will not be relinquished to the main txpool
// even if there are no more references to it. This is used to handle a race when
// a tx being added, and it evicts a previously scheduled tx from the same account,
// which could lead to a premature release of the lock.
//
// Returns the number of transactions removed from the pending queue.
func (pool *LegacyPool) removeTx(hash common.Hash, outofbound bool, unreserve bool) int {
	// Fetch the transaction we wish to delete
	tx := pool.all.Get(hash)
	if tx == nil {
		return 0
	}
	addr, _ := types.Sender(pool.signer, tx) // already validated during insertion

	// If after deletion there are no more transactions belonging to this account,
	// relinquish the address reservation. It's a bit convoluted do this, via a
	// defer, but it's safer vs. the many return pathways.
	if unreserve {
		defer func() {
			var (
				_, hasPending = pool.pending[addr]
				_, hasQueued  = pool.queue[addr]
			)
			if !hasPending && !hasQueued {
				pool.reserve(addr, false)
			}
		}()
	}
	// Remove it from the list of known transactions
	pool.all.Remove(hash)
	if outofbound {
		pool.priced.Removed(1)
	}
	if pool.locals.contains(addr) {
		localGauge.Dec(1)
	}
	// Remove the transaction from the pending lists and reset the account nonce
	if pending := pool.pending[addr]; pending != nil {
		if removed, invalids := pending.Remove(tx); removed {
			// If no more pending transactions are left, remove the list
			if pending.Empty() {
				delete(pool.pending, addr)
			}
			// Postpone any invalidated transactions
			for _, tx := range invalids {
				// Internal shuffle shouldn't touch the lookup set.
				pool.enqueueTx(tx.Hash(), tx, false, false)
			}
			// Update the account nonce if needed
			pool.pendingNonces.setIfLower(addr, tx.Nonce())
			// Reduce the pending counter
			pendingGauge.Dec(int64(1 + len(invalids)))
			return 1 + len(invalids)
		}
	}
	// Transaction is in the future queue
	if future := pool.queue[addr]; future != nil {
		if removed, _ := future.Remove(tx); removed {
			// Reduce the queued counter
			queuedGauge.Dec(1)
		}
		if future.Empty() {
			delete(pool.queue, addr)
			delete(pool.beats, addr)
		}
	}
	return 0
}

// requestReset requests a pool reset to the new head block.
// The returned channel is closed when the reset has occurred.
func (pool *LegacyPool) requestReset(oldHead *types.Header, newHead *types.Header) chan struct{} {
	select {
	case pool.reqResetCh <- &txpoolResetRequest{oldHead, newHead}:
		return <-pool.reorgDoneCh
	case <-pool.reorgShutdownCh:
		return pool.reorgShutdownCh
	}
}

// requestPromoteExecutables requests transaction promotion checks for the given addresses.
// The returned channel is closed when the promotion checks have occurred.
func (pool *LegacyPool) requestPromoteExecutables(set *accountSet) chan struct{} {
	select {
	case pool.reqPromoteCh <- set:
		return <-pool.reorgDoneCh
	case <-pool.reorgShutdownCh:
		return pool.reorgShutdownCh
	}
}

// queueTxEvent enqueues a transaction event to be sent in the next reorg run.
func (pool *LegacyPool) queueTxEvent(tx *types.Transaction) {
	select {
	case pool.queueTxEventCh <- tx:
	case <-pool.reorgShutdownCh:
	}
}

// scheduleReorgLoop schedules runs of reset and promoteExecutables. Code above should not
// call those methods directly, but request them being run using requestReset and
// requestPromoteExecutables instead.
func (pool *LegacyPool) scheduleReorgLoop() {
	defer pool.wg.Done()

	var (
		curDone       chan struct{} // non-nil while runReorg is active
		nextDone      = make(chan struct{})
		launchNextRun bool
		reset         *txpoolResetRequest
		dirtyAccounts *accountSet
		queuedEvents  = make(map[common.Address]*sortedMap)
	)
	for {
		// Launch next background reorg if needed
		if curDone == nil && launchNextRun {
			// Run the background reorg and announcements
			go pool.runReorg(nextDone, reset, dirtyAccounts, queuedEvents)

			// Prepare everything for the next round of reorg
			curDone, nextDone = nextDone, make(chan struct{})
			launchNextRun = false

			reset, dirtyAccounts = nil, nil
			queuedEvents = make(map[common.Address]*sortedMap)
		}

		select {
		case req := <-pool.reqResetCh:
			// Reset request: update head if request is already pending.
			if reset == nil {
				reset = req
			} else {
				reset.newHead = req.newHead
			}
			launchNextRun = true
			pool.reorgDoneCh <- nextDone

		case req := <-pool.reqPromoteCh:
			// Promote request: update address set if request is already pending.
			if dirtyAccounts == nil {
				dirtyAccounts = req
			} else {
				dirtyAccounts.merge(req)
			}
			launchNextRun = true
			pool.reorgDoneCh <- nextDone

		case tx := <-pool.queueTxEventCh:
			// Queue up the event, but don't schedule a reorg. It's up to the caller to
			// request one later if they want the events sent.
			addr, _ := types.Sender(pool.signer, tx)
			if _, ok := queuedEvents[addr]; !ok {
				queuedEvents[addr] = newSortedMap()
			}
			queuedEvents[addr].Put(tx)

		case <-curDone:
			curDone = nil

		case <-pool.reorgShutdownCh:
			// Wait for current run to finish.
			if curDone != nil {
				<-curDone
			}
			close(nextDone)
			return
		}
	}
}

// runReorg runs reset and promoteExecutables on behalf of scheduleReorgLoop.
func (pool *LegacyPool) runReorg(done chan struct{}, reset *txpoolResetRequest, dirtyAccounts *accountSet, events map[common.Address]*sortedMap) {
	defer func(t0 time.Time) {
		reorgDurationTimer.Update(time.Since(t0))
	}(time.Now())
	defer close(done)

	var promoteAddrs []common.Address
	if dirtyAccounts != nil && reset == nil {
		// Only dirty accounts need to be promoted, unless we're resetting.
		// For resets, all addresses in the tx queue will be promoted and
		// the flatten operation can be avoided.
		promoteAddrs = dirtyAccounts.flatten()
	}
	pool.mu.Lock()
	if reset != nil {
		// Reset from the old head to the new, rescheduling any reorged transactions
		pool.reset(reset.oldHead, reset.newHead)

		// Nonces were reset, discard any events that became stale
		for addr := range events {
			events[addr].Forward(pool.pendingNonces.get(addr))
			if events[addr].Len() == 0 {
				delete(events, addr)
			}
		}
		// Reset needs promote for all addresses
		promoteAddrs = make([]common.Address, 0, len(pool.queue))
		for addr := range pool.queue {
			promoteAddrs = append(promoteAddrs, addr)
		}
	}
	// Check for pending transactions for every account that sent new ones
	promoted := pool.promoteExecutables(promoteAddrs)

	// If a new block appeared, validate the pool of pending transactions. This will
	// remove any transaction that has been included in the block or was invalidated
	// because of another transaction (e.g. higher gas price).
	if reset != nil {
		pool.demoteUnexecutables()
		if reset.newHead != nil {
			if pool.chainconfig.IsLondon(new(big.Int).Add(reset.newHead.Number, big.NewInt(1))) {
				pendingBaseFee := eip1559.CalcBaseFee(pool.chainconfig, reset.newHead, reset.newHead.Time+1)
				pool.priced.SetBaseFee(pendingBaseFee)
			} else {
				pool.priced.Reheap()
			}
		}
		// Update all accounts to the latest known pending nonce
		nonces := make(map[common.Address]uint64, len(pool.pending))
		for addr, list := range pool.pending {
			highestPending := list.LastElement()
			nonces[addr] = highestPending.Nonce() + 1
		}
		pool.pendingNonces.setAll(nonces)
	}
	// Ensure pool.queue and pool.pending sizes stay within the configured limits.
	pool.truncatePending()
	pool.truncateQueue()

	dropBetweenReorgHistogram.Update(int64(pool.changesSinceReorg))
	pool.changesSinceReorg = 0 // Reset change counter
	pool.mu.Unlock()

	// Notify subsystems for newly added transactions
	for _, tx := range promoted {
		addr, _ := types.Sender(pool.signer, tx)
		if _, ok := events[addr]; !ok {
			events[addr] = newSortedMap()
		}
		events[addr].Put(tx)
	}
	if len(events) > 0 {
		var txs []*types.Transaction
		for _, set := range events {
			txs = append(txs, set.Flatten()...)
		}
		pool.txFeed.Send(core.NewTxsEvent{Txs: txs})
	}
}

// reset retrieves the current state of the blockchain and ensures the content
// of the transaction pool is valid with regard to the chain state.
func (pool *LegacyPool) reset(oldHead, newHead *types.Header) {
	// If we're reorging an old state, reinject all dropped transactions
	var reinject types.Transactions

	if oldHead != nil && oldHead.Hash() != newHead.ParentHash {
		// If the reorg is too deep, avoid doing it (will happen during fast sync)
		oldNum := oldHead.Number.Uint64()
		newNum := newHead.Number.Uint64()

		if depth := uint64(math.Abs(float64(oldNum) - float64(newNum))); depth > 64 {
			log.Debug("Skipping deep transaction reorg", "depth", depth)
		} else {
			// Reorg seems shallow enough to pull in all transactions into memory
			var (
				rem = pool.chain.GetBlock(oldHead.Hash(), oldHead.Number.Uint64())
				add = pool.chain.GetBlock(newHead.Hash(), newHead.Number.Uint64())
			)
			if rem == nil {
				// This can happen if a setHead is performed, where we simply discard the old
				// head from the chain.
				// If that is the case, we don't have the lost transactions anymore, and
				// there's nothing to add
				if newNum >= oldNum {
					// If we reorged to a same or higher number, then it's not a case of setHead
					log.Warn("Transaction pool reset with missing old head",
						"old", oldHead.Hash(), "oldnum", oldNum, "new", newHead.Hash(), "newnum", newNum)
					return
				}
				// If the reorg ended up on a lower number, it's indicative of setHead being the cause
				log.Debug("Skipping transaction reset caused by setHead",
					"old", oldHead.Hash(), "oldnum", oldNum, "new", newHead.Hash(), "newnum", newNum)
				// We still need to update the current state s.th. the lost transactions can be readded by the user
			} else {
				if add == nil {
					// if the new head is nil, it means that something happened between
					// the firing of newhead-event and _now_: most likely a
					// reorg caused by sync-reversion or explicit sethead back to an
					// earlier block.
					log.Warn("Transaction pool reset with missing new head", "number", newHead.Number, "hash", newHead.Hash())
					return
				}
				var discarded, included types.Transactions
				for rem.NumberU64() > add.NumberU64() {
					discarded = append(discarded, rem.Transactions()...)
					if rem = pool.chain.GetBlock(rem.ParentHash(), rem.NumberU64()-1); rem == nil {
						log.Error("Unrooted old chain seen by tx pool", "block", oldHead.Number, "hash", oldHead.Hash())
						return
					}
				}
				for add.NumberU64() > rem.NumberU64() {
					included = append(included, add.Transactions()...)
					if add = pool.chain.GetBlock(add.ParentHash(), add.NumberU64()-1); add == nil {
						log.Error("Unrooted new chain seen by tx pool", "block", newHead.Number, "hash", newHead.Hash())
						return
					}
				}
				for rem.Hash() != add.Hash() {
					discarded = append(discarded, rem.Transactions()...)
					if rem = pool.chain.GetBlock(rem.ParentHash(), rem.NumberU64()-1); rem == nil {
						log.Error("Unrooted old chain seen by tx pool", "block", oldHead.Number, "hash", oldHead.Hash())
						return
					}
					included = append(included, add.Transactions()...)
					if add = pool.chain.GetBlock(add.ParentHash(), add.NumberU64()-1); add == nil {
						log.Error("Unrooted new chain seen by tx pool", "block", newHead.Number, "hash", newHead.Hash())
						return
					}
				}
				lost := make([]*types.Transaction, 0, len(discarded))
				for _, tx := range types.TxDifference(discarded, included) {
					if pool.Filter(tx) {
						lost = append(lost, tx)
					}
				}
				reinject = lost
			}
		}
	}
	// Initialize the internal state to the current head
	if newHead == nil {
		newHead = pool.chain.CurrentBlock() // Special case during testing
	}
	statedb, err := pool.chain.StateAt(newHead.Root)
	if err != nil {
		log.Error("Failed to reset txpool state", "err", err)
		return
	}
	pool.currentHead.Store(newHead)
	pool.currentState = statedb
	pool.pendingNonces = newNoncer(statedb)

<<<<<<< HEAD
	costFn := types.NewL1CostFunc(pool.chainconfig, statedb)
	pool.l1CostFn = func(dataGas types.RollupGasData) *big.Int {
		return costFn(newHead.Number.Uint64(), dataGas, false)
=======
	if costFn := types.NewL1CostFunc(pool.chainconfig, statedb); costFn != nil {
		pool.l1CostFn = func(rollupCostData types.RollupCostData) *big.Int {
			return costFn(rollupCostData, newHead.Time)
		}
>>>>>>> ea3c3044
	}

	// Inject any transactions discarded due to reorgs
	log.Debug("Reinjecting stale transactions", "count", len(reinject))
	core.SenderCacher.Recover(pool.signer, reinject)
	pool.addTxsLocked(reinject, false)
}

// promoteExecutables moves transactions that have become processable from the
// future queue to the set of pending transactions. During this process, all
// invalidated transactions (low nonce, low balance) are deleted.
func (pool *LegacyPool) promoteExecutables(accounts []common.Address) []*types.Transaction {
	// Track the promoted transactions to broadcast them at once
	var promoted []*types.Transaction

	// Iterate over all accounts and promote any executable transactions
	gasLimit := txpool.EffectiveGasLimit(pool.chainconfig, pool.currentHead.Load().GasLimit)
	for _, addr := range accounts {
		list := pool.queue[addr]
		if list == nil {
			continue // Just in case someone calls with a non existing account
		}
		// Drop all transactions that are deemed too old (low nonce)
		forwards := list.Forward(pool.currentState.GetNonce(addr))
		for _, tx := range forwards {
			hash := tx.Hash()
			pool.all.Remove(hash)
		}
		log.Trace("Removed old queued transactions", "count", len(forwards))
		balance := pool.currentState.GetBalance(addr)
		if !list.Empty() && pool.l1CostFn != nil {
			// Reduce the cost-cap by L1 rollup cost of the first tx if necessary. Other txs will get filtered out afterwards.
			el := list.txs.FirstElement()
			if l1Cost := pool.l1CostFn(el.RollupCostData()); l1Cost != nil {
				balance = new(big.Int).Sub(balance, l1Cost) // negative big int is fine
			}
		}
		// Drop all transactions that are too costly (low balance or out of gas)
		drops, _ := list.Filter(balance, gasLimit)
		for _, tx := range drops {
			hash := tx.Hash()
			pool.all.Remove(hash)
		}
		log.Trace("Removed unpayable queued transactions", "count", len(drops))
		queuedNofundsMeter.Mark(int64(len(drops)))

		// Gather all executable transactions and promote them
		readies := list.Ready(pool.pendingNonces.get(addr))
		for _, tx := range readies {
			hash := tx.Hash()
			if pool.promoteTx(addr, hash, tx) {
				promoted = append(promoted, tx)
			}
		}
		log.Trace("Promoted queued transactions", "count", len(promoted))
		queuedGauge.Dec(int64(len(readies)))

		// Drop all transactions over the allowed limit
		var caps types.Transactions
		if !pool.locals.contains(addr) {
			caps = list.Cap(int(pool.config.AccountQueue))
			for _, tx := range caps {
				hash := tx.Hash()
				pool.all.Remove(hash)
				log.Trace("Removed cap-exceeding queued transaction", "hash", hash)
			}
			queuedRateLimitMeter.Mark(int64(len(caps)))
		}
		// Mark all the items dropped as removed
		pool.priced.Removed(len(forwards) + len(drops) + len(caps))
		queuedGauge.Dec(int64(len(forwards) + len(drops) + len(caps)))
		if pool.locals.contains(addr) {
			localGauge.Dec(int64(len(forwards) + len(drops) + len(caps)))
		}
		// Delete the entire queue entry if it became empty.
		if list.Empty() {
			delete(pool.queue, addr)
			delete(pool.beats, addr)
			if _, ok := pool.pending[addr]; !ok {
				pool.reserve(addr, false)
			}
		}
	}
	return promoted
}

// truncatePending removes transactions from the pending queue if the pool is above the
// pending limit. The algorithm tries to reduce transaction counts by an approximately
// equal number for all for accounts with many pending transactions.
func (pool *LegacyPool) truncatePending() {
	pending := uint64(0)
	for _, list := range pool.pending {
		pending += uint64(list.Len())
	}
	if pending <= pool.config.GlobalSlots {
		return
	}

	pendingBeforeCap := pending
	// Assemble a spam order to penalize large transactors first
	spammers := prque.New[int64, common.Address](nil)
	for addr, list := range pool.pending {
		// Only evict transactions from high rollers
		if !pool.locals.contains(addr) && uint64(list.Len()) > pool.config.AccountSlots {
			spammers.Push(addr, int64(list.Len()))
		}
	}
	// Gradually drop transactions from offenders
	offenders := []common.Address{}
	for pending > pool.config.GlobalSlots && !spammers.Empty() {
		// Retrieve the next offender if not local address
		offender, _ := spammers.Pop()
		offenders = append(offenders, offender)

		// Equalize balances until all the same or below threshold
		if len(offenders) > 1 {
			// Calculate the equalization threshold for all current offenders
			threshold := pool.pending[offender].Len()

			// Iteratively reduce all offenders until below limit or threshold reached
			for pending > pool.config.GlobalSlots && pool.pending[offenders[len(offenders)-2]].Len() > threshold {
				for i := 0; i < len(offenders)-1; i++ {
					list := pool.pending[offenders[i]]

					caps := list.Cap(list.Len() - 1)
					for _, tx := range caps {
						// Drop the transaction from the global pools too
						hash := tx.Hash()
						pool.all.Remove(hash)

						// Update the account nonce to the dropped transaction
						pool.pendingNonces.setIfLower(offenders[i], tx.Nonce())
						log.Trace("Removed fairness-exceeding pending transaction", "hash", hash)
					}
					pool.priced.Removed(len(caps))
					pendingGauge.Dec(int64(len(caps)))
					if pool.locals.contains(offenders[i]) {
						localGauge.Dec(int64(len(caps)))
					}
					pending--
				}
			}
		}
	}

	// If still above threshold, reduce to limit or min allowance
	if pending > pool.config.GlobalSlots && len(offenders) > 0 {
		for pending > pool.config.GlobalSlots && uint64(pool.pending[offenders[len(offenders)-1]].Len()) > pool.config.AccountSlots {
			for _, addr := range offenders {
				list := pool.pending[addr]

				caps := list.Cap(list.Len() - 1)
				for _, tx := range caps {
					// Drop the transaction from the global pools too
					hash := tx.Hash()
					pool.all.Remove(hash)

					// Update the account nonce to the dropped transaction
					pool.pendingNonces.setIfLower(addr, tx.Nonce())
					log.Trace("Removed fairness-exceeding pending transaction", "hash", hash)
				}
				pool.priced.Removed(len(caps))
				pendingGauge.Dec(int64(len(caps)))
				if pool.locals.contains(addr) {
					localGauge.Dec(int64(len(caps)))
				}
				pending--
			}
		}
	}
	pendingRateLimitMeter.Mark(int64(pendingBeforeCap - pending))
}

// truncateQueue drops the oldest transactions in the queue if the pool is above the global queue limit.
func (pool *LegacyPool) truncateQueue() {
	queued := uint64(0)
	for _, list := range pool.queue {
		queued += uint64(list.Len())
	}
	if queued <= pool.config.GlobalQueue {
		return
	}

	// Sort all accounts with queued transactions by heartbeat
	addresses := make(addressesByHeartbeat, 0, len(pool.queue))
	for addr := range pool.queue {
		if !pool.locals.contains(addr) { // don't drop locals
			addresses = append(addresses, addressByHeartbeat{addr, pool.beats[addr]})
		}
	}
	sort.Sort(sort.Reverse(addresses))

	// Drop transactions until the total is below the limit or only locals remain
	for drop := queued - pool.config.GlobalQueue; drop > 0 && len(addresses) > 0; {
		addr := addresses[len(addresses)-1]
		list := pool.queue[addr.address]

		addresses = addresses[:len(addresses)-1]

		// Drop all transactions if they are less than the overflow
		if size := uint64(list.Len()); size <= drop {
			for _, tx := range list.Flatten() {
				pool.removeTx(tx.Hash(), true, true)
			}
			drop -= size
			queuedRateLimitMeter.Mark(int64(size))
			continue
		}
		// Otherwise drop only last few transactions
		txs := list.Flatten()
		for i := len(txs) - 1; i >= 0 && drop > 0; i-- {
			pool.removeTx(txs[i].Hash(), true, true)
			drop--
			queuedRateLimitMeter.Mark(1)
		}
	}
}

// demoteUnexecutables removes invalid and processed transactions from the pools
// executable/pending queue and any subsequent transactions that become unexecutable
// are moved back into the future queue.
//
// Note: transactions are not marked as removed in the priced list because re-heaping
// is always explicitly triggered by SetBaseFee and it would be unnecessary and wasteful
// to trigger a re-heap is this function
func (pool *LegacyPool) demoteUnexecutables() {
	// Iterate over all accounts and demote any non-executable transactions
	gasLimit := txpool.EffectiveGasLimit(pool.chainconfig, pool.currentHead.Load().GasLimit)
	for addr, list := range pool.pending {
		nonce := pool.currentState.GetNonce(addr)

		// Drop all transactions that are deemed too old (low nonce)
		olds := list.Forward(nonce)
		for _, tx := range olds {
			hash := tx.Hash()
			pool.all.Remove(hash)
			log.Trace("Removed old pending transaction", "hash", hash)
		}
		balance := pool.currentState.GetBalance(addr)
		if !list.Empty() && pool.l1CostFn != nil {
			// Reduce the cost-cap by L1 rollup cost of the first tx if necessary. Other txs will get filtered out afterwards.
			el := list.txs.FirstElement()
			if l1Cost := pool.l1CostFn(el.RollupCostData()); l1Cost != nil {
				balance = new(big.Int).Sub(balance, l1Cost) // negative big int is fine
			}
		}
		// Drop all transactions that are too costly (low balance or out of gas), and queue any invalids back for later
		drops, invalids := list.Filter(balance, gasLimit)
		for _, tx := range drops {
			hash := tx.Hash()
			log.Trace("Removed unpayable pending transaction", "hash", hash)
			pool.all.Remove(hash)
		}
		pendingNofundsMeter.Mark(int64(len(drops)))

		for _, tx := range invalids {
			hash := tx.Hash()
			log.Trace("Demoting pending transaction", "hash", hash)

			// Internal shuffle shouldn't touch the lookup set.
			pool.enqueueTx(hash, tx, false, false)
		}
		pendingGauge.Dec(int64(len(olds) + len(drops) + len(invalids)))
		if pool.locals.contains(addr) {
			localGauge.Dec(int64(len(olds) + len(drops) + len(invalids)))
		}
		// If there's a gap in front, alert (should never happen) and postpone all transactions
		if list.Len() > 0 && list.txs.Get(nonce) == nil {
			gapped := list.Cap(0)
			for _, tx := range gapped {
				hash := tx.Hash()
				log.Error("Demoting invalidated transaction", "hash", hash)

				// Internal shuffle shouldn't touch the lookup set.
				pool.enqueueTx(hash, tx, false, false)
			}
			pendingGauge.Dec(int64(len(gapped)))
		}
		// Delete the entire pending entry if it became empty.
		if list.Empty() {
			delete(pool.pending, addr)
			if _, ok := pool.queue[addr]; !ok {
				pool.reserve(addr, false)
			}
		}
	}
}

// addressByHeartbeat is an account address tagged with its last activity timestamp.
type addressByHeartbeat struct {
	address   common.Address
	heartbeat time.Time
}

type addressesByHeartbeat []addressByHeartbeat

func (a addressesByHeartbeat) Len() int           { return len(a) }
func (a addressesByHeartbeat) Less(i, j int) bool { return a[i].heartbeat.Before(a[j].heartbeat) }
func (a addressesByHeartbeat) Swap(i, j int)      { a[i], a[j] = a[j], a[i] }

// accountSet is simply a set of addresses to check for existence, and a signer
// capable of deriving addresses from transactions.
type accountSet struct {
	accounts map[common.Address]struct{}
	signer   types.Signer
	cache    *[]common.Address
}

// newAccountSet creates a new address set with an associated signer for sender
// derivations.
func newAccountSet(signer types.Signer, addrs ...common.Address) *accountSet {
	as := &accountSet{
		accounts: make(map[common.Address]struct{}, len(addrs)),
		signer:   signer,
	}
	for _, addr := range addrs {
		as.add(addr)
	}
	return as
}

// contains checks if a given address is contained within the set.
func (as *accountSet) contains(addr common.Address) bool {
	_, exist := as.accounts[addr]
	return exist
}

// containsTx checks if the sender of a given tx is within the set. If the sender
// cannot be derived, this method returns false.
func (as *accountSet) containsTx(tx *types.Transaction) bool {
	if addr, err := types.Sender(as.signer, tx); err == nil {
		return as.contains(addr)
	}
	return false
}

// add inserts a new address into the set to track.
func (as *accountSet) add(addr common.Address) {
	as.accounts[addr] = struct{}{}
	as.cache = nil
}

// addTx adds the sender of tx into the set.
func (as *accountSet) addTx(tx *types.Transaction) {
	if addr, err := types.Sender(as.signer, tx); err == nil {
		as.add(addr)
	}
}

// flatten returns the list of addresses within this set, also caching it for later
// reuse. The returned slice should not be changed!
func (as *accountSet) flatten() []common.Address {
	if as.cache == nil {
		accounts := make([]common.Address, 0, len(as.accounts))
		for account := range as.accounts {
			accounts = append(accounts, account)
		}
		as.cache = &accounts
	}
	return *as.cache
}

// merge adds all addresses from the 'other' set into 'as'.
func (as *accountSet) merge(other *accountSet) {
	for addr := range other.accounts {
		as.accounts[addr] = struct{}{}
	}
	as.cache = nil
}

// lookup is used internally by LegacyPool to track transactions while allowing
// lookup without mutex contention.
//
// Note, although this type is properly protected against concurrent access, it
// is **not** a type that should ever be mutated or even exposed outside of the
// transaction pool, since its internal state is tightly coupled with the pools
// internal mechanisms. The sole purpose of the type is to permit out-of-bound
// peeking into the pool in LegacyPool.Get without having to acquire the widely scoped
// LegacyPool.mu mutex.
//
// This lookup set combines the notion of "local transactions", which is useful
// to build upper-level structure.
type lookup struct {
	slots   int
	lock    sync.RWMutex
	locals  map[common.Hash]*types.Transaction
	remotes map[common.Hash]*types.Transaction
}

// newLookup returns a new lookup structure.
func newLookup() *lookup {
	return &lookup{
		locals:  make(map[common.Hash]*types.Transaction),
		remotes: make(map[common.Hash]*types.Transaction),
	}
}

// Range calls f on each key and value present in the map. The callback passed
// should return the indicator whether the iteration needs to be continued.
// Callers need to specify which set (or both) to be iterated.
func (t *lookup) Range(f func(hash common.Hash, tx *types.Transaction, local bool) bool, local bool, remote bool) {
	t.lock.RLock()
	defer t.lock.RUnlock()

	if local {
		for key, value := range t.locals {
			if !f(key, value, true) {
				return
			}
		}
	}
	if remote {
		for key, value := range t.remotes {
			if !f(key, value, false) {
				return
			}
		}
	}
}

// Get returns a transaction if it exists in the lookup, or nil if not found.
func (t *lookup) Get(hash common.Hash) *types.Transaction {
	t.lock.RLock()
	defer t.lock.RUnlock()

	if tx := t.locals[hash]; tx != nil {
		return tx
	}
	return t.remotes[hash]
}

// GetLocal returns a transaction if it exists in the lookup, or nil if not found.
func (t *lookup) GetLocal(hash common.Hash) *types.Transaction {
	t.lock.RLock()
	defer t.lock.RUnlock()

	return t.locals[hash]
}

// GetRemote returns a transaction if it exists in the lookup, or nil if not found.
func (t *lookup) GetRemote(hash common.Hash) *types.Transaction {
	t.lock.RLock()
	defer t.lock.RUnlock()

	return t.remotes[hash]
}

// Count returns the current number of transactions in the lookup.
func (t *lookup) Count() int {
	t.lock.RLock()
	defer t.lock.RUnlock()

	return len(t.locals) + len(t.remotes)
}

// LocalCount returns the current number of local transactions in the lookup.
func (t *lookup) LocalCount() int {
	t.lock.RLock()
	defer t.lock.RUnlock()

	return len(t.locals)
}

// RemoteCount returns the current number of remote transactions in the lookup.
func (t *lookup) RemoteCount() int {
	t.lock.RLock()
	defer t.lock.RUnlock()

	return len(t.remotes)
}

// Slots returns the current number of slots used in the lookup.
func (t *lookup) Slots() int {
	t.lock.RLock()
	defer t.lock.RUnlock()

	return t.slots
}

// Add adds a transaction to the lookup.
func (t *lookup) Add(tx *types.Transaction, local bool) {
	t.lock.Lock()
	defer t.lock.Unlock()

	t.slots += numSlots(tx)
	slotsGauge.Update(int64(t.slots))

	if local {
		t.locals[tx.Hash()] = tx
	} else {
		t.remotes[tx.Hash()] = tx
	}
}

// Remove removes a transaction from the lookup.
func (t *lookup) Remove(hash common.Hash) {
	t.lock.Lock()
	defer t.lock.Unlock()

	tx, ok := t.locals[hash]
	if !ok {
		tx, ok = t.remotes[hash]
	}
	if !ok {
		log.Error("No transaction found to be deleted", "hash", hash)
		return
	}
	t.slots -= numSlots(tx)
	slotsGauge.Update(int64(t.slots))

	delete(t.locals, hash)
	delete(t.remotes, hash)
}

// RemoteToLocals migrates the transactions belongs to the given locals to locals
// set. The assumption is held the locals set is thread-safe to be used.
func (t *lookup) RemoteToLocals(locals *accountSet) int {
	t.lock.Lock()
	defer t.lock.Unlock()

	var migrated int
	for hash, tx := range t.remotes {
		if locals.containsTx(tx) {
			t.locals[hash] = tx
			delete(t.remotes, hash)
			migrated += 1
		}
	}
	return migrated
}

// RemotesBelowTip finds all remote transactions below the given tip threshold.
func (t *lookup) RemotesBelowTip(threshold *big.Int) types.Transactions {
	found := make(types.Transactions, 0, 128)
	t.Range(func(hash common.Hash, tx *types.Transaction, local bool) bool {
		if tx.GasTipCapIntCmp(threshold) < 0 {
			found = append(found, tx)
		}
		return true
	}, false, true) // Only iterate remotes
	return found
}

// numSlots calculates the number of slots needed for a single transaction.
func numSlots(tx *types.Transaction) int {
	return int((tx.Size() + txSlotSize - 1) / txSlotSize)
}<|MERGE_RESOLUTION|>--- conflicted
+++ resolved
@@ -1448,16 +1448,10 @@
 	pool.currentState = statedb
 	pool.pendingNonces = newNoncer(statedb)
 
-<<<<<<< HEAD
-	costFn := types.NewL1CostFunc(pool.chainconfig, statedb)
-	pool.l1CostFn = func(dataGas types.RollupGasData) *big.Int {
-		return costFn(newHead.Number.Uint64(), dataGas, false)
-=======
 	if costFn := types.NewL1CostFunc(pool.chainconfig, statedb); costFn != nil {
 		pool.l1CostFn = func(rollupCostData types.RollupCostData) *big.Int {
 			return costFn(rollupCostData, newHead.Time)
 		}
->>>>>>> ea3c3044
 	}
 
 	// Inject any transactions discarded due to reorgs
