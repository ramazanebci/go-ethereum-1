// Copyright 2014 The go-ethereum Authors
// This file is part of the go-ethereum library.
//
// The go-ethereum library is free software: you can redistribute it and/or modify
// it under the terms of the GNU Lesser General Public License as published by
// the Free Software Foundation, either version 3 of the License, or
// (at your option) any later version.
//
// The go-ethereum library is distributed in the hope that it will be useful,
// but WITHOUT ANY WARRANTY; without even the implied warranty of
// MERCHANTABILITY or FITNESS FOR A PARTICULAR PURPOSE. See the
// GNU Lesser General Public License for more details.
//
// You should have received a copy of the GNU Lesser General Public License
// along with the go-ethereum library. If not, see <http://www.gnu.org/licenses/>.

package types

import (
	"bytes"
	"errors"
	"fmt"
	"io"
	"math/big"
	"unsafe"

	"github.com/ethereum/go-ethereum/common"
	"github.com/ethereum/go-ethereum/common/hexutil"
	"github.com/ethereum/go-ethereum/crypto"
	"github.com/ethereum/go-ethereum/params"
	"github.com/ethereum/go-ethereum/rlp"
)

//go:generate go run github.com/fjl/gencodec -type Receipt -field-override receiptMarshaling -out gen_receipt_json.go

var (
	receiptStatusFailedRLP     = []byte{}
	receiptStatusSuccessfulRLP = []byte{0x01}
)

var errShortTypedReceipt = errors.New("typed receipt too short")

const (
	// ReceiptStatusFailed is the status code of a transaction if execution failed.
	ReceiptStatusFailed = uint64(0)

	// ReceiptStatusSuccessful is the status code of a transaction if execution succeeded.
	ReceiptStatusSuccessful = uint64(1)

	// The version number for post-canyon deposit receipts.
	CanyonDepositReceiptVersion = uint64(1)
)

// Receipt represents the results of a transaction.
type Receipt struct {
	// Consensus fields: These fields are defined by the Yellow Paper
	Type              uint8  `json:"type,omitempty"`
	PostState         []byte `json:"root"`
	Status            uint64 `json:"status"`
	CumulativeGasUsed uint64 `json:"cumulativeGasUsed" gencodec:"required"`
	Bloom             Bloom  `json:"logsBloom"         gencodec:"required"`
	Logs              []*Log `json:"logs"              gencodec:"required"`

	// Implementation fields: These fields are added by geth when processing a transaction or retrieving a receipt.
	// gencodec annotated fields: these are stored in the chain database.
	TxHash            common.Hash    `json:"transactionHash" gencodec:"required"`
	ContractAddress   common.Address `json:"contractAddress"`
	GasUsed           uint64         `json:"gasUsed" gencodec:"required"`
	EffectiveGasPrice *big.Int       `json:"effectiveGasPrice"` // required, but tag omitted for backwards compatibility
	BlobGasUsed       uint64         `json:"blobGasUsed,omitempty"`
	BlobGasPrice      *big.Int       `json:"blobGasPrice,omitempty"`

	// DepositNonce was introduced to store the actual nonce used by deposit transactions
	// The state transition process ensures this is only set for deposit transactions.
	DepositNonce *uint64 `json:"depositNonce,omitempty"`
	// DepositReceiptVersion was introduced in Canyon to indicate an update to how receipt hashes
	// should be computed when set. The state transition process ensures this is only set for
	// post-Canyon deposit transactions.
	DepositReceiptVersion *uint64 `json:"depositReceiptVersion,omitempty"`

	// Inclusion information: These fields provide information about the inclusion of the
	// transaction corresponding to this receipt.
	BlockHash        common.Hash `json:"blockHash,omitempty"`
	BlockNumber      *big.Int    `json:"blockNumber,omitempty"`
	TransactionIndex uint        `json:"transactionIndex"`

	// Kroma: extend receipts with their L1 price (if a rollup tx)
	L1GasPrice *big.Int   `json:"l1GasPrice,omitempty"`
	L1GasUsed  *big.Int   `json:"l1GasUsed,omitempty"`
	L1Fee      *big.Int   `json:"l1Fee,omitempty"`
	FeeScalar  *big.Float `json:"l1FeeScalar,omitempty"`

	// [Scroll: START]
	// The value of evm execution result.
	ReturnValue []byte `json:"returnValue,omitempty"`
	// [Scroll: END]
}

type receiptMarshaling struct {
	Type              hexutil.Uint64
	PostState         hexutil.Bytes
	Status            hexutil.Uint64
	CumulativeGasUsed hexutil.Uint64
	GasUsed           hexutil.Uint64
	EffectiveGasPrice *hexutil.Big
	BlobGasUsed       hexutil.Uint64
	BlobGasPrice      *hexutil.Big
	DepositNonce      *hexutil.Uint64
	BlockNumber       *hexutil.Big
	TransactionIndex  hexutil.Uint

<<<<<<< HEAD
	// Kroma: extend receipts with their L1 price (if a rollup tx)
	L1GasPrice *hexutil.Big
	L1GasUsed  *hexutil.Big
	L1Fee      *hexutil.Big
	FeeScalar  *big.Float
=======
	// Optimism
	L1GasPrice            *hexutil.Big
	L1GasUsed             *hexutil.Big
	L1Fee                 *hexutil.Big
	FeeScalar             *big.Float
	DepositNonce          *hexutil.Uint64
	DepositReceiptVersion *hexutil.Uint64
>>>>>>> ed8e9f54
}

// receiptRLP is the consensus encoding of a receipt.
type receiptRLP struct {
	PostStateOrStatus []byte
	CumulativeGasUsed uint64
	Bloom             Bloom
	Logs              []*Log
}

type depositReceiptRLP struct {
	PostStateOrStatus []byte
	CumulativeGasUsed uint64
	Bloom             Bloom
	Logs              []*Log
	// DepositNonce was introduced to store the actual nonce used by deposit transactions.
	// Must be nil for any transactions that aren't deposit transactions.
	DepositNonce *uint64 `rlp:"optional"`
	// Receipt hash post-Regolith but pre-Canyon inadvertently did not include the above
	// DepositNonce. Post Canyon, receipts will have a non-empty DepositReceiptVersion indicating
	// which post-Canyon receipt hash function to invoke.
	DepositReceiptVersion *uint64 `rlp:"optional"`
}

// storedReceiptRLP is the storage encoding of a receipt.
type storedReceiptRLP struct {
	PostStateOrStatus []byte
	CumulativeGasUsed uint64
	Logs              []*Log
	// DepositNonce was introduced to store the actual nonce used by deposit transactions.
	// Must be nil for any transactions that aren't deposit transactions.
	DepositNonce *uint64 `rlp:"optional"`
	// Receipt hash post-Regolith but pre-Canyon inadvertently did not include the above
	// DepositNonce. Post Canyon, receipts will have a non-empty DepositReceiptVersion indicating
	// which post-Canyon receipt hash function to invoke.
	DepositReceiptVersion *uint64 `rlp:"optional"`
}

// LogForStorage is a wrapper around a Log that handles
// backward compatibility with prior storage formats.
type LogForStorage Log

// EncodeRLP implements rlp.Encoder.
func (l *LogForStorage) EncodeRLP(w io.Writer) error {
	rl := Log{Address: l.Address, Topics: l.Topics, Data: l.Data}
	return rlp.Encode(w, &rl)
}

// DecodeRLP implements rlp.Decoder.
//
// Note some redundant fields(e.g. block number, tx hash etc) will be assembled later.
func (l *LogForStorage) DecodeRLP(s *rlp.Stream) error {
	blob, err := s.Raw()
	if err != nil {
		return err
	}
	var dec Log
	err = rlp.DecodeBytes(blob, &dec)
	if err != nil {
		return err
	}
	*l = LogForStorage{
		Address: dec.Address,
		Topics:  dec.Topics,
		Data:    dec.Data,
	}
	return nil
}

// NewReceipt creates a barebone transaction receipt, copying the init fields.
// Deprecated: create receipts using a struct literal instead.
func NewReceipt(root []byte, failed bool, cumulativeGasUsed uint64) *Receipt {
	r := &Receipt{
		Type:              LegacyTxType,
		PostState:         common.CopyBytes(root),
		CumulativeGasUsed: cumulativeGasUsed,
	}
	if failed {
		r.Status = ReceiptStatusFailed
	} else {
		r.Status = ReceiptStatusSuccessful
	}
	return r
}

// EncodeRLP implements rlp.Encoder, and flattens the consensus fields of a receipt
// into an RLP stream. If no post state is present, byzantium fork is assumed.
func (r *Receipt) EncodeRLP(w io.Writer) error {
	data := &receiptRLP{r.statusEncoding(), r.CumulativeGasUsed, r.Bloom, r.Logs}
	if r.Type == LegacyTxType {
		return rlp.Encode(w, data)
	}
	buf := encodeBufferPool.Get().(*bytes.Buffer)
	defer encodeBufferPool.Put(buf)
	buf.Reset()
	if err := r.encodeTyped(data, buf); err != nil {
		return err
	}
	return rlp.Encode(w, buf.Bytes())
}

// encodeTyped writes the canonical encoding of a typed receipt to w.
func (r *Receipt) encodeTyped(data *receiptRLP, w *bytes.Buffer) error {
	w.WriteByte(r.Type)
	switch r.Type {
	case DepositTxType:
		withNonce := &depositReceiptRLP{data.PostStateOrStatus, data.CumulativeGasUsed, data.Bloom, data.Logs, r.DepositNonce, r.DepositReceiptVersion}
		return rlp.Encode(w, withNonce)
	default:
		return rlp.Encode(w, data)
	}
}

// MarshalBinary returns the consensus encoding of the receipt.
func (r *Receipt) MarshalBinary() ([]byte, error) {
	if r.Type == LegacyTxType {
		return rlp.EncodeToBytes(r)
	}
	data := &receiptRLP{r.statusEncoding(), r.CumulativeGasUsed, r.Bloom, r.Logs}
	var buf bytes.Buffer
	err := r.encodeTyped(data, &buf)
	return buf.Bytes(), err
}

// DecodeRLP implements rlp.Decoder, and loads the consensus fields of a receipt
// from an RLP stream.
func (r *Receipt) DecodeRLP(s *rlp.Stream) error {
	kind, size, err := s.Kind()
	switch {
	case err != nil:
		return err
	case kind == rlp.List:
		// It's a legacy receipt.
		var dec receiptRLP
		if err := s.Decode(&dec); err != nil {
			return err
		}
		r.Type = LegacyTxType
		return r.setFromRLP(dec)
	case kind == rlp.Byte:
		return errShortTypedReceipt
	default:
		// It's an EIP-2718 typed tx receipt.
		b, buf, err := getPooledBuffer(size)
		if err != nil {
			return err
		}
		defer encodeBufferPool.Put(buf)
		if err := s.ReadBytes(b); err != nil {
			return err
		}
		return r.decodeTyped(b)
	}
}

// UnmarshalBinary decodes the consensus encoding of receipts.
// It supports legacy RLP receipts and EIP-2718 typed receipts.
func (r *Receipt) UnmarshalBinary(b []byte) error {
	if len(b) > 0 && b[0] > 0x7f {
		// It's a legacy receipt decode the RLP
		var data receiptRLP
		err := rlp.DecodeBytes(b, &data)
		if err != nil {
			return err
		}
		r.Type = LegacyTxType
		return r.setFromRLP(data)
	}
	// It's an EIP2718 typed transaction envelope.
	return r.decodeTyped(b)
}

// decodeTyped decodes a typed receipt from the canonical format.
func (r *Receipt) decodeTyped(b []byte) error {
	if len(b) <= 1 {
		return errShortTypedReceipt
	}
	switch b[0] {
	case DynamicFeeTxType, AccessListTxType, BlobTxType:
		var data receiptRLP
		err := rlp.DecodeBytes(b[1:], &data)
		if err != nil {
			return err
		}
		r.Type = b[0]
		return r.setFromRLP(data)
	case DepositTxType:
		var data depositReceiptRLP
		err := rlp.DecodeBytes(b[1:], &data)
		if err != nil {
			return err
		}
		r.Type = b[0]
		r.DepositNonce = data.DepositNonce
		r.DepositReceiptVersion = data.DepositReceiptVersion
		return r.setFromRLP(receiptRLP{data.PostStateOrStatus, data.CumulativeGasUsed, data.Bloom, data.Logs})
	default:
		return ErrTxTypeNotSupported
	}
}

func (r *Receipt) setFromRLP(data receiptRLP) error {
	r.CumulativeGasUsed, r.Bloom, r.Logs = data.CumulativeGasUsed, data.Bloom, data.Logs
	return r.setStatus(data.PostStateOrStatus)
}

func (r *Receipt) setStatus(postStateOrStatus []byte) error {
	switch {
	case bytes.Equal(postStateOrStatus, receiptStatusSuccessfulRLP):
		r.Status = ReceiptStatusSuccessful
	case bytes.Equal(postStateOrStatus, receiptStatusFailedRLP):
		r.Status = ReceiptStatusFailed
	case len(postStateOrStatus) == len(common.Hash{}):
		r.PostState = postStateOrStatus
	default:
		return fmt.Errorf("invalid receipt status %x", postStateOrStatus)
	}
	return nil
}

func (r *Receipt) statusEncoding() []byte {
	if len(r.PostState) == 0 {
		if r.Status == ReceiptStatusFailed {
			return receiptStatusFailedRLP
		}
		return receiptStatusSuccessfulRLP
	}
	return r.PostState
}

// Size returns the approximate memory used by all internal contents. It is used
// to approximate and limit the memory consumption of various caches.
func (r *Receipt) Size() common.StorageSize {
	size := common.StorageSize(unsafe.Sizeof(*r)) + common.StorageSize(len(r.PostState))
	size += common.StorageSize(len(r.Logs)) * common.StorageSize(unsafe.Sizeof(Log{}))
	for _, log := range r.Logs {
		size += common.StorageSize(len(log.Topics)*common.HashLength + len(log.Data))
	}
	return size
}

// ReceiptForStorage is a wrapper around a Receipt with RLP serialization
// that omits the Bloom field and deserialization that re-computes it.
type ReceiptForStorage Receipt

// EncodeRLP implements rlp.Encoder, and flattens all content fields of a receipt
// into an RLP stream.
func (r *ReceiptForStorage) EncodeRLP(_w io.Writer) error {
	w := rlp.NewEncoderBuffer(_w)
	outerList := w.List()
	w.WriteBytes((*Receipt)(r).statusEncoding())
	w.WriteUint64(r.CumulativeGasUsed)
	logList := w.List()
	for _, log := range r.Logs {
		if err := log.EncodeRLP(w); err != nil {
			return err
		}
	}
	w.ListEnd(logList)
	if r.DepositNonce != nil {
		w.WriteUint64(*r.DepositNonce)
		if r.DepositReceiptVersion != nil {
			w.WriteUint64(*r.DepositReceiptVersion)
		}
	}
	w.ListEnd(outerList)
	return w.Flush()
}

// DecodeRLP implements rlp.Decoder, and loads both consensus and implementation
// fields of a receipt from an RLP stream.
func (r *ReceiptForStorage) DecodeRLP(s *rlp.Stream) error {
	// Retrieve the entire receipt blob as we need to try multiple decoders
	blob, err := s.Raw()
	if err != nil {
		return err
	}
	var stored storedReceiptRLP
	if err := rlp.DecodeBytes(blob, &stored); err != nil {
		return err
	}
	if err := (*Receipt)(r).setStatus(stored.PostStateOrStatus); err != nil {
		return err
	}
	r.CumulativeGasUsed = stored.CumulativeGasUsed
	r.Logs = stored.Logs
	r.Bloom = CreateBloom(Receipts{(*Receipt)(r)})
	if stored.DepositNonce != nil {
		r.DepositNonce = stored.DepositNonce
		r.DepositReceiptVersion = stored.DepositReceiptVersion
	}

	return nil
}

// Receipts implements DerivableList for receipts.
type Receipts []*Receipt

// Len returns the number of receipts in this list.
func (rs Receipts) Len() int { return len(rs) }

// EncodeIndex encodes the i'th receipt to w. For DepositTxType receipts with non-nil DepositNonce
// but nil DepositReceiptVersion, the output will differ than calling r.MarshalBinary(); this
// behavior difference should not be changed to preserve backwards compatibility of receipt-root
// hash computation.
func (rs Receipts) EncodeIndex(i int, w *bytes.Buffer) {
	r := rs[i]
	data := &receiptRLP{r.statusEncoding(), r.CumulativeGasUsed, r.Bloom, r.Logs}
	if r.Type == LegacyTxType {
		rlp.Encode(w, data)
		return
	}
	w.WriteByte(r.Type)
	switch r.Type {
	case AccessListTxType, DynamicFeeTxType, BlobTxType:
		rlp.Encode(w, data)
	case DepositTxType:
		if r.DepositReceiptVersion != nil {
			// post-canyon receipt hash computation update
			depositData := &depositReceiptRLP{data.PostStateOrStatus, data.CumulativeGasUsed, r.Bloom, r.Logs, r.DepositNonce, r.DepositReceiptVersion}
			rlp.Encode(w, depositData)
		} else {
			rlp.Encode(w, data)
		}
	default:
		// For unsupported types, write nothing. Since this is for
		// DeriveSha, the error will be caught matching the derived hash
		// to the block.
	}
}

// DeriveFields fills the receipts with their computed fields based on consensus
// data and contextual infos like containing block and transactions.
func (rs Receipts) DeriveFields(config *params.ChainConfig, hash common.Hash, number uint64, time uint64, baseFee *big.Int, blobGasPrice *big.Int, txs []*Transaction) error {
	signer := MakeSigner(config, new(big.Int).SetUint64(number), time)

	logIndex := uint(0)
	if len(txs) != len(rs) {
		return errors.New("transaction and receipt count mismatch")
	}
	for i := 0; i < len(rs); i++ {
		// The transaction type and hash can be retrieved from the transaction itself
		rs[i].Type = txs[i].Type()
		rs[i].TxHash = txs[i].Hash()
		rs[i].EffectiveGasPrice = txs[i].inner.effectiveGasPrice(new(big.Int), baseFee)

		// EIP-4844 blob transaction fields
		if txs[i].Type() == BlobTxType {
			rs[i].BlobGasUsed = txs[i].BlobGas()
			rs[i].BlobGasPrice = blobGasPrice
		}

		// block location fields
		rs[i].BlockHash = hash
		rs[i].BlockNumber = new(big.Int).SetUint64(number)
		rs[i].TransactionIndex = uint(i)

		// The contract address can be derived from the transaction itself
		if txs[i].To() == nil {
			// Deriving the signer is expensive, only do if it's actually needed
			from, _ := Sender(signer, txs[i])
			nonce := txs[i].Nonce()
			if rs[i].DepositNonce != nil {
				nonce = *rs[i].DepositNonce
			}
			rs[i].ContractAddress = crypto.CreateAddress(from, nonce)
		} else {
			rs[i].ContractAddress = common.Address{}
		}

		// The used gas can be calculated based on previous r
		if i == 0 {
			rs[i].GasUsed = rs[i].CumulativeGasUsed
		} else {
			rs[i].GasUsed = rs[i].CumulativeGasUsed - rs[i-1].CumulativeGasUsed
		}

		// The derived log fields can simply be set from the block and transaction
		for j := 0; j < len(rs[i].Logs); j++ {
			rs[i].Logs[j].BlockNumber = number
			rs[i].Logs[j].BlockHash = hash
			rs[i].Logs[j].TxHash = rs[i].TxHash
			rs[i].Logs[j].TxIndex = uint(i)
			rs[i].Logs[j].Index = logIndex
			logIndex++
		}
	}
	if config.Kroma != nil && len(txs) >= 2 { // need at least an info tx and a non-info tx
		if data := txs[0].Data(); len(data) >= 4+32*8 { // function selector + 8 arguments to setL1BlockValues
			l1Basefee := new(big.Int).SetBytes(data[4+32*2 : 4+32*3]) // arg index 2
			overhead := new(big.Int).SetBytes(data[4+32*6 : 4+32*7])  // arg index 6
			scalar := new(big.Int).SetBytes(data[4+32*7 : 4+32*8])    // arg index 7
			fscalar := new(big.Float).SetInt(scalar)                  // legacy: format fee scalar as big Float
			fdivisor := new(big.Float).SetUint64(1_000_000)           // 10**6, i.e. 6 decimals
			feeScalar := new(big.Float).Quo(fscalar, fdivisor)
			for i := 0; i < len(rs); i++ {
				if !txs[i].IsDepositTx() {
					gas := txs[i].RollupDataGas().DataGas()
					rs[i].L1GasPrice = l1Basefee
					// GasUsed reported in receipt should include the overhead
					rs[i].L1GasUsed = new(big.Int).Add(new(big.Int).SetUint64(gas), overhead)
					rs[i].L1Fee = L1Cost(gas, l1Basefee, overhead, scalar)
					rs[i].FeeScalar = feeScalar
				}
			}
		} else {
			return fmt.Errorf("L1 info tx only has %d bytes, cannot read gas price parameters", len(data))
		}
	}

	return nil
}<|MERGE_RESOLUTION|>--- conflicted
+++ resolved
@@ -70,8 +70,8 @@
 	BlobGasUsed       uint64         `json:"blobGasUsed,omitempty"`
 	BlobGasPrice      *big.Int       `json:"blobGasPrice,omitempty"`
 
-	// DepositNonce was introduced to store the actual nonce used by deposit transactions
-	// The state transition process ensures this is only set for deposit transactions.
+	// DepositNonce was introduced in Regolith to store the actual nonce used by deposit transactions
+	// The state transition process ensures this is only set for Regolith deposit transactions.
 	DepositNonce *uint64 `json:"depositNonce,omitempty"`
 	// DepositReceiptVersion was introduced in Canyon to indicate an update to how receipt hashes
 	// should be computed when set. The state transition process ensures this is only set for
@@ -84,7 +84,7 @@
 	BlockNumber      *big.Int    `json:"blockNumber,omitempty"`
 	TransactionIndex uint        `json:"transactionIndex"`
 
-	// Kroma: extend receipts with their L1 price (if a rollup tx)
+	// OVM legacy: extend receipts with their L1 price (if a rollup tx)
 	L1GasPrice *big.Int   `json:"l1GasPrice,omitempty"`
 	L1GasUsed  *big.Int   `json:"l1GasUsed,omitempty"`
 	L1Fee      *big.Int   `json:"l1Fee,omitempty"`
@@ -105,17 +105,9 @@
 	EffectiveGasPrice *hexutil.Big
 	BlobGasUsed       hexutil.Uint64
 	BlobGasPrice      *hexutil.Big
-	DepositNonce      *hexutil.Uint64
 	BlockNumber       *hexutil.Big
 	TransactionIndex  hexutil.Uint
 
-<<<<<<< HEAD
-	// Kroma: extend receipts with their L1 price (if a rollup tx)
-	L1GasPrice *hexutil.Big
-	L1GasUsed  *hexutil.Big
-	L1Fee      *hexutil.Big
-	FeeScalar  *big.Float
-=======
 	// Optimism
 	L1GasPrice            *hexutil.Big
 	L1GasUsed             *hexutil.Big
@@ -123,7 +115,6 @@
 	FeeScalar             *big.Float
 	DepositNonce          *hexutil.Uint64
 	DepositReceiptVersion *hexutil.Uint64
->>>>>>> ed8e9f54
 }
 
 // receiptRLP is the consensus encoding of a receipt.
@@ -139,8 +130,8 @@
 	CumulativeGasUsed uint64
 	Bloom             Bloom
 	Logs              []*Log
-	// DepositNonce was introduced to store the actual nonce used by deposit transactions.
-	// Must be nil for any transactions that aren't deposit transactions.
+	// DepositNonce was introduced in Regolith to store the actual nonce used by deposit transactions.
+	// Must be nil for any transactions prior to Regolith or that aren't deposit transactions.
 	DepositNonce *uint64 `rlp:"optional"`
 	// Receipt hash post-Regolith but pre-Canyon inadvertently did not include the above
 	// DepositNonce. Post Canyon, receipts will have a non-empty DepositReceiptVersion indicating
@@ -153,8 +144,8 @@
 	PostStateOrStatus []byte
 	CumulativeGasUsed uint64
 	Logs              []*Log
-	// DepositNonce was introduced to store the actual nonce used by deposit transactions.
-	// Must be nil for any transactions that aren't deposit transactions.
+	// DepositNonce was introduced in Regolith to store the actual nonce used by deposit transactions.
+	// Must be nil for any transactions prior to Regolith or that aren't deposit transactions.
 	DepositNonce *uint64 `rlp:"optional"`
 	// Receipt hash post-Regolith but pre-Canyon inadvertently did not include the above
 	// DepositNonce. Post Canyon, receipts will have a non-empty DepositReceiptVersion indicating
@@ -415,7 +406,6 @@
 		r.DepositNonce = stored.DepositNonce
 		r.DepositReceiptVersion = stored.DepositReceiptVersion
 	}
-
 	return nil
 }
 
