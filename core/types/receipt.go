--- conflicted
+++ resolved
@@ -58,7 +58,6 @@
 	Bloom             Bloom  `json:"logsBloom"         gencodec:"required"`
 	Logs              []*Log `json:"logs"              gencodec:"required"`
 
-<<<<<<< HEAD
 	// Implementation fields: These fields are added by geth when processing a transaction or retrieving a receipt.
 	// gencodec annotated fields: these are stored in the chain database.
 	TxHash            common.Hash    `json:"transactionHash" gencodec:"required"`
@@ -66,17 +65,8 @@
 	GasUsed           uint64         `json:"gasUsed" gencodec:"required"`
 	EffectiveGasPrice *big.Int       `json:"effectiveGasPrice"`
 
-	// DepositNonce was introduced in Regolith to store the actual nonce used by deposit transactions
-	// The state transition process ensures this is only set for Regolith deposit transactions.
-=======
-	// Implementation fields: These fields are added by geth when processing a transaction.
-	// They are stored in the chain database.
-	TxHash          common.Hash    `json:"transactionHash" gencodec:"required"`
-	ContractAddress common.Address `json:"contractAddress"`
-	GasUsed         uint64         `json:"gasUsed" gencodec:"required"`
 	// DepositNonce was introduced to store the actual nonce used by deposit transactions
 	// The state transition process ensures this is only set for deposit transactions.
->>>>>>> e271703f
 	DepositNonce *uint64 `json:"depositNonce,omitempty"`
 
 	// Inclusion information: These fields provide information about the inclusion of the
@@ -85,23 +75,16 @@
 	BlockNumber      *big.Int    `json:"blockNumber,omitempty"`
 	TransactionIndex uint        `json:"transactionIndex"`
 
-<<<<<<< HEAD
-	// OVM legacy: extend receipts with their L1 price (if a rollup tx)
-=======
 	// Kroma: extend receipts with their L1 price (if a rollup tx)
->>>>>>> e271703f
 	L1GasPrice *big.Int   `json:"l1GasPrice,omitempty"`
 	L1GasUsed  *big.Int   `json:"l1GasUsed,omitempty"`
 	L1Fee      *big.Int   `json:"l1Fee,omitempty"`
 	FeeScalar  *big.Float `json:"l1FeeScalar,omitempty"`
-<<<<<<< HEAD
-=======
 
 	// [Scroll: START]
 	// The value of evm execution result.
 	ReturnValue []byte `json:"returnValue,omitempty"`
 	// [Scroll: END]
->>>>>>> e271703f
 }
 
 type receiptMarshaling struct {
@@ -113,11 +96,7 @@
 	BlockNumber       *hexutil.Big
 	TransactionIndex  hexutil.Uint
 
-<<<<<<< HEAD
-	// Optimism: extend receipts with their L1 price (if a rollup tx)
-=======
 	// Kroma: extend receipts with their L1 price (if a rollup tx)
->>>>>>> e271703f
 	L1GasPrice *hexutil.Big
 	L1GasUsed  *hexutil.Big
 	L1Fee      *hexutil.Big
@@ -137,13 +116,8 @@
 	CumulativeGasUsed uint64
 	Bloom             Bloom
 	Logs              []*Log
-<<<<<<< HEAD
-	// DepositNonce was introduced in Regolith to store the actual nonce used by deposit transactions.
-	// Must be nil for any transactions prior to Regolith or that aren't deposit transactions.
-=======
 	// DepositNonce was introduced to store the actual nonce used by deposit transactions.
 	// Must be nil for any transactions that aren't deposit transactions.
->>>>>>> e271703f
 	DepositNonce *uint64 `rlp:"optional"`
 }
 
@@ -152,33 +126,11 @@
 	PostStateOrStatus []byte
 	CumulativeGasUsed uint64
 	Logs              []*Log
-<<<<<<< HEAD
-	// DepositNonce was introduced in Regolith to store the actual nonce used by deposit transactions.
-	// Must be nil for any transactions prior to Regolith or that aren't deposit transactions.
-	DepositNonce *uint64 `rlp:"optional"`
-}
-
-// LegacyOptimismStoredReceiptRLP is the pre bedrock storage encoding of a
-// receipt. It will only exist in the database if it was migrated using the
-// migration tool. Nodes that sync using snap-sync will not have any of these
-// entries.
-type LegacyOptimismStoredReceiptRLP struct {
-	PostStateOrStatus []byte
-	CumulativeGasUsed uint64
-	Logs              []*LogForStorage
-	L1GasUsed         *big.Int
-	L1GasPrice        *big.Int
-	L1Fee             *big.Int
-	FeeScalar         string
-}
-
-=======
 	// DepositNonce was introduced to store the actual nonce used by deposit transactions.
 	// Must be nil for any transactions that aren't deposit transactions.
 	DepositNonce *uint64 `rlp:"optional"`
 }
 
->>>>>>> e271703f
 // LogForStorage is a wrapper around a Log that handles
 // backward compatibility with prior storage formats.
 type LogForStorage Log
@@ -189,20 +141,6 @@
 	return rlp.Encode(w, &rl)
 }
 
-<<<<<<< HEAD
-type legacyRlpStorageLog struct {
-	Address     common.Address
-	Topics      []common.Hash
-	Data        []byte
-	BlockNumber uint64
-	TxHash      common.Hash
-	TxIndex     uint
-	BlockHash   common.Hash
-	Index       uint
-}
-
-=======
->>>>>>> e271703f
 // DecodeRLP implements rlp.Decoder.
 //
 // Note some redundant fields(e.g. block number, tx hash etc) will be assembled later.
@@ -213,27 +151,6 @@
 	}
 	var dec rlpLog
 	err = rlp.DecodeBytes(blob, &dec)
-<<<<<<< HEAD
-	if err == nil {
-		*l = LogForStorage{
-			Address: dec.Address,
-			Topics:  dec.Topics,
-			Data:    dec.Data,
-		}
-	} else {
-		// Try to decode log with previous definition.
-		var dec legacyRlpStorageLog
-		err = rlp.DecodeBytes(blob, &dec)
-		if err == nil {
-			*l = LogForStorage{
-				Address: dec.Address,
-				Topics:  dec.Topics,
-				Data:    dec.Data,
-			}
-		}
-	}
-	return err
-=======
 	if err != nil {
 		return err
 	}
@@ -243,7 +160,6 @@
 		Data:    dec.Data,
 	}
 	return nil
->>>>>>> e271703f
 }
 
 // NewReceipt creates a barebone transaction receipt, copying the init fields.
@@ -444,44 +360,6 @@
 	if err != nil {
 		return err
 	}
-	// First try to decode the latest receipt database format, try the pre-bedrock Optimism legacy format otherwise.
-	if err := decodeStoredReceiptRLP(r, blob); err == nil {
-		return nil
-	}
-	return decodeLegacyOptimismReceiptRLP(r, blob)
-}
-
-func decodeLegacyOptimismReceiptRLP(r *ReceiptForStorage, blob []byte) error {
-	var stored LegacyOptimismStoredReceiptRLP
-	if err := rlp.DecodeBytes(blob, &stored); err != nil {
-		return err
-	}
-	if err := (*Receipt)(r).setStatus(stored.PostStateOrStatus); err != nil {
-		return err
-	}
-	r.CumulativeGasUsed = stored.CumulativeGasUsed
-	r.Logs = make([]*Log, len(stored.Logs))
-	for i, log := range stored.Logs {
-		r.Logs[i] = (*Log)(log)
-	}
-	r.Bloom = CreateBloom(Receipts{(*Receipt)(r)})
-	// UsingOVM
-	scalar := new(big.Float)
-	if stored.FeeScalar != "" {
-		var ok bool
-		scalar, ok = scalar.SetString(stored.FeeScalar)
-		if !ok {
-			return errors.New("cannot parse fee scalar")
-		}
-	}
-	r.L1GasUsed = stored.L1GasUsed
-	r.L1GasPrice = stored.L1GasPrice
-	r.L1Fee = stored.L1Fee
-	r.FeeScalar = scalar
-	return nil
-}
-
-func decodeStoredReceiptRLP(r *ReceiptForStorage, blob []byte) error {
 	var stored storedReceiptRLP
 	if err := rlp.DecodeBytes(blob, &stored); err != nil {
 		return err
@@ -495,10 +373,7 @@
 	if stored.DepositNonce != nil {
 		r.DepositNonce = stored.DepositNonce
 	}
-<<<<<<< HEAD
-=======
-
->>>>>>> e271703f
+
 	return nil
 }
 
@@ -561,11 +436,8 @@
 				nonce = *rs[i].DepositNonce
 			}
 			rs[i].ContractAddress = crypto.CreateAddress(from, nonce)
-<<<<<<< HEAD
 		} else {
 			rs[i].ContractAddress = common.Address{}
-=======
->>>>>>> e271703f
 		}
 
 		// The used gas can be calculated based on previous r
@@ -585,11 +457,7 @@
 			logIndex++
 		}
 	}
-<<<<<<< HEAD
-	if config.Optimism != nil && len(txs) >= 2 { // need at least an info tx and a non-info tx
-=======
 	if config.Kroma != nil && len(txs) >= 2 { // need at least an info tx and a non-info tx
->>>>>>> e271703f
 		if data := txs[0].Data(); len(data) >= 4+32*8 { // function selector + 8 arguments to setL1BlockValues
 			l1Basefee := new(big.Int).SetBytes(data[4+32*2 : 4+32*3]) // arg index 2
 			overhead := new(big.Int).SetBytes(data[4+32*6 : 4+32*7])  // arg index 6
@@ -599,11 +467,7 @@
 			feeScalar := new(big.Float).Quo(fscalar, fdivisor)
 			for i := 0; i < len(rs); i++ {
 				if !txs[i].IsDepositTx() {
-<<<<<<< HEAD
-					gas := txs[i].RollupDataGas().DataGas(time, config)
-=======
 					gas := txs[i].RollupDataGas().DataGas()
->>>>>>> e271703f
 					rs[i].L1GasPrice = l1Basefee
 					rs[i].L1GasUsed = new(big.Int).SetUint64(gas)
 					rs[i].L1Fee = L1Cost(gas, l1Basefee, overhead, scalar)
