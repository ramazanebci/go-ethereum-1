--- conflicted
+++ resolved
@@ -64,22 +64,6 @@
 }
 
 // accessors for innerTx.
-<<<<<<< HEAD
-func (tx *DepositTx) txType() byte              { return DepositTxType }
-func (tx *DepositTx) chainID() *big.Int         { return common.Big0 }
-func (tx *DepositTx) accessList() AccessList    { return nil }
-func (tx *DepositTx) data() []byte              { return tx.Data }
-func (tx *DepositTx) gas() uint64               { return tx.Gas }
-func (tx *DepositTx) gasFeeCap() *big.Int       { return new(big.Int) }
-func (tx *DepositTx) gasTipCap() *big.Int       { return new(big.Int) }
-func (tx *DepositTx) gasPrice() *big.Int        { return new(big.Int) }
-func (tx *DepositTx) value() *big.Int           { return tx.Value }
-func (tx *DepositTx) nonce() uint64             { return 0 }
-func (tx *DepositTx) to() *common.Address       { return tx.To }
-func (tx *DepositTx) blobGas() uint64           { return 0 }
-func (tx *DepositTx) blobGasFeeCap() *big.Int   { return nil }
-func (tx *DepositTx) blobHashes() []common.Hash { return nil }
-=======
 func (tx *DepositTx) txType() byte           { return DepositTxType }
 func (tx *DepositTx) chainID() *big.Int      { return common.Big0 }
 func (tx *DepositTx) accessList() AccessList { return nil }
@@ -91,12 +75,12 @@
 func (tx *DepositTx) value() *big.Int        { return tx.Value }
 func (tx *DepositTx) nonce() uint64          { return 0 }
 func (tx *DepositTx) to() *common.Address    { return tx.To }
-func (tx *DepositTx) isSystemTx() bool       { return tx.IsSystemTransaction }
->>>>>>> 78643d85
 
 func (tx *DepositTx) effectiveGasPrice(dst *big.Int, baseFee *big.Int) *big.Int {
 	return dst.Set(new(big.Int))
 }
+
+func (tx *DepositTx) effectiveNonce() *uint64 { return nil }
 
 func (tx *DepositTx) rawSignatureValues() (v, r, s *big.Int) {
 	return common.Big0, common.Big0, common.Big0
