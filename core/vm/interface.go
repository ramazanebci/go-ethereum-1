// Copyright 2016 The go-ethereum Authors
// This file is part of the go-ethereum library.
//
// The go-ethereum library is free software: you can redistribute it and/or modify
// it under the terms of the GNU Lesser General Public License as published by
// the Free Software Foundation, either version 3 of the License, or
// (at your option) any later version.
//
// The go-ethereum library is distributed in the hope that it will be useful,
// but WITHOUT ANY WARRANTY; without even the implied warranty of
// MERCHANTABILITY or FITNESS FOR A PARTICULAR PURPOSE. See the
// GNU Lesser General Public License for more details.
//
// You should have received a copy of the GNU Lesser General Public License
// along with the go-ethereum library. If not, see <http://www.gnu.org/licenses/>.

package vm

import (
	"math/big"

	"github.com/ethereum/go-ethereum/common"
	"github.com/ethereum/go-ethereum/core/types"
	"github.com/ethereum/go-ethereum/params"
)

// StateDB is an EVM database for full state querying.
type StateDB interface {
	CreateAccount(common.Address)

	SubBalance(common.Address, *big.Int)
	AddBalance(common.Address, *big.Int)
	GetBalance(common.Address) *big.Int

	GetNonce(common.Address) uint64
	SetNonce(common.Address, uint64)

	GetCodeHash(common.Address) common.Hash
	GetCode(common.Address) []byte
	SetCode(common.Address, []byte)
	GetCodeSize(common.Address) int

	AddRefund(uint64)
	SubRefund(uint64)
	GetRefund() uint64

	GetCommittedState(common.Address, common.Hash) common.Hash
	GetState(common.Address, common.Hash) common.Hash
	SetState(common.Address, common.Hash, common.Hash)

	GetTransientState(addr common.Address, key common.Hash) common.Hash
	SetTransientState(addr common.Address, key, value common.Hash)

<<<<<<< HEAD
	// [Scroll: START]
	GetRootHash() common.Hash
	GetLiveStateAccount(addr common.Address) *types.StateAccount
	GetProof(addr common.Address) ([][]byte, error)
	GetProofByHash(addrHash common.Hash) ([][]byte, error)
	GetStorageProof(a common.Address, key common.Hash) ([][]byte, error)
	// [Scroll: END]

	Suicide(common.Address) bool
	HasSuicided(common.Address) bool
=======
	SelfDestruct(common.Address)
	HasSelfDestructed(common.Address) bool

	Selfdestruct6780(common.Address)
>>>>>>> 79ce42c3

	// Exist reports whether the given account exists in state.
	// Notably this should also return true for self-destructed accounts.
	Exist(common.Address) bool
	// Empty returns whether the given account is empty. Empty
	// is defined according to EIP161 (balance = nonce = code = 0).
	Empty(common.Address) bool

	AddressInAccessList(addr common.Address) bool
	SlotInAccessList(addr common.Address, slot common.Hash) (addressOk bool, slotOk bool)
	// AddAddressToAccessList adds the given address to the access list. This operation is safe to perform
	// even if the feature/fork is not active yet
	AddAddressToAccessList(addr common.Address)
	// AddSlotToAccessList adds the given (address,slot) to the access list. This operation is safe to perform
	// even if the feature/fork is not active yet
	AddSlotToAccessList(addr common.Address, slot common.Hash)
	Prepare(rules params.Rules, sender, coinbase common.Address, dest *common.Address, precompiles []common.Address, txAccesses types.AccessList)

	RevertToSnapshot(int)
	Snapshot() int

	AddLog(*types.Log)
	AddPreimage(common.Hash, []byte)
}

// CallContext provides a basic interface for the EVM calling conventions. The EVM
// depends on this context being implemented for doing subcalls and initialising new EVM contracts.
type CallContext interface {
	// Call calls another contract.
	Call(env *EVM, me ContractRef, addr common.Address, data []byte, gas, value *big.Int) ([]byte, error)
	// CallCode takes another contracts code and execute within our own context
	CallCode(env *EVM, me ContractRef, addr common.Address, data []byte, gas, value *big.Int) ([]byte, error)
	// DelegateCall is same as CallCode except sender and value is propagated from parent to child scope
	DelegateCall(env *EVM, me ContractRef, addr common.Address, data []byte, gas *big.Int) ([]byte, error)
	// Create creates a new contract
	Create(env *EVM, me ContractRef, data []byte, gas, value *big.Int) ([]byte, common.Address, error)
}<|MERGE_RESOLUTION|>--- conflicted
+++ resolved
@@ -51,7 +51,6 @@
 	GetTransientState(addr common.Address, key common.Hash) common.Hash
 	SetTransientState(addr common.Address, key, value common.Hash)
 
-<<<<<<< HEAD
 	// [Scroll: START]
 	GetRootHash() common.Hash
 	GetLiveStateAccount(addr common.Address) *types.StateAccount
@@ -60,14 +59,10 @@
 	GetStorageProof(a common.Address, key common.Hash) ([][]byte, error)
 	// [Scroll: END]
 
-	Suicide(common.Address) bool
-	HasSuicided(common.Address) bool
-=======
 	SelfDestruct(common.Address)
 	HasSelfDestructed(common.Address) bool
 
 	Selfdestruct6780(common.Address)
->>>>>>> 79ce42c3
 
 	// Exist reports whether the given account exists in state.
 	// Notably this should also return true for self-destructed accounts.
