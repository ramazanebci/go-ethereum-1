// Copyright 2015 The go-ethereum Authors
// This file is part of the go-ethereum library.
//
// The go-ethereum library is free software: you can redistribute it and/or modify
// it under the terms of the GNU Lesser General Public License as published by
// the Free Software Foundation, either version 3 of the License, or
// (at your option) any later version.
//
// The go-ethereum library is distributed in the hope that it will be useful,
// but WITHOUT ANY WARRANTY; without even the implied warranty of
// MERCHANTABILITY or FITNESS FOR A PARTICULAR PURPOSE. See the
// GNU Lesser General Public License for more details.
//
// You should have received a copy of the GNU Lesser General Public License
// along with the go-ethereum library. If not, see <http://www.gnu.org/licenses/>.

package runtime

import (
	"fmt"
	"math/big"
	"os"
	"strings"
	"testing"

	"github.com/ethereum/go-ethereum/accounts/abi"
	"github.com/ethereum/go-ethereum/common"
	"github.com/ethereum/go-ethereum/consensus"
	"github.com/ethereum/go-ethereum/core"
	"github.com/ethereum/go-ethereum/core/asm"
	"github.com/ethereum/go-ethereum/core/rawdb"
	"github.com/ethereum/go-ethereum/core/state"
	"github.com/ethereum/go-ethereum/core/types"
	"github.com/ethereum/go-ethereum/core/vm"
	"github.com/ethereum/go-ethereum/eth/tracers"
	"github.com/ethereum/go-ethereum/params"

	// force-load js tracers to trigger registration
	_ "github.com/ethereum/go-ethereum/eth/tracers/js"
)

func TestDefaults(t *testing.T) {
	cfg := new(Config)
	setDefaults(cfg)

	if cfg.Difficulty == nil {
		t.Error("expected difficulty to be non nil")
	}

	if cfg.GasLimit == 0 {
		t.Error("didn't expect gaslimit to be zero")
	}
	if cfg.GasPrice == nil {
		t.Error("expected time to be non nil")
	}
	if cfg.Value == nil {
		t.Error("expected time to be non nil")
	}
	if cfg.GetHashFn == nil {
		t.Error("expected time to be non nil")
	}
	if cfg.BlockNumber == nil {
		t.Error("expected block number to be non nil")
	}
}

func TestEVM(t *testing.T) {
	defer func() {
		if r := recover(); r != nil {
			t.Fatalf("crashed with: %v", r)
		}
	}()

	Execute([]byte{
		byte(vm.DIFFICULTY),
		byte(vm.TIMESTAMP),
		byte(vm.GASLIMIT),
		byte(vm.PUSH1),
		byte(vm.ORIGIN),
		byte(vm.BLOCKHASH),
		byte(vm.COINBASE),
	}, nil, nil)
}

func TestExecute(t *testing.T) {
	ret, _, err := Execute([]byte{
		byte(vm.PUSH1), 10,
		byte(vm.PUSH1), 0,
		byte(vm.MSTORE),
		byte(vm.PUSH1), 32,
		byte(vm.PUSH1), 0,
		byte(vm.RETURN),
	}, nil, nil)
	if err != nil {
		t.Fatal("didn't expect error", err)
	}

	num := new(big.Int).SetBytes(ret)
	if num.Cmp(big.NewInt(10)) != 0 {
		t.Error("Expected 10, got", num)
	}
}

func TestCall(t *testing.T) {
	state, _ := state.New(common.Hash{}, state.NewDatabase(rawdb.NewMemoryDatabase()), nil)
	address := common.HexToAddress("0x0a")
	state.SetCode(address, []byte{
		byte(vm.PUSH1), 10,
		byte(vm.PUSH1), 0,
		byte(vm.MSTORE),
		byte(vm.PUSH1), 32,
		byte(vm.PUSH1), 0,
		byte(vm.RETURN),
	})

	ret, _, err := Call(address, nil, &Config{State: state})
	if err != nil {
		t.Fatal("didn't expect error", err)
	}

	num := new(big.Int).SetBytes(ret)
	if num.Cmp(big.NewInt(10)) != 0 {
		t.Error("Expected 10, got", num)
	}
}

func BenchmarkCall(b *testing.B) {
	var definition = `[{"constant":true,"inputs":[],"name":"seller","outputs":[{"name":"","type":"address"}],"type":"function"},{"constant":false,"inputs":[],"name":"abort","outputs":[],"type":"function"},{"constant":true,"inputs":[],"name":"value","outputs":[{"name":"","type":"uint256"}],"type":"function"},{"constant":false,"inputs":[],"name":"refund","outputs":[],"type":"function"},{"constant":true,"inputs":[],"name":"buyer","outputs":[{"name":"","type":"address"}],"type":"function"},{"constant":false,"inputs":[],"name":"confirmReceived","outputs":[],"type":"function"},{"constant":true,"inputs":[],"name":"state","outputs":[{"name":"","type":"uint8"}],"type":"function"},{"constant":false,"inputs":[],"name":"confirmPurchase","outputs":[],"type":"function"},{"inputs":[],"type":"constructor"},{"anonymous":false,"inputs":[],"name":"Aborted","type":"event"},{"anonymous":false,"inputs":[],"name":"PurchaseConfirmed","type":"event"},{"anonymous":false,"inputs":[],"name":"ItemReceived","type":"event"},{"anonymous":false,"inputs":[],"name":"Refunded","type":"event"}]`

	var code = common.Hex2Bytes("6060604052361561006c5760e060020a600035046308551a53811461007457806335a063b4146100865780633fa4f245146100a6578063590e1ae3146100af5780637150d8ae146100cf57806373fac6f0146100e1578063c19d93fb146100fe578063d696069714610112575b610131610002565b610133600154600160a060020a031681565b610131600154600160a060020a0390811633919091161461015057610002565b61014660005481565b610131600154600160a060020a039081163391909116146102d557610002565b610133600254600160a060020a031681565b610131600254600160a060020a0333811691161461023757610002565b61014660025460ff60a060020a9091041681565b61013160025460009060ff60a060020a9091041681146101cc57610002565b005b600160a060020a03166060908152602090f35b6060908152602090f35b60025460009060a060020a900460ff16811461016b57610002565b600154600160a060020a03908116908290301631606082818181858883f150506002805460a060020a60ff02191660a160020a179055506040517f72c874aeff0b183a56e2b79c71b46e1aed4dee5e09862134b8821ba2fddbf8bf9250a150565b80546002023414806101dd57610002565b6002805460a060020a60ff021973ffffffffffffffffffffffffffffffffffffffff1990911633171660a060020a1790557fd5d55c8a68912e9a110618df8d5e2e83b8d83211c57a8ddd1203df92885dc881826060a15050565b60025460019060a060020a900460ff16811461025257610002565b60025460008054600160a060020a0390921691606082818181858883f150508354604051600160a060020a0391821694503090911631915082818181858883f150506002805460a060020a60ff02191660a160020a179055506040517fe89152acd703c9d8c7d28829d443260b411454d45394e7995815140c8cbcbcf79250a150565b60025460019060a060020a900460ff1681146102f057610002565b6002805460008054600160a060020a0390921692909102606082818181858883f150508354604051600160a060020a0391821694503090911631915082818181858883f150506002805460a060020a60ff02191660a160020a179055506040517f8616bbbbad963e4e65b1366f1d75dfb63f9e9704bbbf91fb01bec70849906cf79250a15056")

	abi, err := abi.JSON(strings.NewReader(definition))
	if err != nil {
		b.Fatal(err)
	}

	cpurchase, err := abi.Pack("confirmPurchase")
	if err != nil {
		b.Fatal(err)
	}
	creceived, err := abi.Pack("confirmReceived")
	if err != nil {
		b.Fatal(err)
	}
	refund, err := abi.Pack("refund")
	if err != nil {
		b.Fatal(err)
	}

	b.ResetTimer()
	for i := 0; i < b.N; i++ {
		for j := 0; j < 400; j++ {
			Execute(code, cpurchase, nil)
			Execute(code, creceived, nil)
			Execute(code, refund, nil)
		}
	}
}
func benchmarkEVM_Create(bench *testing.B, code string) {
	var (
		statedb, _ = state.New(common.Hash{}, state.NewDatabase(rawdb.NewMemoryDatabase()), nil)
		sender     = common.BytesToAddress([]byte("sender"))
		receiver   = common.BytesToAddress([]byte("receiver"))
	)

	statedb.CreateAccount(sender)
	statedb.SetCode(receiver, common.FromHex(code))
	runtimeConfig := Config{
		Origin:      sender,
		State:       statedb,
		GasLimit:    10000000,
		Difficulty:  big.NewInt(0x200000),
		Time:        0,
		Coinbase:    common.Address{},
		BlockNumber: new(big.Int).SetUint64(1),
		ChainConfig: &params.ChainConfig{
			ChainID:             big.NewInt(1),
			HomesteadBlock:      new(big.Int),
			ByzantiumBlock:      new(big.Int),
			ConstantinopleBlock: new(big.Int),
			DAOForkBlock:        new(big.Int),
			DAOForkSupport:      false,
			EIP150Block:         new(big.Int),
			EIP155Block:         new(big.Int),
			EIP158Block:         new(big.Int),
		},
		EVMConfig: vm.Config{},
	}
	// Warm up the intpools and stuff
	bench.ResetTimer()
	for i := 0; i < bench.N; i++ {
		Call(receiver, []byte{}, &runtimeConfig)
	}
	bench.StopTimer()
}

func BenchmarkEVM_CREATE_500(bench *testing.B) {
	// initcode size 500K, repeatedly calls CREATE and then modifies the mem contents
	benchmarkEVM_Create(bench, "5b6207a120600080f0600152600056")
}
func BenchmarkEVM_CREATE2_500(bench *testing.B) {
	// initcode size 500K, repeatedly calls CREATE2 and then modifies the mem contents
	benchmarkEVM_Create(bench, "5b586207a120600080f5600152600056")
}
func BenchmarkEVM_CREATE_1200(bench *testing.B) {
	// initcode size 1200K, repeatedly calls CREATE and then modifies the mem contents
	benchmarkEVM_Create(bench, "5b62124f80600080f0600152600056")
}
func BenchmarkEVM_CREATE2_1200(bench *testing.B) {
	// initcode size 1200K, repeatedly calls CREATE2 and then modifies the mem contents
	benchmarkEVM_Create(bench, "5b5862124f80600080f5600152600056")
}

func fakeHeader(n uint64, parentHash common.Hash) *types.Header {
	header := types.Header{
		Coinbase:   common.HexToAddress("0x00000000000000000000000000000000deadbeef"),
		Number:     big.NewInt(int64(n)),
		ParentHash: parentHash,
		Time:       1000,
		Nonce:      types.BlockNonce{0x1},
		Extra:      []byte{},
		Difficulty: big.NewInt(0),
		GasLimit:   100000,
	}
	return &header
}

type dummyChain struct {
	counter int
}

// Engine retrieves the chain's consensus engine.
func (d *dummyChain) Engine() consensus.Engine {
	return nil
}

// GetHeader returns the hash corresponding to their hash.
func (d *dummyChain) GetHeader(h common.Hash, n uint64) *types.Header {
	d.counter++
	parentHash := common.Hash{}
	s := common.LeftPadBytes(big.NewInt(int64(n-1)).Bytes(), 32)
	copy(parentHash[:], s)

	//parentHash := common.Hash{byte(n - 1)}
	//fmt.Printf("GetHeader(%x, %d) => header with parent %x\n", h, n, parentHash)
	return fakeHeader(n, parentHash)
}

// TestBlockhash tests the blockhash operation. It's a bit special, since it internally
// requires access to a chain reader.
func TestBlockhash(t *testing.T) {
	// Current head
	n := uint64(1000)
	parentHash := common.Hash{}
	s := common.LeftPadBytes(big.NewInt(int64(n-1)).Bytes(), 32)
	copy(parentHash[:], s)
	header := fakeHeader(n, parentHash)

	// This is the contract we're using. It requests the blockhash for current num (should be all zeroes),
	// then iteratively fetches all blockhashes back to n-260.
	// It returns
	// 1. the first (should be zero)
	// 2. the second (should be the parent hash)
	// 3. the last non-zero hash
	// By making the chain reader return hashes which correlate to the number, we can
	// verify that it obtained the right hashes where it should

	/*

		pragma solidity ^0.5.3;
		contract Hasher{

			function test() public view returns (bytes32, bytes32, bytes32){
				uint256 x = block.number;
				bytes32 first;
				bytes32 last;
				bytes32 zero;
				zero = blockhash(x); // Should be zeroes
				first = blockhash(x-1);
				for(uint256 i = 2 ; i < 260; i++){
					bytes32 hash = blockhash(x - i);
					if (uint256(hash) != 0){
						last = hash;
					}
				}
				return (zero, first, last);
			}
		}

	*/
	// The contract above
	data := common.Hex2Bytes("6080604052348015600f57600080fd5b50600436106045576000357c010000000000000000000000000000000000000000000000000000000090048063f8a8fd6d14604a575b600080fd5b60506074565b60405180848152602001838152602001828152602001935050505060405180910390f35b600080600080439050600080600083409050600184034092506000600290505b61010481101560c35760008186034090506000816001900414151560b6578093505b5080806001019150506094565b508083839650965096505050505090919256fea165627a7a72305820462d71b510c1725ff35946c20b415b0d50b468ea157c8c77dff9466c9cb85f560029")
	// The method call to 'test()'
	input := common.Hex2Bytes("f8a8fd6d")
	chain := &dummyChain{}
	ret, _, err := Execute(data, input, &Config{
		GetHashFn:   core.GetHashFn(header, chain),
		BlockNumber: new(big.Int).Set(header.Number),
	})
	if err != nil {
		t.Fatalf("expected no error, got %v", err)
	}
	if len(ret) != 96 {
		t.Fatalf("expected returndata to be 96 bytes, got %d", len(ret))
	}

	zero := new(big.Int).SetBytes(ret[0:32])
	first := new(big.Int).SetBytes(ret[32:64])
	last := new(big.Int).SetBytes(ret[64:96])
	if zero.BitLen() != 0 {
		t.Fatalf("expected zeroes, got %x", ret[0:32])
	}
	if first.Uint64() != 999 {
		t.Fatalf("second block should be 999, got %d (%x)", first, ret[32:64])
	}
	if last.Uint64() != 744 {
		t.Fatalf("last block should be 744, got %d (%x)", last, ret[64:96])
	}
	if exp, got := 255, chain.counter; exp != got {
		t.Errorf("suboptimal; too much chain iteration, expected %d, got %d", exp, got)
	}
}

// benchmarkNonModifyingCode benchmarks code, but if the code modifies the
// state, this should not be used, since it does not reset the state between runs.
func benchmarkNonModifyingCode(gas uint64, code []byte, name string, tracerCode string, b *testing.B) {
	cfg := new(Config)
	setDefaults(cfg)
	cfg.State, _ = state.New(common.Hash{}, state.NewDatabase(rawdb.NewMemoryDatabase()), nil)
	cfg.GasLimit = gas
	if len(tracerCode) > 0 {
		tracer, err := tracers.DefaultDirectory.New(tracerCode, new(tracers.Context), nil)
		if err != nil {
			b.Fatal(err)
		}
		cfg.EVMConfig = vm.Config{
			Tracer: tracer,
		}
	}
	var (
		destination = common.BytesToAddress([]byte("contract"))
		vmenv       = NewEnv(cfg)
		sender      = vm.AccountRef(cfg.Origin)
	)
	cfg.State.CreateAccount(destination)
	eoa := common.HexToAddress("E0")
	{
		cfg.State.CreateAccount(eoa)
		cfg.State.SetNonce(eoa, 100)
	}
	reverting := common.HexToAddress("EE")
	{
		cfg.State.CreateAccount(reverting)
		cfg.State.SetCode(reverting, []byte{
			byte(vm.PUSH1), 0x00,
			byte(vm.PUSH1), 0x00,
			byte(vm.REVERT),
		})
	}

	//cfg.State.CreateAccount(cfg.Origin)
	// set the receiver's (the executing contract) code for execution.
	cfg.State.SetCode(destination, code)
	vmenv.Call(sender, destination, nil, gas, cfg.Value)

	b.Run(name, func(b *testing.B) {
		b.ReportAllocs()
		for i := 0; i < b.N; i++ {
			vmenv.Call(sender, destination, nil, gas, cfg.Value)
		}
	})
}

// BenchmarkSimpleLoop test a pretty simple loop which loops until OOG
// 55 ms
func BenchmarkSimpleLoop(b *testing.B) {
	staticCallIdentity := []byte{
		byte(vm.JUMPDEST), //  [ count ]
		// push args for the call
		byte(vm.PUSH1), 0, // out size
		byte(vm.DUP1),       // out offset
		byte(vm.DUP1),       // out insize
		byte(vm.DUP1),       // in offset
		byte(vm.PUSH1), 0x4, // address of identity
		byte(vm.GAS), // gas
		byte(vm.STATICCALL),
		byte(vm.POP),      // pop return value
		byte(vm.PUSH1), 0, // jumpdestination
		byte(vm.JUMP),
	}

	callIdentity := []byte{
		byte(vm.JUMPDEST), //  [ count ]
		// push args for the call
		byte(vm.PUSH1), 0, // out size
		byte(vm.DUP1),       // out offset
		byte(vm.DUP1),       // out insize
		byte(vm.DUP1),       // in offset
		byte(vm.DUP1),       // value
		byte(vm.PUSH1), 0x4, // address of identity
		byte(vm.GAS), // gas
		byte(vm.CALL),
		byte(vm.POP),      // pop return value
		byte(vm.PUSH1), 0, // jumpdestination
		byte(vm.JUMP),
	}

	callInexistant := []byte{
		byte(vm.JUMPDEST), //  [ count ]
		// push args for the call
		byte(vm.PUSH1), 0, // out size
		byte(vm.DUP1),        // out offset
		byte(vm.DUP1),        // out insize
		byte(vm.DUP1),        // in offset
		byte(vm.DUP1),        // value
		byte(vm.PUSH1), 0xff, // address of existing contract
		byte(vm.GAS), // gas
		byte(vm.CALL),
		byte(vm.POP),      // pop return value
		byte(vm.PUSH1), 0, // jumpdestination
		byte(vm.JUMP),
	}

	callEOA := []byte{
		byte(vm.JUMPDEST), //  [ count ]
		// push args for the call
		byte(vm.PUSH1), 0, // out size
		byte(vm.DUP1),        // out offset
		byte(vm.DUP1),        // out insize
		byte(vm.DUP1),        // in offset
		byte(vm.DUP1),        // value
		byte(vm.PUSH1), 0xE0, // address of EOA
		byte(vm.GAS), // gas
		byte(vm.CALL),
		byte(vm.POP),      // pop return value
		byte(vm.PUSH1), 0, // jumpdestination
		byte(vm.JUMP),
	}

	loopingCode := []byte{
		byte(vm.JUMPDEST), //  [ count ]
		// push args for the call
		byte(vm.PUSH1), 0, // out size
		byte(vm.DUP1),       // out offset
		byte(vm.DUP1),       // out insize
		byte(vm.DUP1),       // in offset
		byte(vm.PUSH1), 0x4, // address of identity
		byte(vm.GAS), // gas

		byte(vm.POP), byte(vm.POP), byte(vm.POP), byte(vm.POP), byte(vm.POP), byte(vm.POP),
		byte(vm.PUSH1), 0, // jumpdestination
		byte(vm.JUMP),
	}

	callRevertingContractWithInput := []byte{
		byte(vm.JUMPDEST), //
		// push args for the call
		byte(vm.PUSH1), 0, // out size
		byte(vm.DUP1),        // out offset
		byte(vm.PUSH1), 0x20, // in size
		byte(vm.PUSH1), 0x00, // in offset
		byte(vm.PUSH1), 0x00, // value
		byte(vm.PUSH1), 0xEE, // address of reverting contract
		byte(vm.GAS), // gas
		byte(vm.CALL),
		byte(vm.POP),      // pop return value
		byte(vm.PUSH1), 0, // jumpdestination
		byte(vm.JUMP),
	}

	//tracer := vm.NewJSONLogger(nil, os.Stdout)
	//Execute(loopingCode, nil, &Config{
	//	EVMConfig: vm.Config{
	//		Debug:  true,
	//		Tracer: tracer,
	//	}})
	// 100M gas
	benchmarkNonModifyingCode(100000000, staticCallIdentity, "staticcall-identity-100M", "", b)
	benchmarkNonModifyingCode(100000000, callIdentity, "call-identity-100M", "", b)
	benchmarkNonModifyingCode(100000000, loopingCode, "loop-100M", "", b)
	benchmarkNonModifyingCode(100000000, callInexistant, "call-nonexist-100M", "", b)
	benchmarkNonModifyingCode(100000000, callEOA, "call-EOA-100M", "", b)
	benchmarkNonModifyingCode(100000000, callRevertingContractWithInput, "call-reverting-100M", "", b)

	//benchmarkNonModifyingCode(10000000, staticCallIdentity, "staticcall-identity-10M", b)
	//benchmarkNonModifyingCode(10000000, loopingCode, "loop-10M", b)
}

// TestEip2929Cases contains various testcases that are used for
// EIP-2929 about gas repricings
func TestEip2929Cases(t *testing.T) {
	t.Skip("Test only useful for generating documentation")
	id := 1
	prettyPrint := func(comment string, code []byte) {
		instrs := make([]string, 0)
		it := asm.NewInstructionIterator(code)
		for it.Next() {
			if it.Arg() != nil && 0 < len(it.Arg()) {
				instrs = append(instrs, fmt.Sprintf("%v %#x", it.Op(), it.Arg()))
			} else {
				instrs = append(instrs, fmt.Sprintf("%v", it.Op()))
			}
		}
		ops := strings.Join(instrs, ", ")
		fmt.Printf("### Case %d\n\n", id)
		id++
		fmt.Printf("%v\n\nBytecode: \n```\n%#x\n```\nOperations: \n```\n%v\n```\n\n",
			comment,
			code, ops)
		Execute(code, nil, &Config{
			EVMConfig: vm.Config{
<<<<<<< HEAD
				Debug:     true,
				Tracer:    vm.NewMarkdownLogger(nil, os.Stdout),
=======
				Tracer:    logger.NewMarkdownLogger(nil, os.Stdout),
>>>>>>> b5fecf58
				ExtraEips: []int{2929},
			},
		})
	}

	{ // First eip testcase
		code := []byte{
			// Three checks against a precompile
			byte(vm.PUSH1), 1, byte(vm.EXTCODEHASH), byte(vm.POP),
			byte(vm.PUSH1), 2, byte(vm.EXTCODESIZE), byte(vm.POP),
			byte(vm.PUSH1), 3, byte(vm.BALANCE), byte(vm.POP),
			// Three checks against a non-precompile
			byte(vm.PUSH1), 0xf1, byte(vm.EXTCODEHASH), byte(vm.POP),
			byte(vm.PUSH1), 0xf2, byte(vm.EXTCODESIZE), byte(vm.POP),
			byte(vm.PUSH1), 0xf3, byte(vm.BALANCE), byte(vm.POP),
			// Same three checks (should be cheaper)
			byte(vm.PUSH1), 0xf2, byte(vm.EXTCODEHASH), byte(vm.POP),
			byte(vm.PUSH1), 0xf3, byte(vm.EXTCODESIZE), byte(vm.POP),
			byte(vm.PUSH1), 0xf1, byte(vm.BALANCE), byte(vm.POP),
			// Check the origin, and the 'this'
			byte(vm.ORIGIN), byte(vm.BALANCE), byte(vm.POP),
			byte(vm.ADDRESS), byte(vm.BALANCE), byte(vm.POP),

			byte(vm.STOP),
		}
		prettyPrint("This checks `EXT`(codehash,codesize,balance) of precompiles, which should be `100`, "+
			"and later checks the same operations twice against some non-precompiles. "+
			"Those are cheaper second time they are accessed. Lastly, it checks the `BALANCE` of `origin` and `this`.", code)
	}

	{ // EXTCODECOPY
		code := []byte{
			// extcodecopy( 0xff,0,0,0,0)
			byte(vm.PUSH1), 0x00, byte(vm.PUSH1), 0x00, byte(vm.PUSH1), 0x00, //length, codeoffset, memoffset
			byte(vm.PUSH1), 0xff, byte(vm.EXTCODECOPY),
			// extcodecopy( 0xff,0,0,0,0)
			byte(vm.PUSH1), 0x00, byte(vm.PUSH1), 0x00, byte(vm.PUSH1), 0x00, //length, codeoffset, memoffset
			byte(vm.PUSH1), 0xff, byte(vm.EXTCODECOPY),
			// extcodecopy( this,0,0,0,0)
			byte(vm.PUSH1), 0x00, byte(vm.PUSH1), 0x00, byte(vm.PUSH1), 0x00, //length, codeoffset, memoffset
			byte(vm.ADDRESS), byte(vm.EXTCODECOPY),

			byte(vm.STOP),
		}
		prettyPrint("This checks `extcodecopy( 0xff,0,0,0,0)` twice, (should be expensive first time), "+
			"and then does `extcodecopy( this,0,0,0,0)`.", code)
	}

	{ // SLOAD + SSTORE
		code := []byte{

			// Add slot `0x1` to access list
			byte(vm.PUSH1), 0x01, byte(vm.SLOAD), byte(vm.POP), // SLOAD( 0x1) (add to access list)
			// Write to `0x1` which is already in access list
			byte(vm.PUSH1), 0x11, byte(vm.PUSH1), 0x01, byte(vm.SSTORE), // SSTORE( loc: 0x01, val: 0x11)
			// Write to `0x2` which is not in access list
			byte(vm.PUSH1), 0x11, byte(vm.PUSH1), 0x02, byte(vm.SSTORE), // SSTORE( loc: 0x02, val: 0x11)
			// Write again to `0x2`
			byte(vm.PUSH1), 0x11, byte(vm.PUSH1), 0x02, byte(vm.SSTORE), // SSTORE( loc: 0x02, val: 0x11)
			// Read slot in access list (0x2)
			byte(vm.PUSH1), 0x02, byte(vm.SLOAD), // SLOAD( 0x2)
			// Read slot in access list (0x1)
			byte(vm.PUSH1), 0x01, byte(vm.SLOAD), // SLOAD( 0x1)
		}
		prettyPrint("This checks `sload( 0x1)` followed by `sstore(loc: 0x01, val:0x11)`, then 'naked' sstore:"+
			"`sstore(loc: 0x02, val:0x11)` twice, and `sload(0x2)`, `sload(0x1)`. ", code)
	}
	{ // Call variants
		code := []byte{
			// identity precompile
			byte(vm.PUSH1), 0x0, byte(vm.DUP1), byte(vm.DUP1), byte(vm.DUP1), byte(vm.DUP1),
			byte(vm.PUSH1), 0x04, byte(vm.PUSH1), 0x0, byte(vm.CALL), byte(vm.POP),

			// random account - call 1
			byte(vm.PUSH1), 0x0, byte(vm.DUP1), byte(vm.DUP1), byte(vm.DUP1), byte(vm.DUP1),
			byte(vm.PUSH1), 0xff, byte(vm.PUSH1), 0x0, byte(vm.CALL), byte(vm.POP),

			// random account - call 2
			byte(vm.PUSH1), 0x0, byte(vm.DUP1), byte(vm.DUP1), byte(vm.DUP1), byte(vm.DUP1),
			byte(vm.PUSH1), 0xff, byte(vm.PUSH1), 0x0, byte(vm.STATICCALL), byte(vm.POP),
		}
		prettyPrint("This calls the `identity`-precompile (cheap), then calls an account (expensive) and `staticcall`s the same"+
			"account (cheap)", code)
	}
}

// TestColdAccountAccessCost test that the cold account access cost is reported
// correctly
// see: https://github.com/ethereum/go-ethereum/issues/22649
func TestColdAccountAccessCost(t *testing.T) {
	for i, tc := range []struct {
		code []byte
		step int
		want uint64
	}{
		{ // EXTCODEHASH(0xff)
			code: []byte{byte(vm.PUSH1), 0xFF, byte(vm.EXTCODEHASH), byte(vm.POP)},
			step: 1,
			want: 2600,
		},
		{ // BALANCE(0xff)
			code: []byte{byte(vm.PUSH1), 0xFF, byte(vm.BALANCE), byte(vm.POP)},
			step: 1,
			want: 2600,
		},
		{ // CALL(0xff)
			code: []byte{
				byte(vm.PUSH1), 0x0,
				byte(vm.DUP1), byte(vm.DUP1), byte(vm.DUP1), byte(vm.DUP1),
				byte(vm.PUSH1), 0xff, byte(vm.DUP1), byte(vm.CALL), byte(vm.POP),
			},
			step: 7,
			want: 2855,
		},
		{ // CALLCODE(0xff)
			code: []byte{
				byte(vm.PUSH1), 0x0,
				byte(vm.DUP1), byte(vm.DUP1), byte(vm.DUP1), byte(vm.DUP1),
				byte(vm.PUSH1), 0xff, byte(vm.DUP1), byte(vm.CALLCODE), byte(vm.POP),
			},
			step: 7,
			want: 2855,
		},
		{ // DELEGATECALL(0xff)
			code: []byte{
				byte(vm.PUSH1), 0x0,
				byte(vm.DUP1), byte(vm.DUP1), byte(vm.DUP1),
				byte(vm.PUSH1), 0xff, byte(vm.DUP1), byte(vm.DELEGATECALL), byte(vm.POP),
			},
			step: 6,
			want: 2855,
		},
		{ // STATICCALL(0xff)
			code: []byte{
				byte(vm.PUSH1), 0x0,
				byte(vm.DUP1), byte(vm.DUP1), byte(vm.DUP1),
				byte(vm.PUSH1), 0xff, byte(vm.DUP1), byte(vm.STATICCALL), byte(vm.POP),
			},
			step: 6,
			want: 2855,
		},
		{ // SELFDESTRUCT(0xff)
			code: []byte{
				byte(vm.PUSH1), 0xff, byte(vm.SELFDESTRUCT),
			},
			step: 1,
			// [Scroll: START]
			// TODO(chokobole): Reenable this test.
			// want: 7600,
			want: 0,
			// [Scroll: END]
		},
	} {
		tracer := vm.NewStructLogger(nil)
		Execute(tc.code, nil, &Config{
			EVMConfig: vm.Config{
				Tracer: tracer,
			},
		})
		have := tracer.StructLogs()[tc.step].GasCost
		if want := tc.want; have != want {
			for ii, op := range tracer.StructLogs() {
				t.Logf("%d: %v %d", ii, op.OpName(), op.GasCost)
			}
			t.Fatalf("tescase %d, gas report wrong, step %d, have %d want %d", i, tc.step, have, want)
		}
	}
}

func TestRuntimeJSTracer(t *testing.T) {
	jsTracers := []string{
		`{enters: 0, exits: 0, enterGas: 0, gasUsed: 0, steps:0,
	step: function() { this.steps++},
	fault: function() {},
	result: function() {
		return [this.enters, this.exits,this.enterGas,this.gasUsed, this.steps].join(",")
	},
	enter: function(frame) {
		this.enters++;
		this.enterGas = frame.getGas();
	},
	exit: function(res) {
		this.exits++;
		this.gasUsed = res.getGasUsed();
	}}`,
		`{enters: 0, exits: 0, enterGas: 0, gasUsed: 0, steps:0,
	fault: function() {},
	result: function() {
		return [this.enters, this.exits,this.enterGas,this.gasUsed, this.steps].join(",")
	},
	enter: function(frame) {
		this.enters++;
		this.enterGas = frame.getGas();
	},
	exit: function(res) {
		this.exits++;
		this.gasUsed = res.getGasUsed();
	}}`}
	tests := []struct {
		code []byte
		// One result per tracer
		results []string
	}{
		{
			// CREATE
			code: []byte{
				// Store initcode in memory at 0x00 (5 bytes left-padded to 32 bytes)
				byte(vm.PUSH5),
				// Init code: PUSH1 0, PUSH1 0, RETURN (3 steps)
				byte(vm.PUSH1), 0, byte(vm.PUSH1), 0, byte(vm.RETURN),
				byte(vm.PUSH1), 0,
				byte(vm.MSTORE),
				// length, offset, value
				byte(vm.PUSH1), 5, byte(vm.PUSH1), 27, byte(vm.PUSH1), 0,
				byte(vm.CREATE),
				byte(vm.POP),
			},
			results: []string{`"1,1,952855,6,12"`, `"1,1,952855,6,0"`},
		},
		{
			// CREATE2
			code: []byte{
				// Store initcode in memory at 0x00 (5 bytes left-padded to 32 bytes)
				byte(vm.PUSH5),
				// Init code: PUSH1 0, PUSH1 0, RETURN (3 steps)
				byte(vm.PUSH1), 0, byte(vm.PUSH1), 0, byte(vm.RETURN),
				byte(vm.PUSH1), 0,
				byte(vm.MSTORE),
				// salt, length, offset, value
				byte(vm.PUSH1), 1, byte(vm.PUSH1), 5, byte(vm.PUSH1), 27, byte(vm.PUSH1), 0,
				byte(vm.CREATE2),
				byte(vm.POP),
			},
			results: []string{`"1,1,952846,6,13"`, `"1,1,952846,6,0"`},
		},
		{
			// CALL
			code: []byte{
				// outsize, outoffset, insize, inoffset
				byte(vm.PUSH1), 0, byte(vm.PUSH1), 0, byte(vm.PUSH1), 0, byte(vm.PUSH1), 0,
				byte(vm.PUSH1), 0, // value
				byte(vm.PUSH1), 0xbb, //address
				byte(vm.GAS), // gas
				byte(vm.CALL),
				byte(vm.POP),
			},
			results: []string{`"1,1,981796,6,13"`, `"1,1,981796,6,0"`},
		},
		{
			// CALLCODE
			code: []byte{
				// outsize, outoffset, insize, inoffset
				byte(vm.PUSH1), 0, byte(vm.PUSH1), 0, byte(vm.PUSH1), 0, byte(vm.PUSH1), 0,
				byte(vm.PUSH1), 0, // value
				byte(vm.PUSH1), 0xcc, //address
				byte(vm.GAS), // gas
				byte(vm.CALLCODE),
				byte(vm.POP),
			},
			results: []string{`"1,1,981796,6,13"`, `"1,1,981796,6,0"`},
		},
		{
			// STATICCALL
			code: []byte{
				// outsize, outoffset, insize, inoffset
				byte(vm.PUSH1), 0, byte(vm.PUSH1), 0, byte(vm.PUSH1), 0, byte(vm.PUSH1), 0,
				byte(vm.PUSH1), 0xdd, //address
				byte(vm.GAS), // gas
				byte(vm.STATICCALL),
				byte(vm.POP),
			},
			results: []string{`"1,1,981799,6,12"`, `"1,1,981799,6,0"`},
		},
		{
			// DELEGATECALL
			code: []byte{
				// outsize, outoffset, insize, inoffset
				byte(vm.PUSH1), 0, byte(vm.PUSH1), 0, byte(vm.PUSH1), 0, byte(vm.PUSH1), 0,
				byte(vm.PUSH1), 0xee, //address
				byte(vm.GAS), // gas
				byte(vm.DELEGATECALL),
				byte(vm.POP),
			},
			results: []string{`"1,1,981799,6,12"`, `"1,1,981799,6,0"`},
		},
		// [Scroll: START]
		/*
			 TODO(chokobole): Reenable this test.
			{
				// CALL self-destructing contract
				code: []byte{
					// outsize, outoffset, insize, inoffset
					byte(vm.PUSH1), 0, byte(vm.PUSH1), 0, byte(vm.PUSH1), 0, byte(vm.PUSH1), 0,
					byte(vm.PUSH1), 0, // value
					byte(vm.PUSH1), 0xff, //address
					byte(vm.GAS), // gas
					byte(vm.CALL),
					byte(vm.POP),
				},
				results: []string{`"2,2,0,5003,12"`, `"2,2,0,5003,0"`},
			},
		*/
		// [Scroll: END]
	}
	calleeCode := []byte{
		byte(vm.PUSH1), 0,
		byte(vm.PUSH1), 0,
		byte(vm.RETURN),
	}
	depressedCode := []byte{
		byte(vm.PUSH1), 0xaa,
		byte(vm.SELFDESTRUCT),
	}
	main := common.HexToAddress("0xaa")
	for i, jsTracer := range jsTracers {
		for j, tc := range tests {
			statedb, _ := state.New(common.Hash{}, state.NewDatabase(rawdb.NewMemoryDatabase()), nil)
			statedb.SetCode(main, tc.code)
			statedb.SetCode(common.HexToAddress("0xbb"), calleeCode)
			statedb.SetCode(common.HexToAddress("0xcc"), calleeCode)
			statedb.SetCode(common.HexToAddress("0xdd"), calleeCode)
			statedb.SetCode(common.HexToAddress("0xee"), calleeCode)
			statedb.SetCode(common.HexToAddress("0xff"), depressedCode)

			tracer, err := tracers.DefaultDirectory.New(jsTracer, new(tracers.Context), nil)
			if err != nil {
				t.Fatal(err)
			}
			_, _, err = Call(main, nil, &Config{
				GasLimit: 1000000,
				State:    statedb,
				EVMConfig: vm.Config{
					Tracer: tracer,
				}})
			if err != nil {
				t.Fatal("didn't expect error", err)
			}
			res, err := tracer.GetResult()
			if err != nil {
				t.Fatal(err)
			}
			if have, want := string(res), tc.results[i]; have != want {
				t.Errorf("wrong result for tracer %d testcase %d, have \n%v\nwant\n%v\n", i, j, have, want)
			}
		}
	}
}

func TestJSTracerCreateTx(t *testing.T) {
	jsTracer := `
	{enters: 0, exits: 0,
	step: function() {},
	fault: function() {},
	result: function() { return [this.enters, this.exits].join(",") },
	enter: function(frame) { this.enters++ },
	exit: function(res) { this.exits++ }}`
	code := []byte{byte(vm.PUSH1), 0, byte(vm.PUSH1), 0, byte(vm.RETURN)}

	statedb, _ := state.New(common.Hash{}, state.NewDatabase(rawdb.NewMemoryDatabase()), nil)
	tracer, err := tracers.DefaultDirectory.New(jsTracer, new(tracers.Context), nil)
	if err != nil {
		t.Fatal(err)
	}
	_, _, _, err = Create(code, &Config{
		State: statedb,
		EVMConfig: vm.Config{
			Tracer: tracer,
		}})
	if err != nil {
		t.Fatal(err)
	}

	res, err := tracer.GetResult()
	if err != nil {
		t.Fatal(err)
	}
	if have, want := string(res), `"0,0"`; have != want {
		t.Errorf("wrong result for tracer, have \n%v\nwant\n%v\n", have, want)
	}
}

func BenchmarkTracerStepVsCallFrame(b *testing.B) {
	// Simply pushes and pops some values in a loop
	code := []byte{
		byte(vm.JUMPDEST),
		byte(vm.PUSH1), 0,
		byte(vm.PUSH1), 0,
		byte(vm.POP),
		byte(vm.POP),
		byte(vm.PUSH1), 0, // jumpdestination
		byte(vm.JUMP),
	}

	stepTracer := `
	{
	step: function() {},
	fault: function() {},
	result: function() {},
	}`
	callFrameTracer := `
	{
	enter: function() {},
	exit: function() {},
	fault: function() {},
	result: function() {},
	}`

	benchmarkNonModifyingCode(10000000, code, "tracer-step-10M", stepTracer, b)
	benchmarkNonModifyingCode(10000000, code, "tracer-call-frame-10M", callFrameTracer, b)
}<|MERGE_RESOLUTION|>--- conflicted
+++ resolved
@@ -509,12 +509,7 @@
 			code, ops)
 		Execute(code, nil, &Config{
 			EVMConfig: vm.Config{
-<<<<<<< HEAD
-				Debug:     true,
 				Tracer:    vm.NewMarkdownLogger(nil, os.Stdout),
-=======
-				Tracer:    logger.NewMarkdownLogger(nil, os.Stdout),
->>>>>>> b5fecf58
 				ExtraEips: []int{2929},
 			},
 		})
