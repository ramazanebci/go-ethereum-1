// Copyright 2014 The go-ethereum Authors
// This file is part of the go-ethereum library.
//
// The go-ethereum library is free software: you can redistribute it and/or modify
// it under the terms of the GNU Lesser General Public License as published by
// the Free Software Foundation, either version 3 of the License, or
// (at your option) any later version.
//
// The go-ethereum library is distributed in the hope that it will be useful,
// but WITHOUT ANY WARRANTY; without even the implied warranty of
// MERCHANTABILITY or FITNESS FOR A PARTICULAR PURPOSE. See the
// GNU Lesser General Public License for more details.
//
// You should have received a copy of the GNU Lesser General Public License
// along with the go-ethereum library. If not, see <http://www.gnu.org/licenses/>.

package vm

import (
	"math/big"
	"sync/atomic"

	"github.com/holiman/uint256"

	"github.com/ethereum/go-ethereum/common"
	"github.com/ethereum/go-ethereum/core/types"
	"github.com/ethereum/go-ethereum/crypto"
	"github.com/ethereum/go-ethereum/params"
)

type (
	// CanTransferFunc is the signature of a transfer guard function
	CanTransferFunc func(StateDB, common.Address, *big.Int) bool
	// TransferFunc is the signature of a transfer function
	TransferFunc func(StateDB, common.Address, common.Address, *big.Int)
	// GetHashFunc returns the n'th block hash in the blockchain
	// and is used by the BLOCKHASH EVM op code.
	GetHashFunc func(uint64) common.Hash
)

func (evm *EVM) precompile(addr common.Address) (PrecompiledContract, bool) {
	var precompiles map[common.Address]PrecompiledContract
	switch {
	case evm.chainRules.IsCancun:
		precompiles = PrecompiledContractsCancun
	case evm.chainRules.IsBerlin:
		precompiles = PrecompiledContractsBerlin
	case evm.chainRules.IsIstanbul:
		precompiles = PrecompiledContractsIstanbul
	case evm.chainRules.IsByzantium:
		precompiles = PrecompiledContractsByzantium
	default:
		precompiles = PrecompiledContractsHomestead
	}
	p, ok := precompiles[addr]
	return p, ok
}

// BlockContext provides the EVM with auxiliary information. Once provided
// it shouldn't be modified.
type BlockContext struct {
	// CanTransfer returns whether the account contains
	// sufficient ether to transfer the value
	CanTransfer CanTransferFunc
	// Transfer transfers ether from one account to the other
	Transfer TransferFunc
	// GetHash returns the hash corresponding to n
	GetHash GetHashFunc
	// L1CostFunc returns the L1 cost of the rollup message, the function may be nil, or return nil
	L1CostFunc types.L1CostFunc
	// FeeDistributionFunc returns the distribution value of the transaction fee
	FeeDistributionFunc types.FeeDistributionFunc

	// Block information
	Coinbase      common.Address // Provides information for COINBASE
	GasLimit      uint64         // Provides information for GASLIMIT
	BlockNumber   *big.Int       // Provides information for NUMBER
	Time          uint64         // Provides information for TIME
	Difficulty    *big.Int       // Provides information for DIFFICULTY
	BaseFee       *big.Int       // Provides information for BASEFEE
	Random        *common.Hash   // Provides information for PREVRANDAO
	ExcessBlobGas *uint64        // ExcessBlobGas field in the header, needed to compute the data
}

// TxContext provides the EVM with information about a transaction.
// All fields can change between transactions.
type TxContext struct {
	// Message information
<<<<<<< HEAD
	Origin common.Address // Provides information for ORIGIN
	// [Scroll: START]
	To *common.Address // Provides information for trace
	// [Scroll: END]
	GasPrice *big.Int // Provides information for GASPRICE
=======
	Origin     common.Address // Provides information for ORIGIN
	GasPrice   *big.Int       // Provides information for GASPRICE
	BlobHashes []common.Hash  // Provides information for BLOBHASH
>>>>>>> 79ce42c3
}

// EVM is the Ethereum Virtual Machine base object and provides
// the necessary tools to run a contract on the given state with
// the provided context. It should be noted that any error
// generated through any of the calls should be considered a
// revert-state-and-consume-all-gas operation, no checks on
// specific errors should ever be performed. The interpreter makes
// sure that any errors generated are to be considered faulty code.
//
// The EVM should never be reused and is not thread safe.
type EVM struct {
	// Context provides auxiliary blockchain related information
	Context BlockContext
	TxContext
	// StateDB gives access to the underlying state
	StateDB StateDB
	// Depth is the current call stack
	depth int

	// chainConfig contains information about the current chain
	chainConfig *params.ChainConfig
	// chain rules contains the chain rules for the current epoch
	chainRules params.Rules
	// virtual machine configuration options used to initialise the
	// evm.
	Config Config
	// global (to this context) ethereum virtual machine
	// used throughout the execution of the tx.
	interpreter *EVMInterpreter
	// abort is used to abort the EVM calling operations
	abort atomic.Bool
	// callGasTemp holds the gas available for the current call. This is needed because the
	// available gas is calculated in gasCall* according to the 63/64 rule and later
	// applied in opCall*.
	callGasTemp uint64
}

// NewEVM returns a new EVM. The returned EVM is not thread safe and should
// only ever be used *once*.
func NewEVM(blockCtx BlockContext, txCtx TxContext, statedb StateDB, chainConfig *params.ChainConfig, config Config) *EVM {
	evm := &EVM{
		Context:     blockCtx,
		TxContext:   txCtx,
		StateDB:     statedb,
		Config:      config,
		chainConfig: chainConfig,
		chainRules:  chainConfig.Rules(blockCtx.BlockNumber, blockCtx.Random != nil, blockCtx.Time),
	}
	evm.interpreter = NewEVMInterpreter(evm)
	return evm
}

// Reset resets the EVM with a new transaction context.Reset
// This is not threadsafe and should only be done very cautiously.
func (evm *EVM) Reset(txCtx TxContext, statedb StateDB) {
	evm.TxContext = txCtx
	evm.StateDB = statedb
}

// Cancel cancels any running EVM operation. This may be called concurrently and
// it's safe to be called multiple times.
func (evm *EVM) Cancel() {
	evm.abort.Store(true)
}

// Cancelled returns true if Cancel has been called
func (evm *EVM) Cancelled() bool {
	return evm.abort.Load()
}

// Interpreter returns the current interpreter
func (evm *EVM) Interpreter() *EVMInterpreter {
	return evm.interpreter
}

// SetBlockContext updates the block context of the EVM.
func (evm *EVM) SetBlockContext(blockCtx BlockContext) {
	evm.Context = blockCtx
	num := blockCtx.BlockNumber
	timestamp := blockCtx.Time
	evm.chainRules = evm.chainConfig.Rules(num, blockCtx.Random != nil, timestamp)
}

// Call executes the contract associated with the addr with the given input as
// parameters. It also handles any necessary value transfer required and takes
// the necessary steps to create accounts and reverses the state in case of an
// execution error or failed value transfer.
func (evm *EVM) Call(caller ContractRef, addr common.Address, input []byte, gas uint64, value *big.Int) (ret []byte, leftOverGas uint64, err error) {
	// Fail if we're trying to execute above the call depth limit
	if evm.depth > int(params.CallCreateDepth) {
		return nil, gas, ErrDepth
	}
	// Fail if we're trying to transfer more than the available balance
	if value.Sign() != 0 && !evm.Context.CanTransfer(evm.StateDB, caller.Address(), value) {
		return nil, gas, ErrInsufficientBalance
	}
	snapshot := evm.StateDB.Snapshot()
	p, isPrecompile := evm.precompile(addr)
	debug := evm.Config.Tracer != nil

	if !evm.StateDB.Exist(addr) {
		if !isPrecompile && evm.chainRules.IsEIP158 && value.Sign() == 0 {
			// Calling a non existing account, don't do anything, but ping the tracer
			if debug {
				if evm.depth == 0 {
					evm.Config.Tracer.CaptureStart(evm, caller.Address(), addr, false, input, gas, value)
					evm.Config.Tracer.CaptureEnd(ret, 0, nil)
				} else {
					evm.Config.Tracer.CaptureEnter(CALL, caller.Address(), addr, input, gas, value)
					evm.Config.Tracer.CaptureExit(ret, 0, nil)
				}
			}
			return nil, gas, nil
		}
		evm.StateDB.CreateAccount(addr)
	}
	evm.Context.Transfer(evm.StateDB, caller.Address(), addr, value)

	// Capture the tracer start/end events in debug mode
	if debug {
		if evm.depth == 0 {
			evm.Config.Tracer.CaptureStart(evm, caller.Address(), addr, false, input, gas, value)
			defer func(startGas uint64) { // Lazy evaluation of the parameters
				evm.Config.Tracer.CaptureEnd(ret, startGas-gas, err)
			}(gas)
		} else {
			// Handle tracer events for entering and exiting a call frame
			evm.Config.Tracer.CaptureEnter(CALL, caller.Address(), addr, input, gas, value)
			defer func(startGas uint64) {
				evm.Config.Tracer.CaptureExit(ret, startGas-gas, err)
			}(gas)
		}
	}

	if isPrecompile {
		ret, gas, err = RunPrecompiledContract(p, input, gas)
	} else {
		// Initialise a new contract and set the code that is to be used by the EVM.
		// The contract is a scoped environment for this execution context only.
		code := evm.StateDB.GetCode(addr)
		if len(code) == 0 {
			ret, err = nil, nil // gas is unchanged
		} else {
			addrCopy := addr
			// If the account has no code, we can abort here
			// The depth-check is already done, and precompiles handled above
			contract := NewContract(caller, AccountRef(addrCopy), value, gas)
			contract.SetCallCode(&addrCopy, evm.StateDB.GetCodeHash(addrCopy), code)
			ret, err = evm.interpreter.Run(contract, input, false)
			gas = contract.Gas
		}
	}
	// When an error was returned by the EVM or when setting the creation code
	// above we revert to the snapshot and consume any gas remaining. Additionally
	// when we're in homestead this also counts for code storage gas errors.
	if err != nil {
		evm.StateDB.RevertToSnapshot(snapshot)
		if err != ErrExecutionReverted {
			gas = 0
		}
		// TODO: consider clearing up unused snapshots:
		//} else {
		//	evm.StateDB.DiscardSnapshot(snapshot)
	}
	return ret, gas, err
}

// CallCode executes the contract associated with the addr with the given input
// as parameters. It also handles any necessary value transfer required and takes
// the necessary steps to create accounts and reverses the state in case of an
// execution error or failed value transfer.
//
// CallCode differs from Call in the sense that it executes the given address'
// code with the caller as context.
func (evm *EVM) CallCode(caller ContractRef, addr common.Address, input []byte, gas uint64, value *big.Int) (ret []byte, leftOverGas uint64, err error) {
	// Fail if we're trying to execute above the call depth limit
	if evm.depth > int(params.CallCreateDepth) {
		return nil, gas, ErrDepth
	}
	// Fail if we're trying to transfer more than the available balance
	// Note although it's noop to transfer X ether to caller itself. But
	// if caller doesn't have enough balance, it would be an error to allow
	// over-charging itself. So the check here is necessary.
	if !evm.Context.CanTransfer(evm.StateDB, caller.Address(), value) {
		return nil, gas, ErrInsufficientBalance
	}
	var snapshot = evm.StateDB.Snapshot()

	// Invoke tracer hooks that signal entering/exiting a call frame
	if evm.Config.Tracer != nil {
		evm.Config.Tracer.CaptureEnter(CALLCODE, caller.Address(), addr, input, gas, value)
		defer func(startGas uint64) {
			evm.Config.Tracer.CaptureExit(ret, startGas-gas, err)
		}(gas)
	}

	// It is allowed to call precompiles, even via delegatecall
	if p, isPrecompile := evm.precompile(addr); isPrecompile {
		ret, gas, err = RunPrecompiledContract(p, input, gas)
	} else {
		addrCopy := addr
		// Initialise a new contract and set the code that is to be used by the EVM.
		// The contract is a scoped environment for this execution context only.
		contract := NewContract(caller, AccountRef(caller.Address()), value, gas)
		contract.SetCallCode(&addrCopy, evm.StateDB.GetCodeHash(addrCopy), evm.StateDB.GetCode(addrCopy))
		ret, err = evm.interpreter.Run(contract, input, false)
		gas = contract.Gas
	}
	if err != nil {
		evm.StateDB.RevertToSnapshot(snapshot)
		if err != ErrExecutionReverted {
			gas = 0
		}
	}
	return ret, gas, err
}

// DelegateCall executes the contract associated with the addr with the given input
// as parameters. It reverses the state in case of an execution error.
//
// DelegateCall differs from CallCode in the sense that it executes the given address'
// code with the caller as context and the caller is set to the caller of the caller.
func (evm *EVM) DelegateCall(caller ContractRef, addr common.Address, input []byte, gas uint64) (ret []byte, leftOverGas uint64, err error) {
	// Fail if we're trying to execute above the call depth limit
	if evm.depth > int(params.CallCreateDepth) {
		return nil, gas, ErrDepth
	}
	var snapshot = evm.StateDB.Snapshot()

	// Invoke tracer hooks that signal entering/exiting a call frame
	if evm.Config.Tracer != nil {
		// NOTE: caller must, at all times be a contract. It should never happen
		// that caller is something other than a Contract.
		parent := caller.(*Contract)
		// DELEGATECALL inherits value from parent call
		evm.Config.Tracer.CaptureEnter(DELEGATECALL, caller.Address(), addr, input, gas, parent.value)
		defer func(startGas uint64) {
			evm.Config.Tracer.CaptureExit(ret, startGas-gas, err)
		}(gas)
	}

	// It is allowed to call precompiles, even via delegatecall
	if p, isPrecompile := evm.precompile(addr); isPrecompile {
		ret, gas, err = RunPrecompiledContract(p, input, gas)
	} else {
		addrCopy := addr
		// Initialise a new contract and make initialise the delegate values
		contract := NewContract(caller, AccountRef(caller.Address()), nil, gas).AsDelegate()
		contract.SetCallCode(&addrCopy, evm.StateDB.GetCodeHash(addrCopy), evm.StateDB.GetCode(addrCopy))
		ret, err = evm.interpreter.Run(contract, input, false)
		gas = contract.Gas
	}
	if err != nil {
		evm.StateDB.RevertToSnapshot(snapshot)
		if err != ErrExecutionReverted {
			gas = 0
		}
	}
	return ret, gas, err
}

// StaticCall executes the contract associated with the addr with the given input
// as parameters while disallowing any modifications to the state during the call.
// Opcodes that attempt to perform such modifications will result in exceptions
// instead of performing the modifications.
func (evm *EVM) StaticCall(caller ContractRef, addr common.Address, input []byte, gas uint64) (ret []byte, leftOverGas uint64, err error) {
	// Fail if we're trying to execute above the call depth limit
	if evm.depth > int(params.CallCreateDepth) {
		return nil, gas, ErrDepth
	}
	// We take a snapshot here. This is a bit counter-intuitive, and could probably be skipped.
	// However, even a staticcall is considered a 'touch'. On mainnet, static calls were introduced
	// after all empty accounts were deleted, so this is not required. However, if we omit this,
	// then certain tests start failing; stRevertTest/RevertPrecompiledTouchExactOOG.json.
	// We could change this, but for now it's left for legacy reasons
	var snapshot = evm.StateDB.Snapshot()

	// We do an AddBalance of zero here, just in order to trigger a touch.
	// This doesn't matter on Mainnet, where all empties are gone at the time of Byzantium,
	// but is the correct thing to do and matters on other networks, in tests, and potential
	// future scenarios
	evm.StateDB.AddBalance(addr, big0)

	// Invoke tracer hooks that signal entering/exiting a call frame
	if evm.Config.Tracer != nil {
		evm.Config.Tracer.CaptureEnter(STATICCALL, caller.Address(), addr, input, gas, nil)
		defer func(startGas uint64) {
			evm.Config.Tracer.CaptureExit(ret, startGas-gas, err)
		}(gas)
	}

	if p, isPrecompile := evm.precompile(addr); isPrecompile {
		ret, gas, err = RunPrecompiledContract(p, input, gas)
	} else {
		// At this point, we use a copy of address. If we don't, the go compiler will
		// leak the 'contract' to the outer scope, and make allocation for 'contract'
		// even if the actual execution ends on RunPrecompiled above.
		addrCopy := addr
		// Initialise a new contract and set the code that is to be used by the EVM.
		// The contract is a scoped environment for this execution context only.
		contract := NewContract(caller, AccountRef(addrCopy), new(big.Int), gas)
		contract.SetCallCode(&addrCopy, evm.StateDB.GetCodeHash(addrCopy), evm.StateDB.GetCode(addrCopy))
		// When an error was returned by the EVM or when setting the creation code
		// above we revert to the snapshot and consume any gas remaining. Additionally
		// when we're in Homestead this also counts for code storage gas errors.
		ret, err = evm.interpreter.Run(contract, input, true)
		gas = contract.Gas
	}
	if err != nil {
		evm.StateDB.RevertToSnapshot(snapshot)
		if err != ErrExecutionReverted {
			gas = 0
		}
	}
	return ret, gas, err
}

type codeAndHash struct {
	code []byte
	hash common.Hash
}

func (c *codeAndHash) Hash() common.Hash {
	if c.hash == (common.Hash{}) {
		// [Scroll: START]
		// when calculating CREATE2 address, we use Keccak256 not Poseidon
		// [Scroll: END]
		c.hash = crypto.Keccak256Hash(c.code)
	}
	return c.hash
}

// create creates a new contract using code as deployment code.
func (evm *EVM) create(caller ContractRef, codeAndHash *codeAndHash, gas uint64, value *big.Int, address common.Address, typ OpCode) ([]byte, common.Address, uint64, error) {
	// Depth check execution. Fail if we're trying to execute above the
	// limit.
	if evm.depth > int(params.CallCreateDepth) {
		return nil, common.Address{}, gas, ErrDepth
	}
	if !evm.Context.CanTransfer(evm.StateDB, caller.Address(), value) {
		return nil, common.Address{}, gas, ErrInsufficientBalance
	}
	nonce := evm.StateDB.GetNonce(caller.Address())
	if nonce+1 < nonce {
		return nil, common.Address{}, gas, ErrNonceUintOverflow
	}
	evm.StateDB.SetNonce(caller.Address(), nonce+1)
	// We add this to the access list _before_ taking a snapshot. Even if the creation fails,
	// the access-list change should not be rolled back
	if evm.chainRules.IsBerlin {
		evm.StateDB.AddAddressToAccessList(address)
	}
	// Ensure there's no existing contract already at the designated address
	contractHash := evm.StateDB.GetCodeHash(address)
	if evm.StateDB.GetNonce(address) != 0 || (contractHash != (common.Hash{}) && contractHash != types.EmptyCodeHash) {
		return nil, common.Address{}, 0, ErrContractAddressCollision
	}
	// Create a new account on the state
	snapshot := evm.StateDB.Snapshot()
	evm.StateDB.CreateAccount(address)
	if evm.chainRules.IsEIP158 {
		evm.StateDB.SetNonce(address, 1)
	}
	evm.Context.Transfer(evm.StateDB, caller.Address(), address, value)

	// Initialise a new contract and set the code that is to be used by the EVM.
	// The contract is a scoped environment for this execution context only.
	contract := NewContract(caller, AccountRef(address), value, gas)
	contract.SetCodeOptionalHash(&address, codeAndHash)

	if evm.Config.Tracer != nil {
		if evm.depth == 0 {
			evm.Config.Tracer.CaptureStart(evm, caller.Address(), address, true, codeAndHash.code, gas, value)
		} else {
			evm.Config.Tracer.CaptureEnter(typ, caller.Address(), address, codeAndHash.code, gas, value)
		}
	}

	ret, err := evm.interpreter.Run(contract, nil, false)

	// Check whether the max code size has been exceeded, assign err if the case.
	if err == nil && evm.chainRules.IsEIP158 && len(ret) > params.MaxCodeSize {
		err = ErrMaxCodeSizeExceeded
	}

	// Reject code starting with 0xEF if EIP-3541 is enabled.
	if err == nil && len(ret) >= 1 && ret[0] == 0xEF && evm.chainRules.IsLondon {
		err = ErrInvalidCode
	}

	// if the contract creation ran successfully and no errors were returned
	// calculate the gas required to store the code. If the code could not
	// be stored due to not enough gas set an error and let it be handled
	// by the error checking condition below.
	if err == nil {
		createDataGas := uint64(len(ret)) * params.CreateDataGas
		if contract.UseGas(createDataGas) {
			evm.StateDB.SetCode(address, ret)
		} else {
			err = ErrCodeStoreOutOfGas
		}
	}

	// When an error was returned by the EVM or when setting the creation code
	// above we revert to the snapshot and consume any gas remaining. Additionally
	// when we're in homestead this also counts for code storage gas errors.
	if err != nil && (evm.chainRules.IsHomestead || err != ErrCodeStoreOutOfGas) {
		evm.StateDB.RevertToSnapshot(snapshot)
		if err != ErrExecutionReverted {
			contract.UseGas(contract.Gas)
		}
	}

	if evm.Config.Tracer != nil {
		if evm.depth == 0 {
			evm.Config.Tracer.CaptureEnd(ret, gas-contract.Gas, err)
		} else {
			evm.Config.Tracer.CaptureExit(ret, gas-contract.Gas, err)
		}
	}
	return ret, address, contract.Gas, err
}

// Create creates a new contract using code as deployment code.
func (evm *EVM) Create(caller ContractRef, code []byte, gas uint64, value *big.Int) (ret []byte, contractAddr common.Address, leftOverGas uint64, err error) {
	contractAddr = crypto.CreateAddress(caller.Address(), evm.StateDB.GetNonce(caller.Address()))
	return evm.create(caller, &codeAndHash{code: code}, gas, value, contractAddr, CREATE)
}

// Create2 creates a new contract using code as deployment code.
//
// The different between Create2 with Create is Create2 uses keccak256(0xff ++ msg.sender ++ salt ++ keccak256(init_code))[12:]
// instead of the usual sender-and-nonce-hash as the address where the contract is initialized at.
func (evm *EVM) Create2(caller ContractRef, code []byte, gas uint64, endowment *big.Int, salt *uint256.Int) (ret []byte, contractAddr common.Address, leftOverGas uint64, err error) {
	codeAndHash := &codeAndHash{code: code}
	contractAddr = crypto.CreateAddress2(caller.Address(), salt.Bytes32(), codeAndHash.Hash().Bytes())
	return evm.create(caller, codeAndHash, gas, endowment, contractAddr, CREATE2)
}

// ChainConfig returns the environment's chain configuration
func (evm *EVM) ChainConfig() *params.ChainConfig { return evm.chainConfig }<|MERGE_RESOLUTION|>--- conflicted
+++ resolved
@@ -86,17 +86,12 @@
 // All fields can change between transactions.
 type TxContext struct {
 	// Message information
-<<<<<<< HEAD
 	Origin common.Address // Provides information for ORIGIN
 	// [Scroll: START]
 	To *common.Address // Provides information for trace
 	// [Scroll: END]
-	GasPrice *big.Int // Provides information for GASPRICE
-=======
-	Origin     common.Address // Provides information for ORIGIN
-	GasPrice   *big.Int       // Provides information for GASPRICE
-	BlobHashes []common.Hash  // Provides information for BLOBHASH
->>>>>>> 79ce42c3
+	GasPrice   *big.Int      // Provides information for GASPRICEBlobHashes []common.Hash  // Provides information for BLOBHASH
+	BlobHashes []common.Hash // Provides information for BLOBHASH
 }
 
 // EVM is the Ethereum Virtual Machine base object and provides
