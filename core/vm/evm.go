--- conflicted
+++ resolved
@@ -66,11 +66,8 @@
 	GetHash GetHashFunc
 	// L1CostFunc returns the L1 cost of the rollup message, the function may be nil, or return nil
 	L1CostFunc types.L1CostFunc
-<<<<<<< HEAD
-=======
 	// FeeDistributionFunc returns the distribution value of the transaction fee
 	FeeDistributionFunc types.FeeDistributionFunc
->>>>>>> e271703f
 
 	// Block information
 	Coinbase    common.Address // Provides information for COINBASE
