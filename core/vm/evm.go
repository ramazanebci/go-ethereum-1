--- conflicted
+++ resolved
@@ -86,19 +86,13 @@
 // All fields can change between transactions.
 type TxContext struct {
 	// Message information
-<<<<<<< HEAD
 	Origin common.Address // Provides information for ORIGIN
 	// [Scroll: START]
 	To *common.Address // Provides information for trace
 	// [Scroll: END]
-	GasPrice   *big.Int      // Provides information for GASPRICE
+	GasPrice   *big.Int      // Provides information for GASPRICE (and is used to zero the basefee if NoBaseFee is set)
 	BlobHashes []common.Hash // Provides information for BLOBHASH
-=======
-	Origin     common.Address // Provides information for ORIGIN
-	GasPrice   *big.Int       // Provides information for GASPRICE (and is used to zero the basefee if NoBaseFee is set)
-	BlobHashes []common.Hash  // Provides information for BLOBHASH
-	BlobFeeCap *big.Int       // Is used to zero the blobbasefee if NoBaseFee is set
->>>>>>> ea3c3044
+	BlobFeeCap *big.Int      // Is used to zero the blobbasefee if NoBaseFee is set
 }
 
 // EVM is the Ethereum Virtual Machine base object and provides
