// Copyright 2016 The go-ethereum Authors
// This file is part of the go-ethereum library.
//
// The go-ethereum library is free software: you can redistribute it and/or modify
// it under the terms of the GNU Lesser General Public License as published by
// the Free Software Foundation, either version 3 of the License, or
// (at your option) any later version.
//
// The go-ethereum library is distributed in the hope that it will be useful,
// but WITHOUT ANY WARRANTY; without even the implied warranty of
// MERCHANTABILITY or FITNESS FOR A PARTICULAR PURPOSE. See the
// GNU Lesser General Public License for more details.
//
// You should have received a copy of the GNU Lesser General Public License
// along with the go-ethereum library. If not, see <http://www.gnu.org/licenses/>.

package core

import (
	"math/big"

	"github.com/ethereum/go-ethereum/common"
	"github.com/ethereum/go-ethereum/consensus"
	"github.com/ethereum/go-ethereum/core/types"
	"github.com/ethereum/go-ethereum/core/vm"
	"github.com/ethereum/go-ethereum/params"
)

// ChainContext supports retrieving headers and consensus parameters from the
// current blockchain to be used during transaction processing.
type ChainContext interface {
	// Engine retrieves the chain's consensus engine.
	Engine() consensus.Engine

	// GetHeader returns the header corresponding to the hash/number argument pair.
	GetHeader(common.Hash, uint64) *types.Header
}

// NewEVMBlockContext creates a new context for use in the EVM.
func NewEVMBlockContext(header *types.Header, chain ChainContext, author *common.Address, config *params.ChainConfig, statedb types.StateGetter) vm.BlockContext {
	var (
		beneficiary common.Address
		baseFee     *big.Int
		random      *common.Hash
	)

	// If we don't have an explicit author (i.e. not mining), extract from the header
	if author == nil {
		beneficiary, _ = chain.Engine().Author(header) // Ignore error, we're past header validation
	} else {
		beneficiary = *author
	}
	if header.BaseFee != nil {
		baseFee = new(big.Int).Set(header.BaseFee)
	}
	if header.Difficulty.Cmp(common.Big0) == 0 {
		random = &header.MixDigest
	}
	return vm.BlockContext{
<<<<<<< HEAD
		CanTransfer:         CanTransfer,
		Transfer:            Transfer,
		GetHash:             GetHashFn(header, chain),
		Coinbase:            beneficiary,
		BlockNumber:         new(big.Int).Set(header.Number),
		Time:                header.Time,
		Difficulty:          new(big.Int).Set(header.Difficulty),
		BaseFee:             baseFee,
		GasLimit:            header.GasLimit,
		Random:              random,
		L1CostFunc:          types.NewL1CostFunc(config, statedb),
		FeeDistributionFunc: types.NewFeeDistributionFunc(config, statedb),
=======
		CanTransfer:   CanTransfer,
		Transfer:      Transfer,
		GetHash:       GetHashFn(header, chain),
		Coinbase:      beneficiary,
		BlockNumber:   new(big.Int).Set(header.Number),
		Time:          header.Time,
		Difficulty:    new(big.Int).Set(header.Difficulty),
		BaseFee:       baseFee,
		GasLimit:      header.GasLimit,
		Random:        random,
		ExcessBlobGas: header.ExcessBlobGas,
		L1CostFunc:    types.NewL1CostFunc(config, statedb),
>>>>>>> 79ce42c3
	}
}

// NewEVMTxContext creates a new transaction context for a single transaction.
func NewEVMTxContext(msg *Message) vm.TxContext {
	return vm.TxContext{
<<<<<<< HEAD
		Origin: msg.From,
		// [Scroll: START]
		To: msg.To,
		// [Scroll: END]
		GasPrice: new(big.Int).Set(msg.GasPrice),
=======
		Origin:     msg.From,
		GasPrice:   new(big.Int).Set(msg.GasPrice),
		BlobHashes: msg.BlobHashes,
>>>>>>> 79ce42c3
	}
}

// GetHashFn returns a GetHashFunc which retrieves header hashes by number
func GetHashFn(ref *types.Header, chain ChainContext) func(n uint64) common.Hash {
	// Cache will initially contain [refHash.parent],
	// Then fill up with [refHash.p, refHash.pp, refHash.ppp, ...]
	var cache []common.Hash

	return func(n uint64) common.Hash {
		if ref.Number.Uint64() <= n {
			// This situation can happen if we're doing tracing and using
			// block overrides.
			return common.Hash{}
		}
		// If there's no hash cache yet, make one
		if len(cache) == 0 {
			cache = append(cache, ref.ParentHash)
		}
		if idx := ref.Number.Uint64() - n - 1; idx < uint64(len(cache)) {
			return cache[idx]
		}
		// No luck in the cache, but we can start iterating from the last element we already know
		lastKnownHash := cache[len(cache)-1]
		lastKnownNumber := ref.Number.Uint64() - uint64(len(cache))

		for {
			header := chain.GetHeader(lastKnownHash, lastKnownNumber)
			if header == nil {
				break
			}
			cache = append(cache, header.ParentHash)
			lastKnownHash = header.ParentHash
			lastKnownNumber = header.Number.Uint64() - 1
			if n == lastKnownNumber {
				return lastKnownHash
			}
		}
		return common.Hash{}
	}
}

// CanTransfer checks whether there are enough funds in the address' account to make a transfer.
// This does not take the necessary gas in to account to make the transfer valid.
func CanTransfer(db vm.StateDB, addr common.Address, amount *big.Int) bool {
	return db.GetBalance(addr).Cmp(amount) >= 0
}

// Transfer subtracts amount from sender and adds amount to recipient using the given Db
func Transfer(db vm.StateDB, sender, recipient common.Address, amount *big.Int) {
	db.SubBalance(sender, amount)
	db.AddBalance(recipient, amount)
}<|MERGE_RESOLUTION|>--- conflicted
+++ resolved
@@ -57,7 +57,6 @@
 		random = &header.MixDigest
 	}
 	return vm.BlockContext{
-<<<<<<< HEAD
 		CanTransfer:         CanTransfer,
 		Transfer:            Transfer,
 		GetHash:             GetHashFn(header, chain),
@@ -68,39 +67,19 @@
 		BaseFee:             baseFee,
 		GasLimit:            header.GasLimit,
 		Random:              random,
-		L1CostFunc:          types.NewL1CostFunc(config, statedb),
+		ExcessBlobGas: header.ExcessBlobGas,L1CostFunc:          types.NewL1CostFunc(config, statedb),
 		FeeDistributionFunc: types.NewFeeDistributionFunc(config, statedb),
-=======
-		CanTransfer:   CanTransfer,
-		Transfer:      Transfer,
-		GetHash:       GetHashFn(header, chain),
-		Coinbase:      beneficiary,
-		BlockNumber:   new(big.Int).Set(header.Number),
-		Time:          header.Time,
-		Difficulty:    new(big.Int).Set(header.Difficulty),
-		BaseFee:       baseFee,
-		GasLimit:      header.GasLimit,
-		Random:        random,
-		ExcessBlobGas: header.ExcessBlobGas,
-		L1CostFunc:    types.NewL1CostFunc(config, statedb),
->>>>>>> 79ce42c3
 	}
 }
 
 // NewEVMTxContext creates a new transaction context for a single transaction.
 func NewEVMTxContext(msg *Message) vm.TxContext {
 	return vm.TxContext{
-<<<<<<< HEAD
 		Origin: msg.From,
 		// [Scroll: START]
 		To: msg.To,
 		// [Scroll: END]
-		GasPrice: new(big.Int).Set(msg.GasPrice),
-=======
-		Origin:     msg.From,
-		GasPrice:   new(big.Int).Set(msg.GasPrice),
-		BlobHashes: msg.BlobHashes,
->>>>>>> 79ce42c3
+		GasPrice: new(big.Int).Set(msg.GasPrice),BlobHashes: msg.BlobHashes,
 	}
 }
 
