// Copyright 2015 The go-ethereum Authors
// This file is part of the go-ethereum library.
//
// The go-ethereum library is free software: you can redistribute it and/or modify
// it under the terms of the GNU Lesser General Public License as published by
// the Free Software Foundation, either version 3 of the License, or
// (at your option) any later version.
//
// The go-ethereum library is distributed in the hope that it will be useful,
// but WITHOUT ANY WARRANTY; without even the implied warranty of
// MERCHANTABILITY or FITNESS FOR A PARTICULAR PURPOSE. See the
// GNU Lesser General Public License for more details.
//
// You should have received a copy of the GNU Lesser General Public License
// along with the go-ethereum library. If not, see <http://www.gnu.org/licenses/>.

package eth

import (
	"errors"
	"math"
	"math/big"
	"sync"
	"sync/atomic"
	"time"

	"github.com/ethereum/go-ethereum/common"
	"github.com/ethereum/go-ethereum/consensus"
	"github.com/ethereum/go-ethereum/consensus/beacon"
	"github.com/ethereum/go-ethereum/core"
	"github.com/ethereum/go-ethereum/core/forkid"
	"github.com/ethereum/go-ethereum/core/rawdb"
	"github.com/ethereum/go-ethereum/core/txpool"
	"github.com/ethereum/go-ethereum/core/types"
	"github.com/ethereum/go-ethereum/eth/downloader"
	"github.com/ethereum/go-ethereum/eth/fetcher"
	"github.com/ethereum/go-ethereum/eth/protocols/eth"
	"github.com/ethereum/go-ethereum/eth/protocols/snap"
	"github.com/ethereum/go-ethereum/ethdb"
	"github.com/ethereum/go-ethereum/event"
	"github.com/ethereum/go-ethereum/log"
	"github.com/ethereum/go-ethereum/metrics"
	"github.com/ethereum/go-ethereum/p2p"
	"github.com/ethereum/go-ethereum/trie/triedb/pathdb"
)

const (
	// txChanSize is the size of channel listening to NewTxsEvent.
	// The number is referenced from the size of tx pool.
	txChanSize = 4096

	// txMaxBroadcastSize is the max size of a transaction that will be broadcasted.
	// All transactions with a higher size will be announced and need to be fetched
	// by the peer.
	txMaxBroadcastSize = 4096
)

var syncChallengeTimeout = 15 * time.Second // Time allowance for a node to reply to the sync progress challenge

// txPool defines the methods needed from a transaction pool implementation to
// support all the operations needed by the Ethereum chain protocols.
type txPool interface {
	// Has returns an indicator whether txpool has a transaction
	// cached with the given hash.
	Has(hash common.Hash) bool

	// Get retrieves the transaction from local txpool with given
	// tx hash.
	Get(hash common.Hash) *types.Transaction

	// Add should add the given transactions to the pool.
	Add(txs []*types.Transaction, local bool, sync bool) []error

	// Pending should return pending transactions.
	// The slice should be modifiable by the caller.
	Pending(enforceTips bool) map[common.Address][]*txpool.LazyTransaction

	// SubscribeTransactions subscribes to new transaction events. The subscriber
	// can decide whether to receive notifications only for newly seen transactions
	// or also for reorged out ones.
	SubscribeTransactions(ch chan<- core.NewTxsEvent, reorgs bool) event.Subscription
}

// handlerConfig is the collection of initialization parameters to create a full
// node network handler.
type handlerConfig struct {
<<<<<<< HEAD
	Database   ethdb.Database      // Database for direct sync insertions
	Chain      *core.BlockChain    // Blockchain to serve data from
	TxPool     txPool              // Transaction pool to propagate from
	Merger     *consensus.Merger   // The manager for eth1/2 transition
	Network    uint64              // Network identifier to adfvertise
	Sync       downloader.SyncMode // Whether to snap or full sync
	BloomCache uint64              // Megabytes to alloc for snap sync bloom
	EventMux   *event.TypeMux      // Legacy event mux, deprecate for `feed`

=======
	Database       ethdb.Database         // Database for direct sync insertions
	Chain          *core.BlockChain       // Blockchain to serve data from
	TxPool         txPool                 // Transaction pool to propagate from
	Merger         *consensus.Merger      // The manager for eth1/2 transition
	Network        uint64                 // Network identifier to advertise
	Sync           downloader.SyncMode    // Whether to snap or full sync
	BloomCache     uint64                 // Megabytes to alloc for snap sync bloom
	EventMux       *event.TypeMux         // Legacy event mux, deprecate for `feed`
>>>>>>> ed8e9f54
	RequiredBlocks map[uint64]common.Hash // Hard coded map of required block hashes for sync challenges
}

type handler struct {
	networkID  uint64
	forkFilter forkid.Filter // Fork ID filter, constant across the lifetime of the node

	snapSync atomic.Bool // Flag whether snap sync is enabled (gets disabled if we already have blocks)
	synced   atomic.Bool // Flag whether we're considered synchronised (enables transaction processing)

	database ethdb.Database
	txpool   txPool
	chain    *core.BlockChain
	maxPeers int

	downloader   *downloader.Downloader
	blockFetcher *fetcher.BlockFetcher
	txFetcher    *fetcher.TxFetcher
	peers        *peerSet
	merger       *consensus.Merger

	eventMux      *event.TypeMux
	txsCh         chan core.NewTxsEvent
	txsSub        event.Subscription
	minedBlockSub *event.TypeMuxSubscription

	requiredBlocks map[uint64]common.Hash

	// channels for fetcher, syncer, txsyncLoop
	quitSync chan struct{}

	chainSync *chainSyncer
	wg        sync.WaitGroup

	handlerStartCh chan struct{}
	handlerDoneCh  chan struct{}
}

// newHandler returns a handler for all Ethereum chain management protocol.
func newHandler(config *handlerConfig) (*handler, error) {
	// Create the protocol manager with the base fields
	if config.EventMux == nil {
		config.EventMux = new(event.TypeMux) // Nicety initialization for tests
	}
	h := &handler{
		networkID:      config.Network,
		forkFilter:     forkid.NewFilter(config.Chain),
		eventMux:       config.EventMux,
		database:       config.Database,
		txpool:         config.TxPool,
		chain:          config.Chain,
		peers:          newPeerSet(),
		merger:         config.Merger,
		requiredBlocks: config.RequiredBlocks,
		quitSync:       make(chan struct{}),
		handlerDoneCh:  make(chan struct{}),
		handlerStartCh: make(chan struct{}),
	}
	if config.Sync == downloader.FullSync {
		// The database seems empty as the current block is the genesis. Yet the snap
		// block is ahead, so snap sync was enabled for this node at a certain point.
		// The scenarios where this can happen is
		// * if the user manually (or via a bad block) rolled back a snap sync node
		//   below the sync point.
		// * the last snap sync is not finished while user specifies a full sync this
		//   time. But we don't have any recent state for full sync.
		// In these cases however it's safe to reenable snap sync.
		fullBlock, snapBlock := h.chain.CurrentBlock(), h.chain.CurrentSnapBlock()
		if fullBlock.Number.Uint64() == 0 && snapBlock.Number.Uint64() > 0 {
			h.snapSync.Store(true)
			log.Warn("Switch sync mode from full sync to snap sync", "reason", "snap sync incomplete")
		} else if !h.chain.HasState(fullBlock.Root) {
			h.snapSync.Store(true)
			log.Warn("Switch sync mode from full sync to snap sync", "reason", "head state missing")
		}
	} else {
<<<<<<< HEAD
		if h.chain.CurrentBlock().Number.Uint64() > 0 {
=======
		head := h.chain.CurrentBlock()
		if head.Number.Uint64() > 0 && h.chain.HasState(head.Root) && (!config.Chain.Config().IsOptimism() || head.Number.Cmp(config.Chain.Config().BedrockBlock) != 0) {
>>>>>>> ed8e9f54
			// Print warning log if database is not empty to run snap sync.
			log.Warn("Switch sync mode from snap sync to full sync")
		} else {
			// If snap sync was requested and our database is empty, grant it
			h.snapSync.Store(true)
			log.Info("Enabled snap sync", "head", head.Number, "hash", head.Hash())
		}
	}
	// Construct the downloader (long sync)
	h.downloader = downloader.New(config.Database, h.eventMux, h.chain, nil, h.removePeer, h.enableSyncedFeatures)
	if ttd := h.chain.Config().TerminalTotalDifficulty; ttd != nil {
		if h.chain.Config().TerminalTotalDifficultyPassed {
			log.Info("Chain post-merge, sync via beacon client")
		} else {
			head := h.chain.CurrentBlock()
			if td := h.chain.GetTd(head.Hash(), head.Number.Uint64()); td.Cmp(ttd) >= 0 {
				log.Info("Chain post-TTD, sync via beacon client")
			} else {
				log.Warn("Chain pre-merge, sync via PoW (ensure beacon client is ready)")
			}
		}
	} else if h.chain.Config().TerminalTotalDifficultyPassed {
		log.Error("Chain configured post-merge, but without TTD. Are you debugging sync?")
	}
	// Construct the fetcher (short sync)
	validator := func(header *types.Header) error {
		// All the block fetcher activities should be disabled
		// after the transition. Print the warning log.
		if h.merger.PoSFinalized() {
			log.Warn("Unexpected validation activity", "hash", header.Hash(), "number", header.Number)
			return errors.New("unexpected behavior after transition")
		}
		// Reject all the PoS style headers in the first place. No matter
		// the chain has finished the transition or not, the PoS headers
		// should only come from the trusted consensus layer instead of
		// p2p network.
		if beacon, ok := h.chain.Engine().(*beacon.Beacon); ok {
			if beacon.IsPoSHeader(header) {
				return errors.New("unexpected post-merge header")
			}
		}
		return h.chain.Engine().VerifyHeader(h.chain, header)
	}
	heighter := func() uint64 {
		return h.chain.CurrentBlock().Number.Uint64()
	}
	inserter := func(blocks types.Blocks) (int, error) {
		// All the block fetcher activities should be disabled
		// after the transition. Print the warning log.
		if h.merger.PoSFinalized() {
			var ctx []interface{}
			ctx = append(ctx, "blocks", len(blocks))
			if len(blocks) > 0 {
				ctx = append(ctx, "firsthash", blocks[0].Hash())
				ctx = append(ctx, "firstnumber", blocks[0].Number())
				ctx = append(ctx, "lasthash", blocks[len(blocks)-1].Hash())
				ctx = append(ctx, "lastnumber", blocks[len(blocks)-1].Number())
			}
			log.Warn("Unexpected insertion activity", ctx...)
			return 0, errors.New("unexpected behavior after transition")
		}
		// If snap sync is running, deny importing weird blocks. This is a problematic
		// clause when starting up a new network, because snap-syncing miners might not
		// accept each others' blocks until a restart. Unfortunately we haven't figured
		// out a way yet where nodes can decide unilaterally whether the network is new
		// or not. This should be fixed if we figure out a solution.
		if !h.synced.Load() {
			log.Warn("Syncing, discarded propagated block", "number", blocks[0].Number(), "hash", blocks[0].Hash())
			return 0, nil
		}
		if h.merger.TDDReached() {
			// The blocks from the p2p network is regarded as untrusted
			// after the transition. In theory block gossip should be disabled
			// entirely whenever the transition is started. But in order to
			// handle the transition boundary reorg in the consensus-layer,
			// the legacy blocks are still accepted, but only for the terminal
			// pow blocks. Spec: https://github.com/ethereum/EIPs/blob/master/EIPS/eip-3675.md#halt-the-importing-of-pow-blocks
			for i, block := range blocks {
				ptd := h.chain.GetTd(block.ParentHash(), block.NumberU64()-1)
				if ptd == nil {
					return 0, nil
				}
				td := new(big.Int).Add(ptd, block.Difficulty())
				if !h.chain.Config().IsTerminalPoWBlock(ptd, td) {
					log.Info("Filtered out non-terminal pow block", "number", block.NumberU64(), "hash", block.Hash())
					return 0, nil
				}
				if err := h.chain.InsertBlockWithoutSetHead(block); err != nil {
					return i, err
				}
			}
			return 0, nil
		}
		return h.chain.InsertChain(blocks)
	}
	h.blockFetcher = fetcher.NewBlockFetcher(false, nil, h.chain.GetBlockByHash, validator, h.BroadcastBlock, heighter, nil, inserter, h.removePeer)

	fetchTx := func(peer string, hashes []common.Hash) error {
		p := h.peers.peer(peer)
		if p == nil {
			return errors.New("unknown peer")
		}
		return p.RequestTxs(hashes)
	}
	addTxs := func(txs []*types.Transaction) []error {
		return h.txpool.Add(txs, false, false)
	}
	h.txFetcher = fetcher.NewTxFetcher(h.txpool.Has, addTxs, fetchTx, h.removePeer)
	h.chainSync = newChainSyncer(h)
	return h, nil
}

// protoTracker tracks the number of active protocol handlers.
func (h *handler) protoTracker() {
	defer h.wg.Done()
	var active int
	for {
		select {
		case <-h.handlerStartCh:
			active++
		case <-h.handlerDoneCh:
			active--
		case <-h.quitSync:
			// Wait for all active handlers to finish.
			for ; active > 0; active-- {
				<-h.handlerDoneCh
			}
			return
		}
	}
}

// incHandlers signals to increment the number of active handlers if not
// quitting.
func (h *handler) incHandlers() bool {
	select {
	case h.handlerStartCh <- struct{}{}:
		return true
	case <-h.quitSync:
		return false
	}
}

// decHandlers signals to decrement the number of active handlers.
func (h *handler) decHandlers() {
	h.handlerDoneCh <- struct{}{}
}

// runEthPeer registers an eth peer into the joint eth/snap peerset, adds it to
// various subsystems and starts handling messages.
func (h *handler) runEthPeer(peer *eth.Peer, handler eth.Handler) error {
	if !h.incHandlers() {
		return p2p.DiscQuitting
	}
	defer h.decHandlers()

	// If the peer has a `snap` extension, wait for it to connect so we can have
	// a uniform initialization/teardown mechanism
	snap, err := h.peers.waitSnapExtension(peer)
	if err != nil {
		peer.Log().Error("Snapshot extension barrier failed", "err", err)
		return err
	}

	// Execute the Ethereum handshake
	var (
		genesis = h.chain.Genesis()
		head    = h.chain.CurrentHeader()
		hash    = head.Hash()
		number  = head.Number.Uint64()
		td      = h.chain.GetTd(hash, number)
	)
	forkID := forkid.NewID(h.chain.Config(), genesis, number, head.Time)
	if err := peer.Handshake(h.networkID, td, hash, genesis.Hash(), forkID, h.forkFilter); err != nil {
		peer.Log().Debug("Ethereum handshake failed", "err", err)
		return err
	}
	reject := false // reserved peer slots
	if h.snapSync.Load() {
		if snap == nil {
			// If we are running snap-sync, we want to reserve roughly half the peer
			// slots for peers supporting the snap protocol.
			// The logic here is; we only allow up to 5 more non-snap peers than snap-peers.
			if all, snp := h.peers.len(), h.peers.snapLen(); all-snp > snp+5 {
				reject = true
			}
		}
	}
	// Ignore maxPeers if this is a trusted peer
	if !peer.Peer.Info().Network.Trusted {
		if reject || h.peers.len() >= h.maxPeers {
			return p2p.DiscTooManyPeers
		}
	}
	peer.Log().Debug("Ethereum peer connected", "name", peer.Name())

	// Register the peer locally
	if err := h.peers.registerPeer(peer, snap); err != nil {
		peer.Log().Error("Ethereum peer registration failed", "err", err)
		return err
	}
	defer h.unregisterPeer(peer.ID())

	p := h.peers.peer(peer.ID())
	if p == nil {
		return errors.New("peer dropped during handling")
	}
	// Register the peer in the downloader. If the downloader considers it banned, we disconnect
	if err := h.downloader.RegisterPeer(peer.ID(), peer.Version(), peer); err != nil {
		peer.Log().Error("Failed to register peer in eth syncer", "err", err)
		return err
	}
	if snap != nil {
		if err := h.downloader.SnapSyncer.Register(snap); err != nil {
			peer.Log().Error("Failed to register peer in snap syncer", "err", err)
			return err
		}
	}
	h.chainSync.handlePeerEvent()

	// Propagate existing transactions. new transactions appearing
	// after this will be sent via broadcasts.
	h.syncTransactions(peer)

	// Create a notification channel for pending requests if the peer goes down
	dead := make(chan struct{})
	defer close(dead)

	// If we have any explicit peer required block hashes, request them
	for number, hash := range h.requiredBlocks {
		resCh := make(chan *eth.Response)

		req, err := peer.RequestHeadersByNumber(number, 1, 0, false, resCh)
		if err != nil {
			return err
		}
		go func(number uint64, hash common.Hash, req *eth.Request) {
			// Ensure the request gets cancelled in case of error/drop
			defer req.Close()

			timeout := time.NewTimer(syncChallengeTimeout)
			defer timeout.Stop()

			select {
			case res := <-resCh:
				headers := ([]*types.Header)(*res.Res.(*eth.BlockHeadersRequest))
				if len(headers) == 0 {
					// Required blocks are allowed to be missing if the remote
					// node is not yet synced
					res.Done <- nil
					return
				}
				// Validate the header and either drop the peer or continue
				if len(headers) > 1 {
					res.Done <- errors.New("too many headers in required block response")
					return
				}
				if headers[0].Number.Uint64() != number || headers[0].Hash() != hash {
					peer.Log().Info("Required block mismatch, dropping peer", "number", number, "hash", headers[0].Hash(), "want", hash)
					res.Done <- errors.New("required block mismatch")
					return
				}
				peer.Log().Debug("Peer required block verified", "number", number, "hash", hash)
				res.Done <- nil
			case <-timeout.C:
				peer.Log().Warn("Required block challenge timed out, dropping", "addr", peer.RemoteAddr(), "type", peer.Name())
				h.removePeer(peer.ID())
			}
		}(number, hash, req)
	}
	// Handle incoming messages until the connection is torn down
	return handler(peer)
}

// runSnapExtension registers a `snap` peer into the joint eth/snap peerset and
// starts handling inbound messages. As `snap` is only a satellite protocol to
// `eth`, all subsystem registrations and lifecycle management will be done by
// the main `eth` handler to prevent strange races.
func (h *handler) runSnapExtension(peer *snap.Peer, handler snap.Handler) error {
	if !h.incHandlers() {
		return p2p.DiscQuitting
	}
	defer h.decHandlers()

	if err := h.peers.registerSnapExtension(peer); err != nil {
		if metrics.Enabled {
			if peer.Inbound() {
				snap.IngressRegistrationErrorMeter.Mark(1)
			} else {
				snap.EgressRegistrationErrorMeter.Mark(1)
			}
		}
		peer.Log().Debug("Snapshot extension registration failed", "err", err)
		return err
	}
	return handler(peer)
}

// removePeer requests disconnection of a peer.
func (h *handler) removePeer(id string) {
	peer := h.peers.peer(id)
	if peer != nil {
		peer.Peer.Disconnect(p2p.DiscUselessPeer)
	}
}

// unregisterPeer removes a peer from the downloader, fetchers and main peer set.
func (h *handler) unregisterPeer(id string) {
	// Create a custom logger to avoid printing the entire id
	var logger log.Logger
	if len(id) < 16 {
		// Tests use short IDs, don't choke on them
		logger = log.New("peer", id)
	} else {
		logger = log.New("peer", id[:8])
	}
	// Abort if the peer does not exist
	peer := h.peers.peer(id)
	if peer == nil {
		logger.Error("Ethereum peer removal failed", "err", errPeerNotRegistered)
		return
	}
	// Remove the `eth` peer if it exists
	logger.Debug("Removing Ethereum peer", "snap", peer.snapExt != nil)

	// Remove the `snap` extension if it exists
	if peer.snapExt != nil {
		h.downloader.SnapSyncer.Unregister(id)
	}
	h.downloader.UnregisterPeer(id)
	h.txFetcher.Drop(id)

	if err := h.peers.unregisterPeer(id); err != nil {
		logger.Error("Ethereum peer removal failed", "err", err)
	}
}

func (h *handler) Start(maxPeers int) {
	h.maxPeers = maxPeers

	// broadcast and announce transactions (only new ones, not resurrected ones)
	h.wg.Add(1)
	h.txsCh = make(chan core.NewTxsEvent, txChanSize)
	h.txsSub = h.txpool.SubscribeTransactions(h.txsCh, false)
	go h.txBroadcastLoop()

	// broadcast mined blocks
	h.wg.Add(1)
	h.minedBlockSub = h.eventMux.Subscribe(core.NewMinedBlockEvent{})
	go h.minedBroadcastLoop()

	// start sync handlers
	h.wg.Add(1)
	go h.chainSync.loop()

	// start peer handler tracker
	h.wg.Add(1)
	go h.protoTracker()
}

func (h *handler) Stop() {
	h.txsSub.Unsubscribe()        // quits txBroadcastLoop
	h.minedBlockSub.Unsubscribe() // quits blockBroadcastLoop

	// Quit chainSync and txsync64.
	// After this is done, no new peers will be accepted.
	close(h.quitSync)

	// Disconnect existing sessions.
	// This also closes the gate for any new registrations on the peer set.
	// sessions which are already established but not added to h.peers yet
	// will exit when they try to register.
	h.peers.close()
	h.wg.Wait()

	log.Info("Ethereum protocol stopped")
}

// BroadcastBlock will either propagate a block to a subset of its peers, or
// will only announce its availability (depending what's requested).
func (h *handler) BroadcastBlock(block *types.Block, propagate bool) {
	// Disable the block propagation if the chain has already entered the PoS
	// stage. The block propagation is delegated to the consensus layer.
	if h.merger.PoSFinalized() {
		return
	}
	// Disable the block propagation if it's the post-merge block.
	if beacon, ok := h.chain.Engine().(*beacon.Beacon); ok {
		if beacon.IsPoSHeader(block.Header()) {
			return
		}
	}
	hash := block.Hash()
	peers := h.peers.peersWithoutBlock(hash)

	// If propagation is requested, send to a subset of the peer
	if propagate {
		// Calculate the TD of the block (it's not imported yet, so block.Td is not valid)
		var td *big.Int
		if parent := h.chain.GetBlock(block.ParentHash(), block.NumberU64()-1); parent != nil {
			td = new(big.Int).Add(block.Difficulty(), h.chain.GetTd(block.ParentHash(), block.NumberU64()-1))
		} else {
			log.Error("Propagating dangling block", "number", block.Number(), "hash", hash)
			return
		}
		// Send the block to a subset of our peers
		transfer := peers[:int(math.Sqrt(float64(len(peers))))]
		for _, peer := range transfer {
			peer.AsyncSendNewBlock(block, td)
		}
		log.Trace("Propagated block", "hash", hash, "recipients", len(transfer), "duration", common.PrettyDuration(time.Since(block.ReceivedAt)))
		return
	}
	// Otherwise if the block is indeed in out own chain, announce it
	if h.chain.HasBlock(hash, block.NumberU64()) {
		for _, peer := range peers {
			peer.AsyncSendNewBlockHash(block)
		}
		log.Trace("Announced block", "hash", hash, "recipients", len(peers), "duration", common.PrettyDuration(time.Since(block.ReceivedAt)))
	}
}

// BroadcastTransactions will propagate a batch of transactions
// - To a square root of all peers for non-blob transactions
// - And, separately, as announcements to all peers which are not known to
// already have the given transaction.
func (h *handler) BroadcastTransactions(txs types.Transactions) {
	var (
		blobTxs  int // Number of blob transactions to announce only
		largeTxs int // Number of large transactions to announce only

		directCount int // Number of transactions sent directly to peers (duplicates included)
		directPeers int // Number of peers that were sent transactions directly
		annCount    int // Number of transactions announced across all peers (duplicates included)
		annPeers    int // Number of peers announced about transactions

		txset = make(map[*ethPeer][]common.Hash) // Set peer->hash to transfer directly
		annos = make(map[*ethPeer][]common.Hash) // Set peer->hash to announce
	)
	// Broadcast transactions to a batch of peers not knowing about it
	for _, tx := range txs {
		peers := h.peers.peersWithoutTransaction(tx.Hash())

		var numDirect int
		switch {
		case tx.Type() == types.BlobTxType:
			blobTxs++
		case tx.Size() > txMaxBroadcastSize:
			largeTxs++
		default:
			numDirect = int(math.Sqrt(float64(len(peers))))
		}
		// Send the tx unconditionally to a subset of our peers
		for _, peer := range peers[:numDirect] {
			txset[peer] = append(txset[peer], tx.Hash())
		}
		// For the remaining peers, send announcement only
		for _, peer := range peers[numDirect:] {
			annos[peer] = append(annos[peer], tx.Hash())
		}
	}
	for peer, hashes := range txset {
		directPeers++
		directCount += len(hashes)
		peer.AsyncSendTransactions(hashes)
	}
	for peer, hashes := range annos {
		annPeers++
		annCount += len(hashes)
		peer.AsyncSendPooledTransactionHashes(hashes)
	}
	log.Debug("Distributed transactions", "plaintxs", len(txs)-blobTxs-largeTxs, "blobtxs", blobTxs, "largetxs", largeTxs,
		"bcastpeers", directPeers, "bcastcount", directCount, "annpeers", annPeers, "anncount", annCount)
}

// minedBroadcastLoop sends mined blocks to connected peers.
func (h *handler) minedBroadcastLoop() {
	defer h.wg.Done()

	for obj := range h.minedBlockSub.Chan() {
		if ev, ok := obj.Data.(core.NewMinedBlockEvent); ok {
			h.BroadcastBlock(ev.Block, true)  // First propagate block to peers
			h.BroadcastBlock(ev.Block, false) // Only then announce to the rest
		}
	}
}

// txBroadcastLoop announces new transactions to connected peers.
func (h *handler) txBroadcastLoop() {
	defer h.wg.Done()
	for {
		select {
		case event := <-h.txsCh:
			h.BroadcastTransactions(event.Txs)
		case <-h.txsSub.Err():
			return
		}
	}
}

// enableSyncedFeatures enables the post-sync functionalities when the initial
// sync is finished.
func (h *handler) enableSyncedFeatures() {
	// Mark the local node as synced.
	h.synced.Store(true)

	// If we were running snap sync and it finished, disable doing another
	// round on next sync cycle
	if h.snapSync.Load() {
		log.Info("Snap sync complete, auto disabling")
		h.snapSync.Store(false)
	}
	if h.chain.TrieDB().Scheme() == rawdb.PathScheme {
		h.chain.TrieDB().SetBufferSize(pathdb.DefaultBufferSize)
	}
}<|MERGE_RESOLUTION|>--- conflicted
+++ resolved
@@ -84,17 +84,6 @@
 // handlerConfig is the collection of initialization parameters to create a full
 // node network handler.
 type handlerConfig struct {
-<<<<<<< HEAD
-	Database   ethdb.Database      // Database for direct sync insertions
-	Chain      *core.BlockChain    // Blockchain to serve data from
-	TxPool     txPool              // Transaction pool to propagate from
-	Merger     *consensus.Merger   // The manager for eth1/2 transition
-	Network    uint64              // Network identifier to adfvertise
-	Sync       downloader.SyncMode // Whether to snap or full sync
-	BloomCache uint64              // Megabytes to alloc for snap sync bloom
-	EventMux   *event.TypeMux      // Legacy event mux, deprecate for `feed`
-
-=======
 	Database       ethdb.Database         // Database for direct sync insertions
 	Chain          *core.BlockChain       // Blockchain to serve data from
 	TxPool         txPool                 // Transaction pool to propagate from
@@ -103,8 +92,9 @@
 	Sync           downloader.SyncMode    // Whether to snap or full sync
 	BloomCache     uint64                 // Megabytes to alloc for snap sync bloom
 	EventMux       *event.TypeMux         // Legacy event mux, deprecate for `feed`
->>>>>>> ed8e9f54
 	RequiredBlocks map[uint64]common.Hash // Hard coded map of required block hashes for sync challenges
+	// [kroma unsupported]
+	// NoTxGossip     bool                   // Disable P2P transaction gossip
 }
 
 type handler struct {
@@ -118,6 +108,9 @@
 	txpool   txPool
 	chain    *core.BlockChain
 	maxPeers int
+
+	// [kroma unsupported]
+	// noTxGossip bool
 
 	downloader   *downloader.Downloader
 	blockFetcher *fetcher.BlockFetcher
@@ -161,6 +154,8 @@
 		quitSync:       make(chan struct{}),
 		handlerDoneCh:  make(chan struct{}),
 		handlerStartCh: make(chan struct{}),
+		// [kroma unsupported]
+		// noTxGossip:     config.NoTxGossip,
 	}
 	if config.Sync == downloader.FullSync {
 		// The database seems empty as the current block is the genesis. Yet the snap
@@ -180,13 +175,10 @@
 			log.Warn("Switch sync mode from full sync to snap sync", "reason", "head state missing")
 		}
 	} else {
-<<<<<<< HEAD
-		if h.chain.CurrentBlock().Number.Uint64() > 0 {
-=======
 		head := h.chain.CurrentBlock()
-		if head.Number.Uint64() > 0 && h.chain.HasState(head.Root) && (!config.Chain.Config().IsOptimism() || head.Number.Cmp(config.Chain.Config().BedrockBlock) != 0) {
->>>>>>> ed8e9f54
+		if head.Number.Uint64() > 0 && h.chain.HasState(head.Root) && (!config.Chain.Config().IsKroma() || head.Number.Cmp(config.Chain.Config().BedrockBlock) != 0) {
 			// Print warning log if database is not empty to run snap sync.
+			// For OP chains, snap sync from bedrock block is allowed.
 			log.Warn("Switch sync mode from snap sync to full sync")
 		} else {
 			// If snap sync was requested and our database is empty, grant it
