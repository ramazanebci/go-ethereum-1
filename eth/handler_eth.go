// Copyright 2020 The go-ethereum Authors
// This file is part of the go-ethereum library.
//
// The go-ethereum library is free software: you can redistribute it and/or modify
// it under the terms of the GNU Lesser General Public License as published by
// the Free Software Foundation, either version 3 of the License, or
// (at your option) any later version.
//
// The go-ethereum library is distributed in the hope that it will be useful,
// but WITHOUT ANY WARRANTY; without even the implied warranty of
// MERCHANTABILITY or FITNESS FOR A PARTICULAR PURPOSE. See the
// GNU Lesser General Public License for more details.
//
// You should have received a copy of the GNU Lesser General Public License
// along with the go-ethereum library. If not, see <http://www.gnu.org/licenses/>.

package eth

import (
	"fmt"
	"math/big"
	"sync/atomic"
	"time"

	"github.com/ethereum/go-ethereum/common"
	"github.com/ethereum/go-ethereum/core"
	"github.com/ethereum/go-ethereum/core/types"
	"github.com/ethereum/go-ethereum/eth/protocols/eth"
	"github.com/ethereum/go-ethereum/p2p/enode"
)

// ethHandler implements the eth.Backend interface to handle the various network
// packets that are sent as replies or broadcasts.
type ethHandler handler

func (h *ethHandler) Chain() *core.BlockChain { return h.chain }

<<<<<<< HEAD
// NilPool satisfies the TxPool interface but does not return any tx in the
// pool. It is used to disable transaction gossip.
type NilPool struct{}

// NilPool Get always returns nil
func (n NilPool) Get(hash common.Hash) *types.Transaction { return nil }

func (h *ethHandler) TxPool() eth.TxPool {
	if h.noTxGossip {
		return &NilPool{}
	}
=======
func (h *ethHandler) TxPool() eth.TxPool {
>>>>>>> e271703f
	return h.txpool
}

// RunPeer is invoked when a peer joins on the `eth` protocol.
func (h *ethHandler) RunPeer(peer *eth.Peer, hand eth.Handler) error {
	return (*handler)(h).runEthPeer(peer, hand)
}

// PeerInfo retrieves all known `eth` information about a peer.
func (h *ethHandler) PeerInfo(id enode.ID) interface{} {
	if p := h.peers.peer(id.String()); p != nil {
		return p.info()
	}
	return nil
}

// AcceptTxs retrieves whether transaction processing is enabled on the node
// or if inbound transactions should simply be dropped.
func (h *ethHandler) AcceptTxs() bool {
	if h.noTxGossip {
		return false
	}
	return atomic.LoadUint32(&h.acceptTxs) == 1
}

// Handle is invoked from a peer's message handler when it receives a new remote
// message that the handler couldn't consume and serve itself.
func (h *ethHandler) Handle(peer *eth.Peer, packet eth.Packet) error {
	// Consume any broadcasts and announces, forwarding the rest to the downloader
	switch packet := packet.(type) {
	case *eth.NewBlockHashesPacket:
		hashes, numbers := packet.Unpack()
		return h.handleBlockAnnounces(peer, hashes, numbers)

	case *eth.NewBlockPacket:
		return h.handleBlockBroadcast(peer, packet.Block, packet.TD)

	case *eth.NewPooledTransactionHashesPacket66:
		return h.txFetcher.Notify(peer.ID(), *packet)

	case *eth.NewPooledTransactionHashesPacket68:
		return h.txFetcher.Notify(peer.ID(), packet.Hashes)

	case *eth.TransactionsPacket:
		return h.txFetcher.Enqueue(peer.ID(), *packet, false)

	case *eth.PooledTransactionsPacket:
		return h.txFetcher.Enqueue(peer.ID(), *packet, true)

	default:
		return fmt.Errorf("unexpected eth packet type: %T", packet)
	}
}

// handleBlockAnnounces is invoked from a peer's message handler when it transmits a
// batch of block announcements for the local node to process.
func (h *ethHandler) handleBlockAnnounces(peer *eth.Peer, hashes []common.Hash, numbers []uint64) error {
	// Drop all incoming block announces from the p2p network if
	// the chain already entered the pos stage and disconnect the
	// remote peer.
	if h.merger.PoSFinalized() {
		// TODO (MariusVanDerWijden) drop non-updated peers after the merge
		return nil
		// return errors.New("unexpected block announces")
	}
	// Schedule all the unknown hashes for retrieval
	var (
		unknownHashes  = make([]common.Hash, 0, len(hashes))
		unknownNumbers = make([]uint64, 0, len(numbers))
	)
	for i := 0; i < len(hashes); i++ {
		if !h.chain.HasBlock(hashes[i], numbers[i]) {
			unknownHashes = append(unknownHashes, hashes[i])
			unknownNumbers = append(unknownNumbers, numbers[i])
		}
	}
	for i := 0; i < len(unknownHashes); i++ {
		h.blockFetcher.Notify(peer.ID(), unknownHashes[i], unknownNumbers[i], time.Now(), peer.RequestOneHeader, peer.RequestBodies)
	}
	return nil
}

// handleBlockBroadcast is invoked from a peer's message handler when it transmits a
// block broadcast for the local node to process.
func (h *ethHandler) handleBlockBroadcast(peer *eth.Peer, block *types.Block, td *big.Int) error {
	// Drop all incoming block announces from the p2p network if
	// the chain already entered the pos stage and disconnect the
	// remote peer.
	if h.merger.PoSFinalized() {
		// TODO (MariusVanDerWijden) drop non-updated peers after the merge
		return nil
		// return errors.New("unexpected block announces")
	}
	// Schedule the block for import
	h.blockFetcher.Enqueue(peer.ID(), block)

	// Assuming the block is importable by the peer, but possibly not yet done so,
	// calculate the head hash and TD that the peer truly must have.
	var (
		trueHead = block.ParentHash()
		trueTD   = new(big.Int).Sub(td, block.Difficulty())
	)
	// Update the peer's total difficulty if better than the previous
	if _, td := peer.Head(); trueTD.Cmp(td) > 0 {
		peer.SetHead(trueHead, trueTD)
		h.chainSync.handlePeerEvent(peer)
	}
	return nil
}<|MERGE_RESOLUTION|>--- conflicted
+++ resolved
@@ -35,21 +35,7 @@
 
 func (h *ethHandler) Chain() *core.BlockChain { return h.chain }
 
-<<<<<<< HEAD
-// NilPool satisfies the TxPool interface but does not return any tx in the
-// pool. It is used to disable transaction gossip.
-type NilPool struct{}
-
-// NilPool Get always returns nil
-func (n NilPool) Get(hash common.Hash) *types.Transaction { return nil }
-
 func (h *ethHandler) TxPool() eth.TxPool {
-	if h.noTxGossip {
-		return &NilPool{}
-	}
-=======
-func (h *ethHandler) TxPool() eth.TxPool {
->>>>>>> e271703f
 	return h.txpool
 }
 
@@ -69,9 +55,6 @@
 // AcceptTxs retrieves whether transaction processing is enabled on the node
 // or if inbound transactions should simply be dropped.
 func (h *ethHandler) AcceptTxs() bool {
-	if h.noTxGossip {
-		return false
-	}
 	return atomic.LoadUint32(&h.acceptTxs) == 1
 }
 
