// Copyright 2020 The go-ethereum Authors
// This file is part of the go-ethereum library.
//
// The go-ethereum library is free software: you can redistribute it and/or modify
// it under the terms of the GNU Lesser General Public License as published by
// the Free Software Foundation, either version 3 of the License, or
// (at your option) any later version.
//
// The go-ethereum library is distributed in the hope that it will be useful,
// but WITHOUT ANY WARRANTY; without even the implied warranty of
// MERCHANTABILITY or FITNESS FOR A PARTICULAR PURPOSE. See the
// GNU Lesser General Public License for more details.
//
// You should have received a copy of the GNU Lesser General Public License
// along with the go-ethereum library. If not, see <http://www.gnu.org/licenses/>.

package eth

import (
	"fmt"
	"math/big"
	"time"

	"github.com/ethereum/go-ethereum/common"
	"github.com/ethereum/go-ethereum/core"
	"github.com/ethereum/go-ethereum/core/txpool"
	"github.com/ethereum/go-ethereum/core/types"
	"github.com/ethereum/go-ethereum/eth/protocols/eth"
	"github.com/ethereum/go-ethereum/p2p/enode"
)

// ethHandler implements the eth.Backend interface to handle the various network
// packets that are sent as replies or broadcasts.
type ethHandler handler

func (h *ethHandler) Chain() *core.BlockChain { return h.chain }

<<<<<<< HEAD
=======
// NilPool satisfies the TxPool interface but does not return any tx in the
// pool. It is used to disable transaction gossip.
type NilPool struct{}

// NilPool Get always returns nil
func (n NilPool) Get(hash common.Hash) *txpool.Transaction { return nil }

>>>>>>> 79ce42c3
func (h *ethHandler) TxPool() eth.TxPool {
	return h.txpool
}

// RunPeer is invoked when a peer joins on the `eth` protocol.
func (h *ethHandler) RunPeer(peer *eth.Peer, hand eth.Handler) error {
	return (*handler)(h).runEthPeer(peer, hand)
}

// PeerInfo retrieves all known `eth` information about a peer.
func (h *ethHandler) PeerInfo(id enode.ID) interface{} {
	if p := h.peers.peer(id.String()); p != nil {
		return p.info()
	}
	return nil
}

// AcceptTxs retrieves whether transaction processing is enabled on the node
// or if inbound transactions should simply be dropped.
func (h *ethHandler) AcceptTxs() bool {
	return h.acceptTxs.Load()
}

// Handle is invoked from a peer's message handler when it receives a new remote
// message that the handler couldn't consume and serve itself.
func (h *ethHandler) Handle(peer *eth.Peer, packet eth.Packet) error {
	// Consume any broadcasts and announces, forwarding the rest to the downloader
	switch packet := packet.(type) {
	case *eth.NewBlockHashesPacket:
		hashes, numbers := packet.Unpack()
		return h.handleBlockAnnounces(peer, hashes, numbers)

	case *eth.NewBlockPacket:
		return h.handleBlockBroadcast(peer, packet.Block, packet.TD)

	case *eth.NewPooledTransactionHashesPacket66:
		return h.txFetcher.Notify(peer.ID(), *packet)

	case *eth.NewPooledTransactionHashesPacket68:
		return h.txFetcher.Notify(peer.ID(), packet.Hashes)

	case *eth.TransactionsPacket:
		return h.txFetcher.Enqueue(peer.ID(), *packet, false)

	case *eth.PooledTransactionsPacket:
		return h.txFetcher.Enqueue(peer.ID(), *packet, true)

	default:
		return fmt.Errorf("unexpected eth packet type: %T", packet)
	}
}

// handleBlockAnnounces is invoked from a peer's message handler when it transmits a
// batch of block announcements for the local node to process.
func (h *ethHandler) handleBlockAnnounces(peer *eth.Peer, hashes []common.Hash, numbers []uint64) error {
	// Drop all incoming block announces from the p2p network if
	// the chain already entered the pos stage and disconnect the
	// remote peer.
	if h.merger.PoSFinalized() {
		// TODO (MariusVanDerWijden) drop non-updated peers after the merge
		return nil
		// return errors.New("unexpected block announces")
	}
	// Schedule all the unknown hashes for retrieval
	var (
		unknownHashes  = make([]common.Hash, 0, len(hashes))
		unknownNumbers = make([]uint64, 0, len(numbers))
	)
	for i := 0; i < len(hashes); i++ {
		if !h.chain.HasBlock(hashes[i], numbers[i]) {
			unknownHashes = append(unknownHashes, hashes[i])
			unknownNumbers = append(unknownNumbers, numbers[i])
		}
	}
	for i := 0; i < len(unknownHashes); i++ {
		h.blockFetcher.Notify(peer.ID(), unknownHashes[i], unknownNumbers[i], time.Now(), peer.RequestOneHeader, peer.RequestBodies)
	}
	return nil
}

// handleBlockBroadcast is invoked from a peer's message handler when it transmits a
// block broadcast for the local node to process.
func (h *ethHandler) handleBlockBroadcast(peer *eth.Peer, block *types.Block, td *big.Int) error {
	// Drop all incoming block announces from the p2p network if
	// the chain already entered the pos stage and disconnect the
	// remote peer.
	if h.merger.PoSFinalized() {
		// TODO (MariusVanDerWijden) drop non-updated peers after the merge
		return nil
		// return errors.New("unexpected block announces")
	}
	// Schedule the block for import
	h.blockFetcher.Enqueue(peer.ID(), block)

	// Assuming the block is importable by the peer, but possibly not yet done so,
	// calculate the head hash and TD that the peer truly must have.
	var (
		trueHead = block.ParentHash()
		trueTD   = new(big.Int).Sub(td, block.Difficulty())
	)
	// Update the peer's total difficulty if better than the previous
	if _, td := peer.Head(); trueTD.Cmp(td) > 0 {
		peer.SetHead(trueHead, trueTD)
		h.chainSync.handlePeerEvent()
	}
	return nil
}<|MERGE_RESOLUTION|>--- conflicted
+++ resolved
@@ -35,8 +35,6 @@
 
 func (h *ethHandler) Chain() *core.BlockChain { return h.chain }
 
-<<<<<<< HEAD
-=======
 // NilPool satisfies the TxPool interface but does not return any tx in the
 // pool. It is used to disable transaction gossip.
 type NilPool struct{}
@@ -44,7 +42,6 @@
 // NilPool Get always returns nil
 func (n NilPool) Get(hash common.Hash) *txpool.Transaction { return nil }
 
->>>>>>> 79ce42c3
 func (h *ethHandler) TxPool() eth.TxPool {
 	return h.txpool
 }
