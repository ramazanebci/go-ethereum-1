--- conflicted
+++ resolved
@@ -26,7 +26,6 @@
 	"github.com/ethereum/go-ethereum"
 	"github.com/ethereum/go-ethereum/accounts"
 	"github.com/ethereum/go-ethereum/common"
-	"github.com/ethereum/go-ethereum/common/hexutil"
 	"github.com/ethereum/go-ethereum/consensus"
 	"github.com/ethereum/go-ethereum/core"
 	"github.com/ethereum/go-ethereum/core/bloombits"
@@ -39,7 +38,6 @@
 	"github.com/ethereum/go-ethereum/eth/tracers"
 	"github.com/ethereum/go-ethereum/ethdb"
 	"github.com/ethereum/go-ethereum/event"
-	"github.com/ethereum/go-ethereum/log"
 	"github.com/ethereum/go-ethereum/miner"
 	"github.com/ethereum/go-ethereum/params"
 	"github.com/ethereum/go-ethereum/rpc"
@@ -58,9 +56,6 @@
 	return b.eth.blockchain.Config()
 }
 
-<<<<<<< HEAD
-func (b *EthAPIBackend) CurrentBlock() *types.Header {
-=======
 // [Scroll: START]
 func (b *EthAPIBackend) CacheConfig() *core.CacheConfig {
 	return b.eth.blockchain.CacheConfig()
@@ -68,8 +63,7 @@
 
 // [Scroll: END]
 
-func (b *EthAPIBackend) CurrentBlock() *types.Block {
->>>>>>> e271703f
+func (b *EthAPIBackend) CurrentBlock() *types.Header {
 	return b.eth.blockchain.CurrentBlock()
 }
 
@@ -294,23 +288,6 @@
 }
 
 func (b *EthAPIBackend) SendTx(ctx context.Context, tx *types.Transaction) error {
-<<<<<<< HEAD
-	if b.eth.seqRPCService != nil {
-		data, err := tx.MarshalBinary()
-		if err != nil {
-			return err
-		}
-		if err := b.eth.seqRPCService.CallContext(ctx, nil, "eth_sendRawTransaction", hexutil.Encode(data)); err != nil {
-			return err
-		}
-		// Retain tx in local tx pool after forwarding, for local RPC usage.
-		if err := b.eth.txPool.AddLocal(tx); err != nil {
-			log.Warn("successfully sent tx to sequencer, but failed to persist in local tx pool", "err", err, "tx", tx.Hash())
-		}
-		return nil
-	}
-=======
->>>>>>> e271703f
 	return b.eth.txPool.AddLocal(tx)
 }
 
@@ -435,13 +412,6 @@
 	return b.eth.stateAtTransaction(ctx, block, txIndex, reexec)
 }
 
-<<<<<<< HEAD
-func (b *EthAPIBackend) HistoricalRPCService() *rpc.Client {
-	return b.eth.historicalRPCService
-}
-
-=======
->>>>>>> e271703f
 func (b *EthAPIBackend) Genesis() *types.Block {
 	return b.eth.blockchain.Genesis()
 }