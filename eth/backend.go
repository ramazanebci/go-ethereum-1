--- conflicted
+++ resolved
@@ -195,14 +195,11 @@
 			TrieTimeLimit:       config.TrieTimeout,
 			SnapshotLimit:       config.SnapshotCache,
 			Preimages:           config.Preimages,
-<<<<<<< HEAD
+			StateHistory:        config.StateHistory,
+			StateScheme:         config.StateScheme,
 			// [Scroll: START]
 			MPTWitness: config.MPTWitness,
 			// [Scroll: END]
-=======
-			StateHistory:        config.StateHistory,
-			StateScheme:         config.StateScheme,
->>>>>>> 78643d85
 		}
 	)
 	// Override the chain config with provided settings.
