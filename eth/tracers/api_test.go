--- conflicted
+++ resolved
@@ -428,13 +428,9 @@
 		// Trace head block
 		{
 			blockNumber: rpc.BlockNumber(genBlocks),
-<<<<<<< HEAD
 			// [Scroll: START]
-			want: `[{"result":{"gas":21000,"failed":false,"returnValue":"","accountAfter":null,"structLogs":[]}}]`,
+			want: fmt.Sprintf(`[{"txHash":"%v","result":{"gas":21000,"failed":false,"returnValue":"","accountAfter":null,"structLogs":[]}}]`, txHash),
 			// [Scroll: END]
-=======
-			want:        fmt.Sprintf(`[{"txHash":"%v","result":{"gas":21000,"failed":false,"returnValue":"","structLogs":[]}}]`, txHash),
->>>>>>> b9c6d36a
 		},
 		// Trace non-existent block
 		{
@@ -444,24 +440,16 @@
 		// Trace latest block
 		{
 			blockNumber: rpc.LatestBlockNumber,
-<<<<<<< HEAD
 			// [Scroll: START]
-			want: `[{"result":{"gas":21000,"failed":false,"returnValue":"","accountAfter":null,"structLogs":[]}}]`,
+			want: fmt.Sprintf(`[{"txHash":"%v","result":{"gas":21000,"failed":false,"returnValue":"","accountAfter":null,"structLogs":[]}}]`, txHash),
 			// [Scroll: EMD]
-=======
-			want:        fmt.Sprintf(`[{"txHash":"%v","result":{"gas":21000,"failed":false,"returnValue":"","structLogs":[]}}]`, txHash),
->>>>>>> b9c6d36a
 		},
 		// Trace pending block
 		{
 			blockNumber: rpc.PendingBlockNumber,
-<<<<<<< HEAD
 			// [Scroll: START]
-			want: `[{"result":{"gas":21000,"failed":false,"returnValue":"","accountAfter":null,"structLogs":[]}}]`,
+			want: fmt.Sprintf(`[{"txHash":"%v","result":{"gas":21000,"failed":false,"returnValue":"","accountAfter":null,"structLogs":[]}}]`, txHash),
 			// [Scroll: END]
-=======
-			want:        fmt.Sprintf(`[{"txHash":"%v","result":{"gas":21000,"failed":false,"returnValue":"","structLogs":[]}}]`, txHash),
->>>>>>> b9c6d36a
 		},
 	}
 	for i, tc := range testSuite {
@@ -488,62 +476,6 @@
 	}
 }
 
-<<<<<<< HEAD
-=======
-func TestTraceBlockHistorical(t *testing.T) {
-	t.Parallel()
-
-	// Initialize test accounts
-	accounts := newAccounts(3)
-	genesis := &core.Genesis{
-		Config: params.OptimismTestConfig,
-		Alloc: core.GenesisAlloc{
-			accounts[0].addr: {Balance: big.NewInt(params.Ether)},
-			accounts[1].addr: {Balance: big.NewInt(params.Ether)},
-			accounts[2].addr: {Balance: big.NewInt(params.Ether)},
-		},
-	}
-	genBlocks := 10
-	signer := types.HomesteadSigner{}
-	backend := newTestBackend(t, genBlocks, genesis, func(i int, b *core.BlockGen) {
-		// Transfer from account[0] to account[1]
-		//    value: 1000 wei
-		//    fee:   0 wei
-		tx, _ := types.SignTx(types.NewTransaction(uint64(i), accounts[1].addr, big.NewInt(1000), params.TxGas, b.BaseFee(), nil), signer, accounts[0].key)
-		b.AddTx(tx)
-	})
-	defer backend.mockHistorical.AssertExpectations(t)
-	defer backend.chain.Stop()
-	api := NewAPI(backend)
-
-	var expectErr error
-	var config *TraceConfig
-	blockNumber := rpc.BlockNumber(3)
-	want := `[{"txHash":"0x0000000000000000000000000000000000000000000000000000000000000000","result":{"failed":false,"gas":21000,"returnValue":"","structLogs":[]}}]`
-	var ret []*txTraceResult
-	_ = json.Unmarshal([]byte(want), &ret)
-
-	backend.mockHistorical.ExpectTraceBlockByNumber(blockNumber, config, ret, nil)
-
-	result, err := api.TraceBlockByNumber(context.Background(), blockNumber, config)
-	if expectErr != nil {
-		if err == nil {
-			t.Errorf("want error %v", expectErr)
-		}
-		if !reflect.DeepEqual(err, expectErr) {
-			t.Errorf("error mismatch, want %v, get %v", expectErr, err)
-		}
-	}
-	if err != nil {
-		t.Errorf("want no error, have %v", err)
-	}
-	have, _ := json.Marshal(result)
-	if string(have) != want {
-		t.Errorf("result mismatch, have\n%v\n, want\n%v\n", string(have), want)
-	}
-}
-
->>>>>>> b9c6d36a
 func TestTracingWithOverrides(t *testing.T) {
 	t.Parallel()
 	// Initialize test accounts
@@ -947,13 +879,9 @@
 	backend.relHook = func() { rel.Add(1) }
 	api := NewAPI(backend)
 
-<<<<<<< HEAD
 	// [Scroll: START]
-	single := `{"result":{"gas":21000,"failed":false,"returnValue":"","accountAfter":null,"structLogs":[]}}`
+	single := `{"txHash":"0x0000000000000000000000000000000000000000000000000000000000000000","result":{"gas":21000,"failed":false,"returnValue":"","accountAfter":null,"structLogs":[]}}`
 	// [Scroll: END]
-=======
-	single := `{"txHash":"0x0000000000000000000000000000000000000000000000000000000000000000","result":{"gas":21000,"failed":false,"returnValue":"","structLogs":[]}}`
->>>>>>> b9c6d36a
 	var cases = []struct {
 		start  uint64
 		end    uint64
