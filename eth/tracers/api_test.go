// Copyright 2021 The go-ethereum Authors
// This file is part of the go-ethereum library.
//
// The go-ethereum library is free software: you can redistribute it and/or modify
// it under the terms of the GNU Lesser General Public License as published by
// the Free Software Foundation, either version 3 of the License, or
// (at your option) any later version.
//
// The go-ethereum library is distributed in the hope that it will be useful,
// but WITHOUT ANY WARRANTY; without even the implied warranty of
// MERCHANTABILITY or FITNESS FOR A PARTICULAR PURPOSE. See the
// GNU Lesser General Public License for more details.
//
// You should have received a copy of the GNU Lesser General Public License
// along with the go-ethereum library. If not, see <http://www.gnu.org/licenses/>.

package tracers

import (
	"context"
	"crypto/ecdsa"
	"encoding/json"
	"errors"
	"fmt"
	"math/big"
	"reflect"
	"sync/atomic"
	"testing"
	"time"

	"github.com/ethereum/go-ethereum"
	"github.com/ethereum/go-ethereum/common"
	"github.com/ethereum/go-ethereum/common/hexutil"
	"github.com/ethereum/go-ethereum/consensus"
	"github.com/ethereum/go-ethereum/consensus/ethash"
	"github.com/ethereum/go-ethereum/core"
	"github.com/ethereum/go-ethereum/core/rawdb"
	"github.com/ethereum/go-ethereum/core/state"
	"github.com/ethereum/go-ethereum/core/types"
	"github.com/ethereum/go-ethereum/core/vm"
	"github.com/ethereum/go-ethereum/crypto"
	"github.com/ethereum/go-ethereum/ethdb"
	"github.com/ethereum/go-ethereum/internal/ethapi"
	"github.com/ethereum/go-ethereum/params"
	"github.com/ethereum/go-ethereum/rpc"
	"golang.org/x/exp/slices"
)

var (
	errStateNotFound       = errors.New("state not found")
	errBlockNotFound       = errors.New("block not found")
	errTransactionNotFound = errors.New("transaction not found")
)

type testBackend struct {
	chainConfig *params.ChainConfig
	engine      consensus.Engine
	chaindb     ethdb.Database
	chain       *core.BlockChain

	refHook func() // Hook is invoked when the requested state is referenced
	relHook func() // Hook is invoked when the requested state is released
}

// testBackend creates a new test backend. OBS: After test is done, teardown must be
// invoked in order to release associated resources.
func newTestBackend(t *testing.T, n int, gspec *core.Genesis, generator func(i int, b *core.BlockGen)) *testBackend {
	backend := &testBackend{
		chainConfig: gspec.Config,
		engine:      ethash.NewFaker(),
		chaindb:     rawdb.NewMemoryDatabase(),
	}
	// Generate blocks for testing
	_, blocks, _ := core.GenerateChainWithGenesis(gspec, backend.engine, n, generator)

	// Import the canonical chain
	cacheConfig := &core.CacheConfig{
		TrieCleanLimit:    256,
		TrieDirtyLimit:    256,
		TrieTimeLimit:     5 * time.Minute,
		SnapshotLimit:     0,
		TrieDirtyDisabled: true, // Archive mode
	}
	chain, err := core.NewBlockChain(backend.chaindb, cacheConfig, gspec, nil, backend.engine, vm.Config{}, nil, nil)
	if err != nil {
		t.Fatalf("failed to create tester chain: %v", err)
	}
	if n, err := chain.InsertChain(blocks); err != nil {
		t.Fatalf("block %d: failed to insert into chain: %v", n, err)
	}
	backend.chain = chain
	return backend
}

func (b *testBackend) HeaderByHash(ctx context.Context, hash common.Hash) (*types.Header, error) {
	return b.chain.GetHeaderByHash(hash), nil
}

func (b *testBackend) HeaderByNumber(ctx context.Context, number rpc.BlockNumber) (*types.Header, error) {
	if number == rpc.PendingBlockNumber || number == rpc.LatestBlockNumber {
		return b.chain.CurrentHeader(), nil
	}
	return b.chain.GetHeaderByNumber(uint64(number)), nil
}

func (b *testBackend) BlockByHash(ctx context.Context, hash common.Hash) (*types.Block, error) {
	return b.chain.GetBlockByHash(hash), nil
}

func (b *testBackend) BlockByNumber(ctx context.Context, number rpc.BlockNumber) (*types.Block, error) {
	if number == rpc.PendingBlockNumber || number == rpc.LatestBlockNumber {
		return b.chain.GetBlockByNumber(b.chain.CurrentBlock().Number.Uint64()), nil
	}
	return b.chain.GetBlockByNumber(uint64(number)), nil
}

func (b *testBackend) GetTransaction(ctx context.Context, txHash common.Hash) (*types.Transaction, common.Hash, uint64, uint64, error) {
	tx, hash, blockNumber, index := rawdb.ReadTransaction(b.chaindb, txHash)
	if tx == nil {
		return nil, common.Hash{}, 0, 0, errTransactionNotFound
	}
	return tx, hash, blockNumber, index, nil
}

func (b *testBackend) RPCGasCap() uint64 {
	return 25000000
}

func (b *testBackend) ChainConfig() *params.ChainConfig {
	return b.chainConfig
}

// [Scroll: START]
func (b *testBackend) CacheConfig() *core.CacheConfig {
	return b.chain.CacheConfig()
}

// [Scroll: END]

func (b *testBackend) Engine() consensus.Engine {
	return b.engine
}

func (b *testBackend) ChainDb() ethdb.Database {
	return b.chaindb
}

// teardown releases the associated resources.
func (b *testBackend) teardown() {
	b.chain.Stop()
}

func (b *testBackend) StateAtBlock(ctx context.Context, block *types.Block, reexec uint64, base *state.StateDB, readOnly bool, preferDisk bool) (*state.StateDB, StateReleaseFunc, error) {
	statedb, err := b.chain.StateAt(block.Root())
	if err != nil {
		return nil, nil, errStateNotFound
	}
	if b.refHook != nil {
		b.refHook()
	}
	release := func() {
		if b.relHook != nil {
			b.relHook()
		}
	}
	return statedb, release, nil
}

func (b *testBackend) StateAtTransaction(ctx context.Context, block *types.Block, txIndex int, reexec uint64) (*core.Message, vm.BlockContext, *state.StateDB, StateReleaseFunc, error) {
	parent := b.chain.GetBlock(block.ParentHash(), block.NumberU64()-1)
	if parent == nil {
		return nil, vm.BlockContext{}, nil, nil, errBlockNotFound
	}
	statedb, release, err := b.StateAtBlock(ctx, parent, reexec, nil, true, false)
	if err != nil {
		return nil, vm.BlockContext{}, nil, nil, errStateNotFound
	}
	if txIndex == 0 && len(block.Transactions()) == 0 {
		return nil, vm.BlockContext{}, statedb, release, nil
	}
	// Recompute transactions up to the target index.
	signer := types.MakeSigner(b.chainConfig, block.Number(), block.Time())
	for idx, tx := range block.Transactions() {
		msg, _ := core.TransactionToMessage(tx, signer, block.BaseFee())
		txContext := core.NewEVMTxContext(msg)
		context := core.NewEVMBlockContext(block.Header(), b.chain, nil, b.chainConfig, statedb)
		if idx == txIndex {
			return msg, context, statedb, release, nil
		}
		vmenv := vm.NewEVM(context, txContext, statedb, b.chainConfig, vm.Config{})
		if _, err := core.ApplyMessage(vmenv, msg, new(core.GasPool).AddGas(tx.Gas())); err != nil {
			return nil, vm.BlockContext{}, nil, nil, fmt.Errorf("transaction %#x failed: %v", tx.Hash(), err)
		}
		statedb.Finalise(vmenv.ChainConfig().IsEIP158(block.Number()))
	}
	return nil, vm.BlockContext{}, nil, nil, fmt.Errorf("transaction index %d out of range for block %#x", txIndex, block.Hash())
}

func TestTraceCall(t *testing.T) {
	t.Parallel()

	// Initialize test accounts
	accounts := newAccounts(3)
	genesis := &core.Genesis{
		Config: params.TestChainConfig,
		Alloc: core.GenesisAlloc{
			accounts[0].addr: {Balance: big.NewInt(params.Ether)},
			accounts[1].addr: {Balance: big.NewInt(params.Ether)},
			accounts[2].addr: {Balance: big.NewInt(params.Ether)},
		},
	}
	genBlocks := 10
	signer := types.HomesteadSigner{}
	nonce := uint64(0)
	backend := newTestBackend(t, genBlocks, genesis, func(i int, b *core.BlockGen) {
		// Transfer from account[0] to account[1]
		//    value: 1000 wei
		//    fee:   0 wei
		tx, _ := types.SignTx(types.NewTx(&types.LegacyTx{
			Nonce:    nonce,
			To:       &accounts[1].addr,
			Value:    big.NewInt(1000),
			Gas:      params.TxGas,
			GasPrice: b.BaseFee(),
			Data:     nil}),
			signer, accounts[0].key)
		b.AddTx(tx)
		nonce++

		if i == genBlocks-2 {
			// Transfer from account[0] to account[2]
			tx, _ = types.SignTx(types.NewTx(&types.LegacyTx{
				Nonce:    nonce,
				To:       &accounts[2].addr,
				Value:    big.NewInt(1000),
				Gas:      params.TxGas,
				GasPrice: b.BaseFee(),
				Data:     nil}),
				signer, accounts[0].key)
			b.AddTx(tx)
			nonce++

			// Transfer from account[0] to account[1] again
			tx, _ = types.SignTx(types.NewTx(&types.LegacyTx{
				Nonce:    nonce,
				To:       &accounts[1].addr,
				Value:    big.NewInt(1000),
				Gas:      params.TxGas,
				GasPrice: b.BaseFee(),
				Data:     nil}),
				signer, accounts[0].key)
			b.AddTx(tx)
			nonce++
		}
	})

	uintPtr := func(i int) *hexutil.Uint { x := hexutil.Uint(i); return &x }

	defer backend.teardown()
	api := NewAPI(backend)
	var testSuite = []struct {
		blockNumber rpc.BlockNumber
		call        ethapi.TransactionArgs
		config      *TraceCallConfig
		expectErr   error
		expect      string
	}{
		// Standard JSON trace upon the genesis, plain transfer.
		{
			blockNumber: rpc.BlockNumber(0),
			call: ethapi.TransactionArgs{
				From:  &accounts[0].addr,
				To:    &accounts[1].addr,
				Value: (*hexutil.Big)(big.NewInt(1000)),
			},
			config:    nil,
			expectErr: nil,
			expect:    `{"gas":21000,"failed":false,"returnValue":"","structLogs":[]}`,
		},
		// Standard JSON trace upon the head, plain transfer.
		{
			blockNumber: rpc.BlockNumber(genBlocks),
			call: ethapi.TransactionArgs{
				From:  &accounts[0].addr,
				To:    &accounts[1].addr,
				Value: (*hexutil.Big)(big.NewInt(1000)),
			},
			config:    nil,
			expectErr: nil,
			expect:    `{"gas":21000,"failed":false,"returnValue":"","structLogs":[]}`,
		},
		// Upon the last state, default to the post block's state
		{
			blockNumber: rpc.BlockNumber(genBlocks - 1),
			call: ethapi.TransactionArgs{
				From:  &accounts[2].addr,
				To:    &accounts[0].addr,
				Value: (*hexutil.Big)(new(big.Int).Add(big.NewInt(params.Ether), big.NewInt(100))),
			},
			config: nil,
			expect: `{"gas":21000,"failed":false,"returnValue":"","structLogs":[]}`,
		},
		// Before the first transaction, should be failed
		{
			blockNumber: rpc.BlockNumber(genBlocks - 1),
			call: ethapi.TransactionArgs{
				From:  &accounts[2].addr,
				To:    &accounts[0].addr,
				Value: (*hexutil.Big)(new(big.Int).Add(big.NewInt(params.Ether), big.NewInt(100))),
			},
			config:    &TraceCallConfig{TxIndex: uintPtr(0)},
			expectErr: fmt.Errorf("tracing failed: insufficient funds for gas * price + value: address %s have 1000000000000000000 want 1000000000000000100", accounts[2].addr),
		},
		// Before the target transaction, should be failed
		{
			blockNumber: rpc.BlockNumber(genBlocks - 1),
			call: ethapi.TransactionArgs{
				From:  &accounts[2].addr,
				To:    &accounts[0].addr,
				Value: (*hexutil.Big)(new(big.Int).Add(big.NewInt(params.Ether), big.NewInt(100))),
			},
			config:    &TraceCallConfig{TxIndex: uintPtr(1)},
			expectErr: fmt.Errorf("tracing failed: insufficient funds for gas * price + value: address %s have 1000000000000000000 want 1000000000000000100", accounts[2].addr),
		},
		// After the target transaction, should be succeed
		{
			blockNumber: rpc.BlockNumber(genBlocks - 1),
			call: ethapi.TransactionArgs{
				From:  &accounts[2].addr,
				To:    &accounts[0].addr,
				Value: (*hexutil.Big)(new(big.Int).Add(big.NewInt(params.Ether), big.NewInt(100))),
			},
			config:    &TraceCallConfig{TxIndex: uintPtr(2)},
			expectErr: nil,
			expect:    `{"gas":21000,"failed":false,"returnValue":"","structLogs":[]}`,
		},
		// Standard JSON trace upon the non-existent block, error expects
		{
			blockNumber: rpc.BlockNumber(genBlocks + 1),
			call: ethapi.TransactionArgs{
				From:  &accounts[0].addr,
				To:    &accounts[1].addr,
				Value: (*hexutil.Big)(big.NewInt(1000)),
			},
			config:    nil,
			expectErr: fmt.Errorf("block #%d %w", genBlocks+1, ethereum.NotFound),
			//expect:    nil,
		},
		// Kroma: Trace block that doesn't exist anywhere
		{
			blockNumber: rpc.BlockNumber(39347856),
			call: ethapi.TransactionArgs{
				From:  &accounts[0].addr,
				To:    &accounts[1].addr,
				Value: (*hexutil.Big)(big.NewInt(1000)),
			},
			config:    nil,
			expectErr: fmt.Errorf("block #39347856 %w", ethereum.NotFound),
		},
		// Standard JSON trace upon the latest block
		{
			blockNumber: rpc.LatestBlockNumber,
			call: ethapi.TransactionArgs{
				From:  &accounts[0].addr,
				To:    &accounts[1].addr,
				Value: (*hexutil.Big)(big.NewInt(1000)),
			},
			config:    nil,
			expectErr: nil,
			expect:    `{"gas":21000,"failed":false,"returnValue":"","structLogs":[]}`,
		},
		// Tracing on 'pending' should fail:
		{
			blockNumber: rpc.PendingBlockNumber,
			call: ethapi.TransactionArgs{
				From:  &accounts[0].addr,
				To:    &accounts[1].addr,
				Value: (*hexutil.Big)(big.NewInt(1000)),
			},
			config:    nil,
			expectErr: errors.New("tracing on top of pending is not supported"),
		},
		{
			blockNumber: rpc.LatestBlockNumber,
			call: ethapi.TransactionArgs{
				From:  &accounts[0].addr,
				Input: &hexutil.Bytes{0x43}, // blocknumber
			},
			config: &TraceCallConfig{
				BlockOverrides: &ethapi.BlockOverrides{Number: (*hexutil.Big)(big.NewInt(0x1337))},
			},
			expectErr: nil,
			// [Scroll: START]
			expect: ` {"gas":53018,"failed":false,"returnValue":"","accountAfter":null,"structLogs":[{"pc":0,"op":"NUMBER","gas":24946984,"gasCost":2,"depth":1},{"pc":1,"op":"STOP","gas":24946982,"gasCost":0,"depth":1,"stack":["0x1337"]}]}`,
			// [Scroll: END]
		},
	}
	for i, testspec := range testSuite {
		result, err := api.TraceCall(context.Background(), testspec.call, rpc.BlockNumberOrHash{BlockNumber: &testspec.blockNumber}, testspec.config)
		if testspec.expectErr != nil {
			if err == nil {
				t.Errorf("test %d: expect error %v, got nothing", i, testspec.expectErr)
				continue
			}
<<<<<<< HEAD
			// Have to introduce this diff to reflect the fact that errors
			// from the upstream will not preserve pointer equality.
			if err.Error() != testspec.expectErr.Error() {
				t.Errorf("test %d: error mismatch, want %v, got %v", i, testspec.expectErr, err)
=======
			if !reflect.DeepEqual(err.Error(), testspec.expectErr.Error()) {
				t.Errorf("test %d: error mismatch, want '%v', got '%v'", i, testspec.expectErr, err)
>>>>>>> 70103aa6
			}
		} else {
			if err != nil {
				t.Errorf("test %d: expect no error, got %v", i, err)
				continue
			}
			var have *types.ExecutionResult
			if err := json.Unmarshal(result.(json.RawMessage), &have); err != nil {
				t.Errorf("test %d: failed to unmarshal result %v", i, err)
			}
			var want *types.ExecutionResult
			if err := json.Unmarshal([]byte(testspec.expect), &want); err != nil {
				t.Errorf("test %d: failed to unmarshal result %v", i, err)
			}
			if !reflect.DeepEqual(have, want) {
				t.Errorf("test %d: result mismatch, want %v, got %v", i, testspec.expect, string(result.(json.RawMessage)))
			}
		}
	}
}

func TestTraceTransaction(t *testing.T) {
	t.Parallel()

	// Initialize test accounts
	accounts := newAccounts(2)
	genesis := &core.Genesis{
		Config: params.TestChainConfig,
		Alloc: core.GenesisAlloc{
			accounts[0].addr: {Balance: big.NewInt(params.Ether)},
			accounts[1].addr: {Balance: big.NewInt(params.Ether)},
		},
	}
	target := common.Hash{}
	signer := types.HomesteadSigner{}
	backend := newTestBackend(t, 1, genesis, func(i int, b *core.BlockGen) {
		// Transfer from account[0] to account[1]
		//    value: 1000 wei
		//    fee:   0 wei
		tx, _ := types.SignTx(types.NewTx(&types.LegacyTx{
			Nonce:    uint64(i),
			To:       &accounts[1].addr,
			Value:    big.NewInt(1000),
			Gas:      params.TxGas,
			GasPrice: b.BaseFee(),
			Data:     nil}),
			signer, accounts[0].key)
		b.AddTx(tx)
		target = tx.Hash()
	})
	defer backend.chain.Stop()
	api := NewAPI(backend)
	result, err := api.TraceTransaction(context.Background(), target, nil)
	if err != nil {
		t.Errorf("Failed to trace transaction %v", err)
	}
	var have *types.ExecutionResult
	if err := json.Unmarshal(result.(json.RawMessage), &have); err != nil {
		t.Errorf("failed to unmarshal result %v", err)
	}
	if !reflect.DeepEqual(have, &types.ExecutionResult{
		Gas:         params.TxGas,
		Failed:      false,
		ReturnValue: "",
		StructLogs:  []*types.StructLogRes{},
	}) {
		t.Error("Transaction tracing result is different")
	}
}

func TestTraceBlock(t *testing.T) {
	t.Parallel()

	// Initialize test accounts
	accounts := newAccounts(3)
	genesis := &core.Genesis{
		Config: params.TestChainConfig,
		Alloc: core.GenesisAlloc{
			accounts[0].addr: {Balance: big.NewInt(params.Ether)},
			accounts[1].addr: {Balance: big.NewInt(params.Ether)},
			accounts[2].addr: {Balance: big.NewInt(params.Ether)},
		},
	}
	genBlocks := 10
	signer := types.HomesteadSigner{}
	var txHash common.Hash
	backend := newTestBackend(t, genBlocks, genesis, func(i int, b *core.BlockGen) {
		// Transfer from account[0] to account[1]
		//    value: 1000 wei
		//    fee:   0 wei
		tx, _ := types.SignTx(types.NewTx(&types.LegacyTx{
			Nonce:    uint64(i),
			To:       &accounts[1].addr,
			Value:    big.NewInt(1000),
			Gas:      params.TxGas,
			GasPrice: b.BaseFee(),
			Data:     nil}),
			signer, accounts[0].key)
		b.AddTx(tx)
		txHash = tx.Hash()
	})
	defer backend.chain.Stop()
	api := NewAPI(backend)

	var testSuite = []struct {
		blockNumber rpc.BlockNumber
		config      *TraceConfig
		want        string
		expectErr   error
	}{
		// Trace genesis block, expect error
		{
			blockNumber: rpc.BlockNumber(0),
			expectErr:   errors.New("genesis is not traceable"),
		},
		// Trace head block
		{
			blockNumber: rpc.BlockNumber(genBlocks),
			// [Scroll: START]
			want: fmt.Sprintf(`[{"txHash":"%v","result":{"gas":21000,"failed":false,"returnValue":"","accountAfter":null,"structLogs":[]}}]`, txHash),
			// [Scroll: END]
		},
		// Trace non-existent block
		{
			blockNumber: rpc.BlockNumber(genBlocks + 1),
			expectErr:   fmt.Errorf("block #%d %w", genBlocks+1, ethereum.NotFound),
		},
		// Trace latest block
		{
			blockNumber: rpc.LatestBlockNumber,
			// [Scroll: START]
			want: fmt.Sprintf(`[{"txHash":"%v","result":{"gas":21000,"failed":false,"returnValue":"","accountAfter":null,"structLogs":[]}}]`, txHash),
			// [Scroll: EMD]
		},
		// Trace pending block
		{
			blockNumber: rpc.PendingBlockNumber,
			// [Scroll: START]
			want: fmt.Sprintf(`[{"txHash":"%v","result":{"gas":21000,"failed":false,"returnValue":"","accountAfter":null,"structLogs":[]}}]`, txHash),
			// [Scroll: END]
		},
	}
	for i, tc := range testSuite {
		result, err := api.TraceBlockByNumber(context.Background(), tc.blockNumber, tc.config)
		if tc.expectErr != nil {
			if err == nil {
				t.Errorf("test %d, want error %v", i, tc.expectErr)
				continue
			}
			if err.Error() != tc.expectErr.Error() {
				t.Errorf("test %d: error mismatch, want %v, get %v", i, tc.expectErr, err)
			}
			continue
		}
		if err != nil {
			t.Errorf("test %d, want no error, have %v", i, err)
			continue
		}
		have, _ := json.Marshal(result)
		want := tc.want
		if string(have) != want {
			t.Errorf("test %d, result mismatch, have\n%v\n, want\n%v\n", i, string(have), want)
		}
	}
}

func TestTracingWithOverrides(t *testing.T) {
	t.Parallel()
	// Initialize test accounts
	accounts := newAccounts(3)
	storageAccount := common.Address{0x13, 37}
	genesis := &core.Genesis{
		Config: params.TestChainConfig,
		Alloc: core.GenesisAlloc{
			accounts[0].addr: {Balance: big.NewInt(params.Ether)},
			accounts[1].addr: {Balance: big.NewInt(params.Ether)},
			accounts[2].addr: {Balance: big.NewInt(params.Ether)},
			// An account with existing storage
			storageAccount: {
				Balance: new(big.Int),
				Storage: map[common.Hash]common.Hash{
					common.HexToHash("0x03"): common.HexToHash("0x33"),
					common.HexToHash("0x04"): common.HexToHash("0x44"),
				},
			},
		},
	}
	genBlocks := 10
	signer := types.HomesteadSigner{}
	backend := newTestBackend(t, genBlocks, genesis, func(i int, b *core.BlockGen) {
		// Transfer from account[0] to account[1]
		//    value: 1000 wei
		//    fee:   0 wei
		tx, _ := types.SignTx(types.NewTx(&types.LegacyTx{
			Nonce:    uint64(i),
			To:       &accounts[1].addr,
			Value:    big.NewInt(1000),
			Gas:      params.TxGas,
			GasPrice: b.BaseFee(),
			Data:     nil}),
			signer, accounts[0].key)
		b.AddTx(tx)
	})
	defer backend.chain.Stop()
	api := NewAPI(backend)
	randomAccounts := newAccounts(3)
	type res struct {
		Gas         int
		Failed      bool
		ReturnValue string
	}
	var testSuite = []struct {
		blockNumber rpc.BlockNumber
		call        ethapi.TransactionArgs
		config      *TraceCallConfig
		expectErr   error
		want        string
	}{
		// Call which can only succeed if state is state overridden
		{
			blockNumber: rpc.LatestBlockNumber,
			call: ethapi.TransactionArgs{
				From:  &randomAccounts[0].addr,
				To:    &randomAccounts[1].addr,
				Value: (*hexutil.Big)(big.NewInt(1000)),
			},
			config: &TraceCallConfig{
				StateOverrides: &ethapi.StateOverride{
					randomAccounts[0].addr: ethapi.OverrideAccount{Balance: newRPCBalance(new(big.Int).Mul(big.NewInt(1), big.NewInt(params.Ether)))},
				},
			},
			want: `{"gas":21000,"failed":false,"returnValue":""}`,
		},
		// Invalid call without state overriding
		{
			blockNumber: rpc.LatestBlockNumber,
			call: ethapi.TransactionArgs{
				From:  &randomAccounts[0].addr,
				To:    &randomAccounts[1].addr,
				Value: (*hexutil.Big)(big.NewInt(1000)),
			},
			config:    &TraceCallConfig{},
			expectErr: core.ErrInsufficientFunds,
		},
		// Successful simple contract call
		//
		// // SPDX-License-Identifier: GPL-3.0
		//
		//  pragma solidity >=0.7.0 <0.8.0;
		//
		//  /**
		//   * @title Storage
		//   * @dev Store & retrieve value in a variable
		//   */
		//  contract Storage {
		//      uint256 public number;
		//      constructor() {
		//          number = block.number;
		//      }
		//  }
		{
			blockNumber: rpc.LatestBlockNumber,
			call: ethapi.TransactionArgs{
				From: &randomAccounts[0].addr,
				To:   &randomAccounts[2].addr,
				Data: newRPCBytes(common.Hex2Bytes("8381f58a")), // call number()
			},
			config: &TraceCallConfig{
				//Tracer: &tracer,
				StateOverrides: &ethapi.StateOverride{
					randomAccounts[2].addr: ethapi.OverrideAccount{
						Code:      newRPCBytes(common.Hex2Bytes("6080604052348015600f57600080fd5b506004361060285760003560e01c80638381f58a14602d575b600080fd5b60336049565b6040518082815260200191505060405180910390f35b6000548156fea2646970667358221220eab35ffa6ab2adfe380772a48b8ba78e82a1b820a18fcb6f59aa4efb20a5f60064736f6c63430007040033")),
						StateDiff: newStates([]common.Hash{{}}, []common.Hash{common.BigToHash(big.NewInt(123))}),
					},
				},
			},
			want: `{"gas":23347,"failed":false,"returnValue":"000000000000000000000000000000000000000000000000000000000000007b"}`,
		},
		{ // Override blocknumber
			blockNumber: rpc.LatestBlockNumber,
			call: ethapi.TransactionArgs{
				From: &accounts[0].addr,
				// BLOCKNUMBER PUSH1 MSTORE
				Input: newRPCBytes(common.Hex2Bytes("4360005260206000f3")),
				//&hexutil.Bytes{0x43}, // blocknumber
			},
			config: &TraceCallConfig{
				BlockOverrides: &ethapi.BlockOverrides{Number: (*hexutil.Big)(big.NewInt(0x1337))},
			},
			want: `{"gas":59537,"failed":false,"returnValue":"0000000000000000000000000000000000000000000000000000000000001337"}`,
		},
		{ // Override blocknumber, and query a blockhash
			blockNumber: rpc.LatestBlockNumber,
			call: ethapi.TransactionArgs{
				From: &accounts[0].addr,
				Input: &hexutil.Bytes{
					0x60, 0x00, 0x40, // BLOCKHASH(0)
					0x60, 0x00, 0x52, // STORE memory offset 0
					0x61, 0x13, 0x36, 0x40, // BLOCKHASH(0x1336)
					0x60, 0x20, 0x52, // STORE memory offset 32
					0x61, 0x13, 0x37, 0x40, // BLOCKHASH(0x1337)
					0x60, 0x40, 0x52, // STORE memory offset 64
					0x60, 0x60, 0x60, 0x00, 0xf3, // RETURN (0-96)

				}, // blocknumber
			},
			config: &TraceCallConfig{
				BlockOverrides: &ethapi.BlockOverrides{Number: (*hexutil.Big)(big.NewInt(0x1337))},
			},
			want: `{"gas":72666,"failed":false,"returnValue":"000000000000000000000000000000000000000000000000000000000000000000000000000000000000000000000000000000000000000000000000000000000000000000000000000000000000000000000000000000000000000000000000"}`,
		},
		/*
			pragma solidity =0.8.12;

			contract Test {
			    uint private x;

			    function test2() external {
			        x = 1337;
			        revert();
			    }

			    function test() external returns (uint) {
			        x = 1;
			        try this.test2() {} catch (bytes memory) {}
			        return x;
			    }
			}
		*/
		{ // First with only code override, not storage override
			blockNumber: rpc.LatestBlockNumber,
			call: ethapi.TransactionArgs{
				From: &randomAccounts[0].addr,
				To:   &randomAccounts[2].addr,
				Data: newRPCBytes(common.Hex2Bytes("f8a8fd6d")), //
			},
			config: &TraceCallConfig{
				StateOverrides: &ethapi.StateOverride{
					randomAccounts[2].addr: ethapi.OverrideAccount{
						Code: newRPCBytes(common.Hex2Bytes("6080604052348015600f57600080fd5b506004361060325760003560e01c806366e41cb7146037578063f8a8fd6d14603f575b600080fd5b603d6057565b005b60456062565b60405190815260200160405180910390f35b610539600090815580fd5b60006001600081905550306001600160a01b03166366e41cb76040518163ffffffff1660e01b8152600401600060405180830381600087803b15801560a657600080fd5b505af192505050801560b6575060015b60e9573d80801560e1576040519150601f19603f3d011682016040523d82523d6000602084013e60e6565b606091505b50505b506000549056fea26469706673582212205ce45de745a5308f713cb2f448589177ba5a442d1a2eff945afaa8915961b4d064736f6c634300080c0033")),
					},
				},
			},
			want: `{"gas":44100,"failed":false,"returnValue":"0000000000000000000000000000000000000000000000000000000000000001"}`,
		},
		{ // Same again, this time with storage override
			blockNumber: rpc.LatestBlockNumber,
			call: ethapi.TransactionArgs{
				From: &randomAccounts[0].addr,
				To:   &randomAccounts[2].addr,
				Data: newRPCBytes(common.Hex2Bytes("f8a8fd6d")), //
			},
			config: &TraceCallConfig{
				StateOverrides: &ethapi.StateOverride{
					randomAccounts[2].addr: ethapi.OverrideAccount{
						Code:  newRPCBytes(common.Hex2Bytes("6080604052348015600f57600080fd5b506004361060325760003560e01c806366e41cb7146037578063f8a8fd6d14603f575b600080fd5b603d6057565b005b60456062565b60405190815260200160405180910390f35b610539600090815580fd5b60006001600081905550306001600160a01b03166366e41cb76040518163ffffffff1660e01b8152600401600060405180830381600087803b15801560a657600080fd5b505af192505050801560b6575060015b60e9573d80801560e1576040519150601f19603f3d011682016040523d82523d6000602084013e60e6565b606091505b50505b506000549056fea26469706673582212205ce45de745a5308f713cb2f448589177ba5a442d1a2eff945afaa8915961b4d064736f6c634300080c0033")),
						State: newStates([]common.Hash{{}}, []common.Hash{{}}),
					},
				},
			},
			//want: `{"gas":46900,"failed":false,"returnValue":"0000000000000000000000000000000000000000000000000000000000000539"}`,
			want: `{"gas":44100,"failed":false,"returnValue":"0000000000000000000000000000000000000000000000000000000000000001"}`,
		},
		{ // No state override
			blockNumber: rpc.LatestBlockNumber,
			call: ethapi.TransactionArgs{
				From: &randomAccounts[0].addr,
				To:   &storageAccount,
				Data: newRPCBytes(common.Hex2Bytes("f8a8fd6d")), //
			},
			config: &TraceCallConfig{
				StateOverrides: &ethapi.StateOverride{
					storageAccount: ethapi.OverrideAccount{
						Code: newRPCBytes([]byte{
							// SLOAD(3) + SLOAD(4) (which is 0x77)
							byte(vm.PUSH1), 0x04,
							byte(vm.SLOAD),
							byte(vm.PUSH1), 0x03,
							byte(vm.SLOAD),
							byte(vm.ADD),
							// 0x77 -> MSTORE(0)
							byte(vm.PUSH1), 0x00,
							byte(vm.MSTORE),
							// RETURN (0, 32)
							byte(vm.PUSH1), 32,
							byte(vm.PUSH1), 00,
							byte(vm.RETURN),
						}),
					},
				},
			},
			want: `{"gas":25288,"failed":false,"returnValue":"0000000000000000000000000000000000000000000000000000000000000077"}`,
		},
		{ // Full state override
			// The original storage is
			// 3: 0x33
			// 4: 0x44
			// With a full override, where we set 3:0x11, the slot 4 should be
			// removed. So SLOT(3)+SLOT(4) should be 0x11.
			blockNumber: rpc.LatestBlockNumber,
			call: ethapi.TransactionArgs{
				From: &randomAccounts[0].addr,
				To:   &storageAccount,
				Data: newRPCBytes(common.Hex2Bytes("f8a8fd6d")), //
			},
			config: &TraceCallConfig{
				StateOverrides: &ethapi.StateOverride{
					storageAccount: ethapi.OverrideAccount{
						Code: newRPCBytes([]byte{
							// SLOAD(3) + SLOAD(4) (which is now 0x11 + 0x00)
							byte(vm.PUSH1), 0x04,
							byte(vm.SLOAD),
							byte(vm.PUSH1), 0x03,
							byte(vm.SLOAD),
							byte(vm.ADD),
							// 0x11 -> MSTORE(0)
							byte(vm.PUSH1), 0x00,
							byte(vm.MSTORE),
							// RETURN (0, 32)
							byte(vm.PUSH1), 32,
							byte(vm.PUSH1), 00,
							byte(vm.RETURN),
						}),
						State: newStates(
							[]common.Hash{common.HexToHash("0x03")},
							[]common.Hash{common.HexToHash("0x11")}),
					},
				},
			},
			want: `{"gas":25288,"failed":false,"returnValue":"0000000000000000000000000000000000000000000000000000000000000011"}`,
		},
		{ // Partial state override
			// The original storage is
			// 3: 0x33
			// 4: 0x44
			// With a partial override, where we set 3:0x11, the slot 4 as before.
			// So SLOT(3)+SLOT(4) should be 0x55.
			blockNumber: rpc.LatestBlockNumber,
			call: ethapi.TransactionArgs{
				From: &randomAccounts[0].addr,
				To:   &storageAccount,
				Data: newRPCBytes(common.Hex2Bytes("f8a8fd6d")), //
			},
			config: &TraceCallConfig{
				StateOverrides: &ethapi.StateOverride{
					storageAccount: ethapi.OverrideAccount{
						Code: newRPCBytes([]byte{
							// SLOAD(3) + SLOAD(4) (which is now 0x11 + 0x44)
							byte(vm.PUSH1), 0x04,
							byte(vm.SLOAD),
							byte(vm.PUSH1), 0x03,
							byte(vm.SLOAD),
							byte(vm.ADD),
							// 0x55 -> MSTORE(0)
							byte(vm.PUSH1), 0x00,
							byte(vm.MSTORE),
							// RETURN (0, 32)
							byte(vm.PUSH1), 32,
							byte(vm.PUSH1), 00,
							byte(vm.RETURN),
						}),
						StateDiff: &map[common.Hash]common.Hash{
							common.HexToHash("0x03"): common.HexToHash("0x11"),
						},
					},
				},
			},
			want: `{"gas":25288,"failed":false,"returnValue":"0000000000000000000000000000000000000000000000000000000000000055"}`,
		},
	}
	for i, tc := range testSuite {
		result, err := api.TraceCall(context.Background(), tc.call, rpc.BlockNumberOrHash{BlockNumber: &tc.blockNumber}, tc.config)
		if tc.expectErr != nil {
			if err == nil {
				t.Errorf("test %d: want error %v, have nothing", i, tc.expectErr)
				continue
			}
			if !errors.Is(err, tc.expectErr) {
				t.Errorf("test %d: error mismatch, want %v, have %v", i, tc.expectErr, err)
			}
			continue
		}
		if err != nil {
			t.Errorf("test %d: want no error, have %v", i, err)
			continue
		}
		// Turn result into res-struct
		var (
			have res
			want res
		)
		resBytes, _ := json.Marshal(result)
		json.Unmarshal(resBytes, &have)
		json.Unmarshal([]byte(tc.want), &want)
		if !reflect.DeepEqual(have, want) {
			t.Logf("result: %v\n", string(resBytes))
			t.Errorf("test %d, result mismatch, have\n%v\n, want\n%v\n", i, have, want)
		}
	}
}

type Account struct {
	key  *ecdsa.PrivateKey
	addr common.Address
}

func newAccounts(n int) (accounts []Account) {
	for i := 0; i < n; i++ {
		key, _ := crypto.GenerateKey()
		addr := crypto.PubkeyToAddress(key.PublicKey)
		accounts = append(accounts, Account{key: key, addr: addr})
	}
	slices.SortFunc(accounts, func(a, b Account) int { return a.addr.Cmp(b.addr) })
	return accounts
}

func newRPCBalance(balance *big.Int) **hexutil.Big {
	rpcBalance := (*hexutil.Big)(balance)
	return &rpcBalance
}

func newRPCBytes(bytes []byte) *hexutil.Bytes {
	rpcBytes := hexutil.Bytes(bytes)
	return &rpcBytes
}

func newStates(keys []common.Hash, vals []common.Hash) *map[common.Hash]common.Hash {
	if len(keys) != len(vals) {
		panic("invalid input")
	}
	m := make(map[common.Hash]common.Hash)
	for i := 0; i < len(keys); i++ {
		m[keys[i]] = vals[i]
	}
	return &m
}

func TestTraceChain(t *testing.T) {
	// Initialize test accounts
	accounts := newAccounts(3)
	genesis := &core.Genesis{
		Config: params.TestChainConfig,
		Alloc: core.GenesisAlloc{
			accounts[0].addr: {Balance: big.NewInt(params.Ether)},
			accounts[1].addr: {Balance: big.NewInt(params.Ether)},
			accounts[2].addr: {Balance: big.NewInt(params.Ether)},
		},
	}
	genBlocks := 50
	signer := types.HomesteadSigner{}

	var (
		ref   atomic.Uint32 // total refs has made
		rel   atomic.Uint32 // total rels has made
		nonce uint64
	)
	backend := newTestBackend(t, genBlocks, genesis, func(i int, b *core.BlockGen) {
		// Transfer from account[0] to account[1]
		//    value: 1000 wei
		//    fee:   0 wei
		for j := 0; j < i+1; j++ {
			tx, _ := types.SignTx(types.NewTransaction(nonce, accounts[1].addr, big.NewInt(1000), params.TxGas, b.BaseFee(), nil), signer, accounts[0].key)
			b.AddTx(tx)
			nonce += 1
		}
	})
	backend.refHook = func() { ref.Add(1) }
	backend.relHook = func() { rel.Add(1) }
	api := NewAPI(backend)

	// [Scroll: START]
	single := `{"txHash":"0x0000000000000000000000000000000000000000000000000000000000000000","result":{"gas":21000,"failed":false,"returnValue":"","accountAfter":null,"structLogs":[]}}`
	// [Scroll: END]
	var cases = []struct {
		start  uint64
		end    uint64
		config *TraceConfig
	}{
		{0, 50, nil},  // the entire chain range, blocks [1, 50]
		{10, 20, nil}, // the middle chain range, blocks [11, 20]
	}
	for _, c := range cases {
		ref.Store(0)
		rel.Store(0)

		from, _ := api.blockByNumber(context.Background(), rpc.BlockNumber(c.start))
		to, _ := api.blockByNumber(context.Background(), rpc.BlockNumber(c.end))
		resCh := api.traceChain(from, to, c.config, nil)

		next := c.start + 1
		for result := range resCh {
			if have, want := uint64(result.Block), next; have != want {
				t.Fatalf("unexpected tracing block, have %d want %d", have, want)
			}
			if have, want := len(result.Traces), int(next); have != want {
				t.Fatalf("unexpected result length, have %d want %d", have, want)
			}
			for _, trace := range result.Traces {
				trace.TxHash = common.Hash{}
				blob, _ := json.Marshal(trace)
				if have, want := string(blob), single; have != want {
					t.Fatalf("unexpected tracing result, have\n%v\nwant:\n%v", have, want)
				}
			}
			next += 1
		}
		if next != c.end+1 {
			t.Error("Missing tracing block")
		}

		if nref, nrel := ref.Load(), rel.Load(); nref != nrel {
			t.Errorf("Ref and deref actions are not equal, ref %d rel %d", nref, nrel)
		}
	}
}<|MERGE_RESOLUTION|>--- conflicted
+++ resolved
@@ -402,15 +402,10 @@
 				t.Errorf("test %d: expect error %v, got nothing", i, testspec.expectErr)
 				continue
 			}
-<<<<<<< HEAD
 			// Have to introduce this diff to reflect the fact that errors
 			// from the upstream will not preserve pointer equality.
 			if err.Error() != testspec.expectErr.Error() {
 				t.Errorf("test %d: error mismatch, want %v, got %v", i, testspec.expectErr, err)
-=======
-			if !reflect.DeepEqual(err.Error(), testspec.expectErr.Error()) {
-				t.Errorf("test %d: error mismatch, want '%v', got '%v'", i, testspec.expectErr, err)
->>>>>>> 70103aa6
 			}
 		} else {
 			if err != nil {
