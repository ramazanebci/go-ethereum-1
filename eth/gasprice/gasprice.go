--- conflicted
+++ resolved
@@ -38,11 +38,7 @@
 	DefaultMaxPrice    = big.NewInt(500 * params.GWei)
 	DefaultIgnorePrice = big.NewInt(2 * params.Wei)
 
-<<<<<<< HEAD
-	DefaultMinSuggestedPriorityFee = big.NewInt(1e8 * params.Wei) // 0.1 gwei, for Kroma fee suggestion
-=======
-	DefaultMinSuggestedPriorityFee = big.NewInt(1e6 * params.Wei) // 0.001 gwei, for Optimism fee suggestion
->>>>>>> 79ce42c3
+	DefaultMinSuggestedPriorityFee = big.NewInt(1e6 * params.Wei) // 0.001 gwei, for Kroma fee suggestion
 )
 
 type Config struct {
