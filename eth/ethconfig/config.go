--- conflicted
+++ resolved
@@ -173,25 +173,20 @@
 
 	OverrideOptimismCanyon *uint64 `toml:",omitempty"`
 
-<<<<<<< HEAD
-	// [kroma unsupported]
-=======
 	OverrideOptimismEcotone *uint64 `toml:",omitempty"`
 
 	OverrideOptimismInterop *uint64 `toml:",omitempty"`
-
->>>>>>> ea3c3044
+	/* [kroma unsupported]
 	// ApplySuperchainUpgrades requests the node to load chain-configuration from the superchain-registry.
-	// ApplySuperchainUpgrades bool `toml:",omitempty"`
-
-	// [kroma unsupported]
-	// RollupSequencerHTTP                     string
-	// RollupHistoricalRPC                     string
-	// RollupHistoricalRPCTimeout              time.Duration
-	// RollupDisableTxPoolGossip               bool
-	// RollupDisableTxPoolAdmission            bool
-	// RollupHaltOnIncompatibleProtocolVersion string
-
+	ApplySuperchainUpgrades bool `toml:",omitempty"`
+
+	RollupSequencerHTTP                     string
+	RollupHistoricalRPC                     string
+	RollupHistoricalRPCTimeout              time.Duration
+	RollupDisableTxPoolGossip               bool
+	RollupDisableTxPoolAdmission            bool
+	RollupHaltOnIncompatibleProtocolVersion string
+	*/
 	// [Scroll: START]
 	// Trace option
 	MPTWitness int
@@ -205,7 +200,7 @@
 // Clique is allowed for now to live standalone, but ethash is forbidden and can
 // only exist on already merged networks.
 func CreateConsensusEngine(config *params.ChainConfig, db ethdb.Database) (consensus.Engine, error) {
-	if config.Optimism != nil {
+	if config.Kroma != nil {
 		return beacon.New(&beacon.OpLegacy{}), nil
 	}
 	// If proof-of-authority is requested, set it up
