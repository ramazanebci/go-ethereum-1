// Copyright 2021 The go-ethereum Authors
// This file is part of the go-ethereum library.
//
// The go-ethereum library is free software: you can redistribute it and/or modify
// it under the terms of the GNU Lesser General Public License as published by
// the Free Software Foundation, either version 3 of the License, or
// (at your option) any later version.
//
// The go-ethereum library is distributed in the hope that it will be useful,
// but WITHOUT ANY WARRANTY; without even the implied warranty of
// MERCHANTABILITY or FITNESS FOR A PARTICULAR PURPOSE. See the
// GNU Lesser General Public License for more details.
//
// You should have received a copy of the GNU Lesser General Public License
// along with the go-ethereum library. If not, see <http://www.gnu.org/licenses/>.

// Package ethconfig contains the configuration of the ETH and LES protocols.
package ethconfig

import (
	"errors"
	"time"

	"github.com/ethereum/go-ethereum/common"
	"github.com/ethereum/go-ethereum/consensus"
	"github.com/ethereum/go-ethereum/consensus/beacon"
	"github.com/ethereum/go-ethereum/consensus/clique"
	"github.com/ethereum/go-ethereum/consensus/ethash"
	"github.com/ethereum/go-ethereum/core"
	"github.com/ethereum/go-ethereum/core/txpool/blobpool"
	"github.com/ethereum/go-ethereum/core/txpool/legacypool"
	"github.com/ethereum/go-ethereum/eth/downloader"
	"github.com/ethereum/go-ethereum/eth/gasprice"
	"github.com/ethereum/go-ethereum/ethdb"
	"github.com/ethereum/go-ethereum/miner"
	"github.com/ethereum/go-ethereum/params"
)

// FullNodeGPO contains default gasprice oracle settings for full node.
var FullNodeGPO = gasprice.Config{
	Blocks:                  20,
	Percentile:              60,
	MaxHeaderHistory:        1024,
	MaxBlockHistory:         1024,
	MaxPrice:                gasprice.DefaultMaxPrice,
	IgnorePrice:             gasprice.DefaultIgnorePrice,
	MinSuggestedPriorityFee: gasprice.DefaultMinSuggestedPriorityFee,
}

// LightClientGPO contains default gasprice oracle settings for light client.
var LightClientGPO = gasprice.Config{
	Blocks:           2,
	Percentile:       60,
	MaxHeaderHistory: 300,
	MaxBlockHistory:  5,
	MaxPrice:         gasprice.DefaultMaxPrice,
	IgnorePrice:      gasprice.DefaultIgnorePrice,
}

// Defaults contains default settings for use on the Ethereum main net.
var Defaults = Config{
	SyncMode:           downloader.SnapSync,
	NetworkId:          1,
	TxLookupLimit:      2350000,
	TransactionHistory: 2350000,
	StateHistory:       params.FullImmutabilityThreshold,
	LightPeers:         100,
	DatabaseCache:      512,
	TrieCleanCache:     154,
	TrieDirtyCache:     256,
	TrieTimeout:        60 * time.Minute,
	SnapshotCache:      102,
	FilterLogCacheSize: 32,
	Miner:              miner.DefaultConfig,
	TxPool:             legacypool.DefaultConfig,
	BlobPool:           blobpool.DefaultConfig,
	RPCGasCap:          50000000,
	RPCEVMTimeout:      5 * time.Second,
	GPO:                FullNodeGPO,
	RPCTxFeeCap:        1, // 1 ether
}

//go:generate go run github.com/fjl/gencodec -type Config -formats toml -out gen_config.go

// Config contains configuration options for ETH and LES protocols.
type Config struct {
	// The genesis block, which is inserted if the database is empty.
	// If nil, the Ethereum main net block is used.
	Genesis *core.Genesis `toml:",omitempty"`

	// Protocol options
	NetworkId uint64 // Network ID to use for selecting peers to connect to
	SyncMode  downloader.SyncMode

	// This can be set to list of enrtree:// URLs which will be queried for
	// for nodes to connect to.
	EthDiscoveryURLs  []string
	SnapDiscoveryURLs []string

	NoPruning  bool // Whether to disable pruning and flush everything to disk
	NoPrefetch bool // Whether to disable prefetching and only load state on demand

	// Deprecated, use 'TransactionHistory' instead.
	TxLookupLimit      uint64 `toml:",omitempty"` // The maximum number of blocks from head whose tx indices are reserved.
	TransactionHistory uint64 `toml:",omitempty"` // The maximum number of blocks from head whose tx indices are reserved.
	StateHistory       uint64 `toml:",omitempty"` // The maximum number of blocks from head whose state histories are reserved.

	// State scheme represents the scheme used to store ethereum states and trie
	// nodes on top. It can be 'hash', 'path', or none which means use the scheme
	// consistent with persistent state.
	StateScheme string `toml:",omitempty"`

	// RequiredBlocks is a set of block number -> hash mappings which must be in the
	// canonical chain of all remote peers. Setting the option makes geth verify the
	// presence of these blocks for every new peer connection.
	RequiredBlocks map[uint64]common.Hash `toml:"-"`

	// Light client options
	LightServ        int  `toml:",omitempty"` // Maximum percentage of time allowed for serving LES requests
	LightIngress     int  `toml:",omitempty"` // Incoming bandwidth limit for light servers
	LightEgress      int  `toml:",omitempty"` // Outgoing bandwidth limit for light servers
	LightPeers       int  `toml:",omitempty"` // Maximum number of LES client peers
	LightNoPrune     bool `toml:",omitempty"` // Whether to disable light chain pruning
	LightNoSyncServe bool `toml:",omitempty"` // Whether to serve light clients before syncing

	// Database options
	SkipBcVersionCheck bool `toml:"-"`
	DatabaseHandles    int  `toml:"-"`
	DatabaseCache      int
	DatabaseFreezer    string

	TrieCleanCache int
	TrieDirtyCache int
	TrieTimeout    time.Duration
	SnapshotCache  int
	Preimages      bool

	// This is the number of blocks for which logs will be cached in the filter system.
	FilterLogCacheSize int

	// Mining options
	Miner miner.Config

	// Transaction pool options
	TxPool   legacypool.Config
	BlobPool blobpool.Config

	// Gas Price Oracle options
	GPO gasprice.Config

	// Enables tracking of SHA3 preimages in the VM
	EnablePreimageRecording bool

	// Miscellaneous options
	DocRoot string `toml:"-"`

	// RPCGasCap is the global gas cap for eth-call variants.
	RPCGasCap uint64

	// RPCEVMTimeout is the global timeout for eth-call.
	RPCEVMTimeout time.Duration

	// RPCTxFeeCap is the global transaction fee(price * gaslimit) cap for
	// send-transaction variants. The unit is ether.
	RPCTxFeeCap float64

	// OverrideCancun (TODO: remove after the fork)
	OverrideCancun *uint64 `toml:",omitempty"`

	// OverrideVerkle (TODO: remove after the fork)
	OverrideVerkle *uint64 `toml:",omitempty"`

<<<<<<< HEAD
	OverrideKroma *bool

	// [Scroll: START]
	// Trace option
	MPTWitness int
	// [Scroll: END]
	CircuitParams *params.CircuitParams
=======
	OverrideOptimismCanyon *uint64 `toml:",omitempty"`

	// ApplySuperchainUpgrades requests the node to load chain-configuration from the superchain-registry.
	ApplySuperchainUpgrades bool `toml:",omitempty"`

	RollupSequencerHTTP                     string
	RollupHistoricalRPC                     string
	RollupHistoricalRPCTimeout              time.Duration
	RollupDisableTxPoolGossip               bool
	RollupDisableTxPoolAdmission            bool
	RollupHaltOnIncompatibleProtocolVersion string
>>>>>>> ed8e9f54
}

// CreateConsensusEngine creates a consensus engine for the given chain config.
// Clique is allowed for now to live standalone, but ethash is forbidden and can
// only exist on already merged networks.
func CreateConsensusEngine(config *params.ChainConfig, db ethdb.Database) (consensus.Engine, error) {
	// If proof-of-authority is requested, set it up
	if config.Clique != nil {
		return beacon.New(clique.New(config.Clique, db)), nil
	}
	// If defaulting to proof-of-work, enforce an already merged network since
	// we cannot run PoW algorithms anymore, so we cannot even follow a chain
	// not coordinated by a beacon node.
	if !config.TerminalTotalDifficultyPassed {
		return nil, errors.New("ethash is only supported as a historical component of already merged networks")
	}
	return beacon.New(ethash.NewFaker()), nil
}<|MERGE_RESOLUTION|>--- conflicted
+++ resolved
@@ -170,27 +170,27 @@
 	// OverrideVerkle (TODO: remove after the fork)
 	OverrideVerkle *uint64 `toml:",omitempty"`
 
-<<<<<<< HEAD
 	OverrideKroma *bool
+
+	OverrideOptimismCanyon *uint64 `toml:",omitempty"`
+
+	// [kroma unsupported]
+	// ApplySuperchainUpgrades requests the node to load chain-configuration from the superchain-registry.
+	// ApplySuperchainUpgrades bool `toml:",omitempty"`
+
+	// [kroma unsupported]
+	// RollupSequencerHTTP                     string
+	// RollupHistoricalRPC                     string
+	// RollupHistoricalRPCTimeout              time.Duration
+	// RollupDisableTxPoolGossip               bool
+	// RollupDisableTxPoolAdmission            bool
+	// RollupHaltOnIncompatibleProtocolVersion string
 
 	// [Scroll: START]
 	// Trace option
 	MPTWitness int
 	// [Scroll: END]
 	CircuitParams *params.CircuitParams
-=======
-	OverrideOptimismCanyon *uint64 `toml:",omitempty"`
-
-	// ApplySuperchainUpgrades requests the node to load chain-configuration from the superchain-registry.
-	ApplySuperchainUpgrades bool `toml:",omitempty"`
-
-	RollupSequencerHTTP                     string
-	RollupHistoricalRPC                     string
-	RollupHistoricalRPCTimeout              time.Duration
-	RollupDisableTxPoolGossip               bool
-	RollupDisableTxPoolAdmission            bool
-	RollupHaltOnIncompatibleProtocolVersion string
->>>>>>> ed8e9f54
 }
 
 // CreateConsensusEngine creates a consensus engine for the given chain config.
